exclude: ^src/nemos/third_party/

repos:
- repo: https://github.com/psf/black
  rev: 25.1.0
  hooks:
    - id: black
      args: [ "--check" ]
      # Only include src/, but exclude third_party/
      files: ^src/(?!nemos/third_party)

- repo: https://github.com/pycqa/isort
  rev: 6.0.1
  hooks:
    - id: isort
      args: ["--profile", "black", "--check-only"]
      files: ^src/(?!nemos/third_party)|^docs/how_to_guide/|^docs/background/|^docs/tutorials/

- repo: https://github.com/pycqa/flake8
  rev: 7.2.0
  hooks:
    - id: flake8
      args: ["--config=tox.ini"]
      files: ^src/(?!nemos/third_party)

- repo: https://github.com/pre-commit/pre-commit-hooks
  rev: v5.0.0
  # note: pre-commit runs top-to-bottom, so put the hooks that modify content first,
  # followed by checks that might be more likely to pass after the modification hooks (like flake8)
  hooks:
  # Checks for large files added to the repository, typically to prevent accidental inclusion of large binaries or datasets.
  - id: check-added-large-files
  # Detects potential filename conflicts due to case-insensitive filesystems (e.g., Windows) where File.txt and file.txt would be considered the same.
  - id: check-case-conflict
  # Checks for files that contain merge conflict strings (e.g., <<<<<<<, =======, >>>>>>>).
  - id: check-merge-conflict
  # Validates YAML files for syntax errors.
  - id: check-yaml
  # Detects debug statements (e.g., print, console.log, etc.) left in code.
  - id: debug-statements
  # Ensures files have a newline at the end.
  - id: end-of-file-fixer
  # Removes trailing whitespace characters from files.
  - id: trailing-whitespace

<<<<<<< HEAD
- repo: https://github.com/numpy/numpydoc
  rev: v1.8.0
  hooks:
    - id: numpydoc-validation
      exclude: |
          (?x)(
              tests/|
              docs/
          )
=======
- repo: https://github.com/astral-sh/ruff-pre-commit
  rev: v0.11.5
  hooks:
    - id: ruff
      args: ["--fix", "--config=pyproject.toml"]
      files: ^src/

- repo: local
  hooks:
    - id: check-parameter-naming
      name: Check parameter naming consistency
      entry: python scripts/check_parameter_naming.py
      language: system
      types: [python]
      pass_filenames: false
>>>>>>> 6c15d7f1
<|MERGE_RESOLUTION|>--- conflicted
+++ resolved
@@ -43,7 +43,6 @@
   # Removes trailing whitespace characters from files.
   - id: trailing-whitespace
 
-<<<<<<< HEAD
 - repo: https://github.com/numpy/numpydoc
   rev: v1.8.0
   hooks:
@@ -53,7 +52,7 @@
               tests/|
               docs/
           )
-=======
+
 - repo: https://github.com/astral-sh/ruff-pre-commit
   rev: v0.11.5
   hooks:
@@ -69,4 +68,3 @@
       language: system
       types: [python]
       pass_filenames: false
->>>>>>> 6c15d7f1
