<<<<<<< HEAD
(id:_home)=

```{eval-rst}
:html_theme.sidebar_secondary.remove:
```
=======
---
hide:
  - navigation
  - toc
---

# <div style="text-align: center;"> <img src="assets/NeMoS_Logo_CMYK_Full.svg" width="50%" alt="NeMoS logo."> </div>

<div style="text-align: center;" markdown>
[![License: MIT](https://img.shields.io/badge/License-MIT-yellow.svg)](https://github.com/flatironinstitute/nemos/blob/main/LICENSE)
![Python version](https://img.shields.io/badge/python-3.10%7C3.11%7C3.12-blue.svg)
[![Project Status: Active – The project has reached a stable, usable state and is being actively developed.](https://www.repostatus.org/badges/latest/active.svg)](https://www.repostatus.org/#active)
![PyPI - Version](https://img.shields.io/pypi/v/nemos)
[![codecov](https://codecov.io/gh/flatironinstitute/nemos/graph/badge.svg?token=vvtrcTFNeu)](https://codecov.io/gh/flatironinstitute/nemos)
[![Documentation Status](https://readthedocs.org/projects/nemos/badge/?version=latest)](https://nemos.readthedocs.io/en/latest/?badge=latest)
[![nemos CI](https://github.com/flatironinstitute/nemos/actions/workflows/ci.yml/badge.svg)](https://github.com/flatironinstitute/nemos/actions/workflows/ci.yml)


__Learning Resources:__ [:material-book-open-variant-outline: Neuromatch Academy's Lessons](https://compneuro.neuromatch.io/tutorials/W1D3_GeneralizedLinearModels/student/W1D3_Tutorial1.html) | [:material-youtube: Cosyne 2018 Tutorial](https://www.youtube.com/watch?v=NFeGW5ljUoI&t=424s) <br> 
__Useful Links:__ [:material-chat-question: Getting Help](getting_help) | [:material-alert-circle-outline: Issue Tracker](https://github.com/flatironinstitute/nemos/issues) | [:material-order-bool-ascending-variant: Contributing Guidelines](https://github.com/flatironinstitute/nemos/blob/main/CONTRIBUTING.md)
>>>>>>> 25fa840d

```{toctree}
:maxdepth: 1
:hidden:

Install <installation>
Quickstart <quickstart>
Background <background/README>
How-To Guide <how_to_guide/README>
Tutorials <tutorials/README>
Getting Help <getting_help>
API Guide <api_guide>
For Developers <developers_notes/README>
```


## __Neural ModelS__

NeMoS (Neural ModelS) is a statistical modeling framework optimized for systems neuroscience and powered by [JAX](https://jax.readthedocs.io/en/latest/). 
It streamlines the process of defining and selecting models, through a collection of easy-to-use methods for feature design.

The core of NeMoS includes GPU-accelerated, well-tested implementations of standard statistical models, currently 
focusing on the Generalized Linear Model (GLM). 

We provide a **Poisson GLM** for analyzing spike counts, and a **Gamma GLM** for calcium or voltage imaging traces.


<<<<<<< HEAD
=======
-   :material-hammer-wrench:{ .lg .middle } &nbsp; __Installation Instructions__ 

    ---
    
    Run the following `pip` command in your __virtual environment__.
    === "macOS/Linux"

        ```bash
        pip install nemos
        ```

    === "Windows"
    
        ```
        python -m pip install nemos
        ```
    
    *For more information see:*<br>
    [:octicons-arrow-right-24: Install](installation)

-   :material-clock-fast:{ .lg .middle } __Getting Started__
>>>>>>> 25fa840d


::::{grid} 1 2 3 3

:::{grid-item-card} <span class="iconify" data-icon="mdi:hammer-wrench"></span> &nbsp; **Installation Instructions**
:link: installation.html
:link-alt: Install
---

Run the following `pip` command in your virtual environment.

```{code-block}

pip install nemos

```

:::

:::{grid-item-card} <span class="iconify" data-icon="mdi:clock-fast"></span> &nbsp; **Getting Started**
:link: quickstart.html
:link-alt: Quickstart

---

New to NeMoS? Get the ball rolling with our quickstart.

:::

:::{grid-item-card} <span class="iconify" data-icon="mdi:book-open-variant-outline"></span> &nbsp; **Background**
:link: background/README.html
:link-alt: Background

---

<<<<<<< HEAD
Refresh your theoretical knowledge before diving into data analysis with our notes.
=======
      [:octicons-arrow-right-24: Quickstart](quickstart)
>>>>>>> 25fa840d

:::

:::{grid-item-card} <span class="iconify" data-icon="mdi:lightbulb-on-10"></span> &nbsp; **How-to Guide**
:link: how_to_guide/README.html
:link-alt: How-to-Guide

---

Already familiar with the concepts? Learn how you to process and analyze your data with NeMoS.

<<<<<<< HEAD
=======
-   :material-brain:{ .lg .middle} &nbsp;  __Neural Modeling__
>>>>>>> 25fa840d

<div class="card-footer-content">

<<<<<<< HEAD
*Requires familiarity with the theory.*  

</div>

:::

:::{grid-item-card} <span class="iconify" data-icon="mdi:brain"></span> &nbsp; **Neural Modeling**
:link: tutorials/README.html
:link-alt: Tutorials
=======
    Explore fully worked examples to learn how to analyze neural recordings from scratch.

    *Requires familiarity with the theory.*<br>
    [:octicons-arrow-right-24: Tutorials](generated/tutorials)

-   :material-lightbulb-on-10:{ .lg .middle } &nbsp; __How-To Guide__
>>>>>>> 25fa840d

---

<<<<<<< HEAD
Explore fully worked examples to learn how to analyze neural recordings from scratch.

<div class="card-footer-content">
=======
    Already familiar with the concepts? Learn how you to process and analyze your data with NeMoS.

    *Requires familiarity with the theory.*<br>
    [:octicons-arrow-right-24: How-To Guide](generated/how_to_guide)
>>>>>>> 25fa840d

*Requires familiarity with the theory.*

</div>

:::

<<<<<<< HEAD
:::{grid-item-card} <span class="iconify" data-icon="mdi:cog"></span> &nbsp; **API Guide**
:link: api_guide.html
:link-alt: API Guide

---

Access a detailed description of each module and function, including parameters and functionality.

<div class="card-footer-content">

*Requires familiarity with the theory.*
=======
    *Requires familiarity with the theory.*<br>
    [:octicons-arrow-right-24: API Guide](reference/SUMMARY)

</div>

## :material-scale-balance:{ .lg } License

Open source, [licensed under MIT](https://github.com/flatironinstitute/nemos/blob/main/LICENSE).

>>>>>>> 25fa840d

## Support

<<<<<<< HEAD
:::

::::


<div style="text-align: center;">

__Learning Resources:__ [<span class="iconify" data-icon="mdi:book-open-variant-outline"></span> Neuromatch Academy's Lessons](https://compneuro.neuromatch.io/tutorials/W1D3_GeneralizedLinearModels/student/W1D3_Tutorial1.html) | [<span class="iconify" data-icon="mdi:youtube"></span> Cosyne 2018 Tutorial](https://www.youtube.com/watch?v=NFeGW5ljUoI&t=424s) <br> 
__Useful Links:__ [<span class="iconify" data-icon="mdi:chat-question"></span> Getting Help](getting_help.md) | [<span class="iconify" data-icon="mdi:alert-circle-outline"></span> Issue Tracker](https://github.com/flatironinstitute/nemos/issues) | [<span class="iconify" data-icon="mdi:order-bool-ascending-variant"></span> Contributing Guidelines](https://github.com/flatironinstitute/nemos/blob/main/CONTRIBUTING.md)

</div>


## <span class="iconify" data-icon="mdi:scale-balance" style="width: 1em"></span>  __License__

Open source, [licensed under MIT](https://github.com/flatironinstitute/nemos/blob/main/LICENSE).

## Support

=======
>>>>>>> 25fa840d
This package is supported by the Center for Computational Neuroscience, in the Flatiron Institute of the Simons Foundation.  

<img src="assets/CCN-logo-wText.png" width="20%" alt="Flatiron Center for Computational Neuroscience logo."> <|MERGE_RESOLUTION|>--- conflicted
+++ resolved
@@ -1,31 +1,9 @@
-<<<<<<< HEAD
 (id:_home)=
 
 ```{eval-rst}
 :html_theme.sidebar_secondary.remove:
 ```
-=======
----
-hide:
-  - navigation
-  - toc
----
 
-# <div style="text-align: center;"> <img src="assets/NeMoS_Logo_CMYK_Full.svg" width="50%" alt="NeMoS logo."> </div>
-
-<div style="text-align: center;" markdown>
-[![License: MIT](https://img.shields.io/badge/License-MIT-yellow.svg)](https://github.com/flatironinstitute/nemos/blob/main/LICENSE)
-![Python version](https://img.shields.io/badge/python-3.10%7C3.11%7C3.12-blue.svg)
-[![Project Status: Active – The project has reached a stable, usable state and is being actively developed.](https://www.repostatus.org/badges/latest/active.svg)](https://www.repostatus.org/#active)
-![PyPI - Version](https://img.shields.io/pypi/v/nemos)
-[![codecov](https://codecov.io/gh/flatironinstitute/nemos/graph/badge.svg?token=vvtrcTFNeu)](https://codecov.io/gh/flatironinstitute/nemos)
-[![Documentation Status](https://readthedocs.org/projects/nemos/badge/?version=latest)](https://nemos.readthedocs.io/en/latest/?badge=latest)
-[![nemos CI](https://github.com/flatironinstitute/nemos/actions/workflows/ci.yml/badge.svg)](https://github.com/flatironinstitute/nemos/actions/workflows/ci.yml)
-
-
-__Learning Resources:__ [:material-book-open-variant-outline: Neuromatch Academy's Lessons](https://compneuro.neuromatch.io/tutorials/W1D3_GeneralizedLinearModels/student/W1D3_Tutorial1.html) | [:material-youtube: Cosyne 2018 Tutorial](https://www.youtube.com/watch?v=NFeGW5ljUoI&t=424s) <br> 
-__Useful Links:__ [:material-chat-question: Getting Help](getting_help) | [:material-alert-circle-outline: Issue Tracker](https://github.com/flatironinstitute/nemos/issues) | [:material-order-bool-ascending-variant: Contributing Guidelines](https://github.com/flatironinstitute/nemos/blob/main/CONTRIBUTING.md)
->>>>>>> 25fa840d
 
 ```{toctree}
 :maxdepth: 1
@@ -44,6 +22,7 @@
 
 ## __Neural ModelS__
 
+
 NeMoS (Neural ModelS) is a statistical modeling framework optimized for systems neuroscience and powered by [JAX](https://jax.readthedocs.io/en/latest/). 
 It streamlines the process of defining and selecting models, through a collection of easy-to-use methods for feature design.
 
@@ -51,32 +30,6 @@
 focusing on the Generalized Linear Model (GLM). 
 
 We provide a **Poisson GLM** for analyzing spike counts, and a **Gamma GLM** for calcium or voltage imaging traces.
-
-
-<<<<<<< HEAD
-=======
--   :material-hammer-wrench:{ .lg .middle } &nbsp; __Installation Instructions__ 
-
-    ---
-    
-    Run the following `pip` command in your __virtual environment__.
-    === "macOS/Linux"
-
-        ```bash
-        pip install nemos
-        ```
-
-    === "Windows"
-    
-        ```
-        python -m pip install nemos
-        ```
-    
-    *For more information see:*<br>
-    [:octicons-arrow-right-24: Install](installation)
-
--   :material-clock-fast:{ .lg .middle } __Getting Started__
->>>>>>> 25fa840d
 
 
 ::::{grid} 1 2 3 3
@@ -112,11 +65,7 @@
 
 ---
 
-<<<<<<< HEAD
 Refresh your theoretical knowledge before diving into data analysis with our notes.
-=======
-      [:octicons-arrow-right-24: Quickstart](quickstart)
->>>>>>> 25fa840d
 
 :::
 
@@ -128,15 +77,10 @@
 
 Already familiar with the concepts? Learn how you to process and analyze your data with NeMoS.
 
-<<<<<<< HEAD
-=======
--   :material-brain:{ .lg .middle} &nbsp;  __Neural Modeling__
->>>>>>> 25fa840d
 
 <div class="card-footer-content">
 
-<<<<<<< HEAD
-*Requires familiarity with the theory.*  
+*Requires familiarity with the theory.*
 
 </div>
 
@@ -145,27 +89,12 @@
 :::{grid-item-card} <span class="iconify" data-icon="mdi:brain"></span> &nbsp; **Neural Modeling**
 :link: tutorials/README.html
 :link-alt: Tutorials
-=======
-    Explore fully worked examples to learn how to analyze neural recordings from scratch.
-
-    *Requires familiarity with the theory.*<br>
-    [:octicons-arrow-right-24: Tutorials](generated/tutorials)
-
--   :material-lightbulb-on-10:{ .lg .middle } &nbsp; __How-To Guide__
->>>>>>> 25fa840d
 
 ---
 
-<<<<<<< HEAD
 Explore fully worked examples to learn how to analyze neural recordings from scratch.
 
 <div class="card-footer-content">
-=======
-    Already familiar with the concepts? Learn how you to process and analyze your data with NeMoS.
-
-    *Requires familiarity with the theory.*<br>
-    [:octicons-arrow-right-24: How-To Guide](generated/how_to_guide)
->>>>>>> 25fa840d
 
 *Requires familiarity with the theory.*
 
@@ -173,7 +102,6 @@
 
 :::
 
-<<<<<<< HEAD
 :::{grid-item-card} <span class="iconify" data-icon="mdi:cog"></span> &nbsp; **API Guide**
 :link: api_guide.html
 :link-alt: API Guide
@@ -185,21 +113,9 @@
 <div class="card-footer-content">
 
 *Requires familiarity with the theory.*
-=======
-    *Requires familiarity with the theory.*<br>
-    [:octicons-arrow-right-24: API Guide](reference/SUMMARY)
 
 </div>
 
-## :material-scale-balance:{ .lg } License
-
-Open source, [licensed under MIT](https://github.com/flatironinstitute/nemos/blob/main/LICENSE).
-
->>>>>>> 25fa840d
-
-## Support
-
-<<<<<<< HEAD
 :::
 
 ::::
@@ -217,10 +133,9 @@
 
 Open source, [licensed under MIT](https://github.com/flatironinstitute/nemos/blob/main/LICENSE).
 
+
 ## Support
 
-=======
->>>>>>> 25fa840d
 This package is supported by the Center for Computational Neuroscience, in the Flatiron Institute of the Simons Foundation.  
 
 <img src="assets/CCN-logo-wText.png" width="20%" alt="Flatiron Center for Computational Neuroscience logo."> 