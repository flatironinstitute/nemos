--- conflicted
+++ resolved
@@ -249,11 +249,8 @@
 pipeline.get_params()
 ```
 
-<<<<<<< HEAD
-You can retrieve any paramter of any pipeline step by creating a key starting with the name of the step followed by a double underscore and the name of the parameter: `step_name__parameter_name`.
-=======
 You can retrieve any parameter of any pipeline step by creating a key starting with the name of the step followed by a double underscore and the name of the parameter: `step_name__parameter_name`.
->>>>>>> af8ee9c9
+
 
 ```{code-cell} ipython3
 # retrieve the number of basis function from the transformerbasis of the pipeline
