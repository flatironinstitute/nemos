---
jupytext:
  text_representation:
    extension: .md
    format_name: myst
    format_version: 0.13
    jupytext_version: 1.16.4
kernelspec:
  display_name: Python 3 (ipykernel)
  language: python
  name: python3
---

```{code-cell} ipython3
:tags: [hide-input]

%matplotlib inline
import warnings

# Ignore the first specific warning
warnings.filterwarnings(
    "ignore",
    message="plotting functions contained within `_documentation_utils` are intended for nemos's documentation.",
    category=UserWarning,
)

# Ignore the second specific warning
warnings.filterwarnings(
    "ignore",
    message="Ignoring cached namespace 'core'",
    category=UserWarning,
)

warnings.filterwarnings(
    "ignore",
    message=(
        "invalid value encountered in div "
    ),
    category=RuntimeWarning,
)
```

# GLM Demo: Toy Model Examples

:::{warning}
This demonstration is currently in its alpha stage. It presents various regularization techniques on
GLMs trained on a Gaussian noise stimuli, and a minimal example of fitting and simulating a pair of coupled
neurons. More work needs to be done to properly compare the performance of the regularization strategies on
realistic simulations and real neural recordings.
:::

## Introduction

In this demo we will work through two toy examples of a Poisson-GLM on synthetic data: a purely feed-forward input model
and a recurrently coupled model.

In particular, we will learn how to:

- Define & configurate a GLM object.
- Fit the model
- Cross-validate the model with `sklearn`
- Simulate spike trains.

Before digging into the GLM module, let's first import the packages
 we are going to use for this tutorial, and generate some synthetic
 data.

```{code-cell} ipython3
import jax
import matplotlib.pyplot as plt
import numpy as np
from matplotlib.patches import Rectangle
from sklearn import model_selection

import nemos as nmo

np.random.seed(111)
# random design tensor. Shape (n_time_points, n_features).
X = 0.5*np.random.normal(size=(100, 5))

# log-rates & weights, shape (1, ) and (n_features, ) respectively.
b_true = np.zeros((1, ))
w_true = np.random.normal(size=(5, ))

# sparsify weights
w_true[1:4] = 0.

# generate counts
rate = jax.numpy.exp(jax.numpy.einsum("k,tk->t", w_true, X) + b_true)
spikes = np.random.poisson(rate)
```

## The Feed-Forward GLM

### Model Definition
The class implementing the  feed-forward GLM is [`nemos.glm.GLM`](nemos.glm.GLM).
In order to define the class, one **must** provide:

- **Observation Model**: The observation model for the GLM, e.g. an object of the class of type
[`nemos.observation_models.Observations`](nemos.observation_models.Observations). So far, only the [`PoissonObservations`](nemos.observation_models.PoissonObservations)
model has been implemented.
- **Regularizer**: The desired regularizer, e.g. an object of the [`nemos.regularizer.Regularizer`](nemos.regularizer.Regularizer) class.
Currently, we implemented the un-regularized, Ridge, Lasso, and Group-Lasso regularization.

The default for the GLM class is the [`PoissonObservations`](nemos.observation_models.PoissonObservations) with log-link function with a Ridge regularization.
Here is how to define the model.

```{code-cell} ipython3
# default Poisson GLM with Ridge regularization and Poisson observation model.
model = nmo.glm.GLM()

print("Regularization type:     ", type(model.regularizer))
print("Observation model:", type(model.observation_model))
```

### Model Configuration
One could visualize the model hyperparameters by calling [`get_params`](nemos.glm.GLM.get_params) method.

```{code-cell} ipython3
# get the glm model parameters only
print("\nGLM model parameters:")
for key, value in model.get_params(deep=False).items():
    print(f"\t- {key}: {value}")

# get the glm model parameters, including the all the
# attributes
print("\nNested parameters:")
for key, value in model.get_params(deep=True).items():
    if key in model.get_params(deep=False):
        continue
    print(f"\t- {key}: {value}")
```

These parameters can be configured at initialization and/or
set after the model is initialized with the following syntax:

```{code-cell} ipython3
# Poisson observation model with soft-plus NL
observation_models = nmo.observation_models.PoissonObservations(jax.nn.softplus)


# define the GLM
model = nmo.glm.GLM(
    observation_model=observation_models,
    solver_name="LBFGS",
    solver_kwargs={"tol":10**-10},
)

print("Regularizer type:      ", type(model.regularizer))
print("Observation model:", type(model.observation_model))
```

Hyperparameters can be set at any moment via the [`set_params`](nemos.glm.GLM.set_params) method.

```{code-cell} ipython3
model.set_params(
    regularizer=nmo.regularizer.Lasso(),
    observation_model__inverse_link_function=jax.numpy.exp
)

print("Updated regularizer: ", model.regularizer)
print("Updated NL: ", model.observation_model.inverse_link_function)
```

:::{warning}
Each [`Regularizer`](regularizers) has an associated attribute [`Regularizer.allowed_solvers`](nemos.regularizer.Regularizer.allowed_solvers)
which lists the optimizers that are suited for each optimization problem.
For example, a [`Ridge`](nemos.regularizer.Ridge) is differentiable and can be fit with `GradientDescent`
, `BFGS`, etc., while a [`Lasso`](nemos.regularizer.Lasso) should use the `ProximalGradient` method instead.
If the provided `solver_name` is not listed in the `allowed_solvers` this will raise an
exception.
:::



### Model Fit
Fitting the model is as straight forward as calling the `model.fit`
providing the design tensor and the population counts.
Additionally one may provide an initial parameter guess.
The same exact syntax works for any configuration.

```{code-cell} ipython3
# fit a ridge regression Poisson GLM
model = nmo.glm.GLM(regularizer="Ridge", regularizer_strength=0.1)
model.fit(X, spikes)

print("Ridge results")
print("True weights:      ", w_true)
print("Recovered weights: ", model.coef_)
```

## K-fold Cross Validation with `sklearn`
Our implementation follows the `scikit-learn` api,  this enables us
to take advantage of the `scikit-learn` tool-box seamlessly, while at the same time
we take advantage of the `jax` GPU acceleration and auto-differentiation in the
back-end.

Here is an example of how we can perform 5-fold cross-validation via `scikit-learn`.

**Ridge**

```{code-cell} ipython3
parameter_grid = {"regularizer_strength": np.logspace(-1.5, 1.5, 6)}
# in practice, you should use more folds than 2, but for the purposes of this
# demo, 2 is sufficient.
cls = model_selection.GridSearchCV(model, parameter_grid, cv=2)
cls.fit(X, spikes)

print("Ridge results        ")
print("Best hyperparameter: ", cls.best_params_)
print("True weights:      ", w_true)
print("Recovered weights: ", cls.best_estimator_.coef_)
```

We can compare the Ridge cross-validated results with other regularization schemes.

**Lasso**

```{code-cell} ipython3
model.set_params(regularizer=nmo.regularizer.Lasso(), solver_name="ProximalGradient")
cls = model_selection.GridSearchCV(model, parameter_grid, cv=2)
cls.fit(X, spikes)

print("Lasso results        ")
print("Best hyperparameter: ", cls.best_params_)
print("True weights:      ", w_true)
print("Recovered weights: ", cls.best_estimator_.coef_)
```

**Group Lasso**

```{code-cell} ipython3
# define groups by masking. Mask size (n_groups, n_features)
mask = np.zeros((2, 5))
mask[0, [0, -1]] = 1
mask[1, 1:-1] = 1

regularizer = nmo.regularizer.GroupLasso(mask=mask)
model.set_params(regularizer=regularizer, solver_name="ProximalGradient")
cls = model_selection.GridSearchCV(model, parameter_grid, cv=2)
cls.fit(X, spikes)

print("\nGroup Lasso results")
print("Group mask:          :")
print(mask)
print("Best hyperparameter: ", cls.best_params_)
print("True weights:      ", w_true)
print("Recovered weights: ", cls.best_estimator_.coef_)
```

## Simulate Spikes
We can generate spikes in response to a feedforward-stimuli
through the `model.simulate` method.

```{code-cell} ipython3
# here we are creating a new data input, of 20 timepoints (arbitrary)
# with the same number of features (mandatory)
Xnew = np.random.normal(size=(20, ) + X.shape[1:])
# generate a random key given a seed
random_key = jax.random.key(123)
spikes, rates = model.simulate(random_key, Xnew)

plt.figure()
plt.eventplot(np.where(spikes)[0])
```

## Simulate a Recurrently Coupled Network
In this section, we will show you how to generate spikes from a population; We assume that the coupling
filters are known or inferred.

:::{warning}

Making sure that the dynamics of your recurrent neural network are stable is non-trivial[$^{[1]}$](#ref-1). In particular,
coupling weights obtained by fitting a GLM by maximum-likelihood can generate unstable dynamics. If the
dynamics of your recurrently coupled model are unstable, you can try a `soft-plus` non-linearity
instead of an exponential, and you can "shrink" your weights until stability is reached.
:::

```{code-cell} ipython3
# Neural population parameters
n_neurons = 2
coupling_filter_duration = 100
```

Let's define the coupling filters that we will use to simulate
the pairwise interactions between the neurons. We will model the
filters as a difference of two Gamma probability density function.
The negative component will capture inhibitory effects such as the
refractory period of a neuron, while the positive component will
describe excitation.

```{code-cell} ipython3
np.random.seed(101)

# Gamma parameter for the inhibitory component of the filter
inhib_a = 1
inhib_b = 1

# Gamma parameters for the excitatory component of the filter
excit_a = np.random.uniform(1.1, 5, size=(n_neurons, n_neurons))
excit_b = np.random.uniform(1.1, 5, size=(n_neurons, n_neurons))

# define 2x2 coupling filters of the specific with create_temporal_filter
coupling_filter_bank = np.zeros((coupling_filter_duration, n_neurons, n_neurons))
for unit_i in range(n_neurons):
    for unit_j in range(n_neurons):
        coupling_filter_bank[:, unit_i, unit_j] = nmo.simulation.difference_of_gammas(
            coupling_filter_duration,
            inhib_a=inhib_a,
            excit_a=excit_a[unit_i, unit_j],
            inhib_b=inhib_b,
            excit_b=excit_b[unit_i, unit_j],
        )

# shrink the filters for simulation stability
coupling_filter_bank *= 0.8

# define a basis function
n_basis_funcs = 20
basis = nmo.basis.RaisedCosineLogEval(n_basis_funcs)

# approximate the coupling filters in terms of the basis function
_, coupling_basis = basis.evaluate_on_grid(coupling_filter_bank.shape[0])
coupling_coeff = nmo.simulation.regress_filter(coupling_filter_bank, coupling_basis)
intercept = -4 * np.ones(n_neurons)
```

We can check that our approximation worked by plotting the original filters
and the basis expansion

```{code-cell} ipython3
# plot coupling functions
n_basis_coupling = coupling_basis.shape[1]
fig, axs = plt.subplots(n_neurons, n_neurons)
plt.suptitle("Coupling filters")
for unit_i in range(n_neurons):
    for unit_j in range(n_neurons):
        axs[unit_i, unit_j].set_title(f"unit {unit_j} -> unit {unit_i}")
        coeff = coupling_coeff[unit_i, unit_j]
        axs[unit_i, unit_j].plot(coupling_filter_bank[:, unit_i, unit_j], label="gamma difference")
        axs[unit_i, unit_j].plot(np.dot(coupling_basis, coeff), ls="--", color="k", label="basis function")
axs[0, 0].legend()
plt.tight_layout()
```

Define a squared stimulus current for the first neuron, and no stimulus for
the second neuron

```{code-cell} ipython3
# define a squared current parameters
simulation_duration = 1000
stimulus_onset = 200
stimulus_offset = 500
stimulus_intensity = 1.5

# create the input tensor of shape (n_samples, n_neurons, n_dimension_stimuli)
feedforward_input = np.zeros((simulation_duration, n_neurons, 1))

# inject square input to the first neuron only
feedforward_input[stimulus_onset: stimulus_offset, 0] = stimulus_intensity

# plot the input
fig, axs = plt.subplots(1,2)
plt.suptitle("Feedforward inputs")
axs[0].set_title("Input to neuron 0")
axs[0].plot(feedforward_input[:, 0])

axs[1].set_title("Input to neuron 1")
axs[1].plot(feedforward_input[:, 1])
axs[1].set_ylim(axs[0].get_ylim())


# the input for the simulation will be the dot product
# of input_coeff with the feedforward_input
input_coeff = np.ones((n_neurons, 1))


# initialize the spikes for the recurrent simulation
init_spikes = np.zeros((coupling_filter_duration, n_neurons))
```

We can now simulate spikes by calling the `simulate_recurrent` function for the `nemos.simulate` module.

```{code-cell} ipython3
# call simulate, with both the recurrent coupling
# and the input
spikes, rates = nmo.simulation.simulate_recurrent(
    coupling_coef=coupling_coeff,
    feedforward_coef=input_coeff,
    intercepts=intercept,
    random_key=jax.random.key(123),
    feedforward_input=feedforward_input,
    coupling_basis_matrix=coupling_basis,
    init_y=init_spikes
)
```

And finally plot the results for both neurons.

```{code-cell} ipython3
# mkdocs_gallery_thumbnail_number = 4
fig = plt.figure()
ax = plt.subplot(111)

ax.spines['top'].set_visible(False)
ax.spines['right'].set_visible(False)

patch = Rectangle((200, -0.011), 300, 0.15,  alpha=0.2, color="grey")

p0, = plt.plot(rates[:, 0])
p1, = plt.plot(rates[:, 1])

plt.vlines(np.where(spikes[:, 0])[0], 0.00, 0.01, color=p0.get_color(), label="rate neuron 0")
plt.vlines(np.where(spikes[:, 1])[0], -0.01, 0.00, color=p1.get_color(), label="rate neuron 1")
plt.plot(jax.nn.softplus(input_coeff[0] * feedforward_input[:, 0, 0] + intercept[0]), color='k', lw=0.8, label="stimulus")
ax.add_patch(patch)
plt.ylim(-0.011, .13)
plt.ylabel("count/bin")
plt.legend()
```

```{code-cell} ipython3
:tags: [hide-input]

# save image for thumbnail
from pathlib import Path
import os

root = os.environ.get("READTHEDOCS_OUTPUT")
if root:
   path = Path(root) / "html/_static/thumbnails/how_to_guide"
# if local store in ../_build/html/...
else:
   path = Path("../_build/html/_static/thumbnails/how_to_guide")
 
# make sure the folder exists if run from build
if root or Path("../assets/stylesheets").exists():
   path.mkdir(parents=True, exist_ok=True)

if path.exists():
  fig.savefig(path / "plot_02_glm_demo.svg")
```

## References
(ref-1)=
[1] [Arribas, Diego, Yuan Zhao, and Il Memming Park. "Rescuing neural spike train models from bad MLE." Advances in Neural Information Processing Systems 33 (2020): 2293-2303.](https://arxiv.org/abs/2010.12362)
<<<<<<< HEAD

```{code-cell} ipython3

```
=======
>>>>>>> 6d18346b
<|MERGE_RESOLUTION|>--- conflicted
+++ resolved
@@ -444,10 +444,3 @@
 ## References
 (ref-1)=
 [1] [Arribas, Diego, Yuan Zhao, and Il Memming Park. "Rescuing neural spike train models from bad MLE." Advances in Neural Information Processing Systems 33 (2020): 2293-2303.](https://arxiv.org/abs/2010.12362)
-<<<<<<< HEAD
-
-```{code-cell} ipython3
-
-```
-=======
->>>>>>> 6d18346b
