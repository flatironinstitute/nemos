--- conflicted
+++ resolved
@@ -21,17 +21,6 @@
 4. [`simulate`](nemos.glm.GLM.simulate): Simulate data based on the trained regression model.
 5. [`update`](nemos.glm.GLM.update): Run a single optimization step, and stores the updated parameter and solver state. Used by stochastic optimization schemes.
 6. [`compute_loss`](nemos.glm.GLM.compute_loss): Computes the loss function for given user-provided parameters, `X`, and `y`. This method validates inputs and parameters, converts user parameters to the internal representation, and delegates to `_compute_loss`.
-<<<<<<< HEAD
-7. `_has_aux`: If the model's objective function returns auxiliary variables, set this class attribute to `True`. Otherwise it defaults to `False` and the objective function is assumed to return a scalar value.
-
-### Private Methods
-6. `_compute_loss`: Compute predictions and evaluate the loss function given the parameters, `X`, and `y`. This method operates on the internal parameter representation (e.g., `GLMParams`). The public-facing `compute_loss` wrapper handles conversion from user-provided parameters.
-7. `_get_model_params`: Pack model parameters from sklearn-style attributes (`coef_`, `intercept_`) into the internal parameter representation.
-8. `_set_model_params`: Unpack the internal parameter representation and store as sklearn-style attributes (`coef_`, `intercept_`).
-9. `save_params`: Serialize and save model parameters to disk.
-10. `_get_optimal_solver_params_config`: Return functions for computing default step size and batch size for the solver.
-
-=======
 
 ### Private Methods
 6. `_compute_loss`: Compute predictions and evaluate the loss function given the parameters, `X`, and `y`. This method operates on the internal parameter representation (e.g., `GLMParams`). The public-facing `compute_loss` wrapper handles conversion from user-provided parameters.
@@ -41,7 +30,6 @@
 10. `_get_optimal_solver_params_config`: Return functions for computing default step size and batch size for the solver.
 11. `_has_aux`: If the model's objective function returns auxiliary variables, set this class attribute to `True`. Otherwise it defaults to `False` and the objective function is assumed to return a scalar value.
 
->>>>>>> b077c5a6
 ## Parameter Representation and Validation
 
 `BaseRegressor` maintains two representations of model parameters:
