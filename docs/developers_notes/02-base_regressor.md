--- conflicted
+++ resolved
@@ -20,16 +20,8 @@
 3. [`score`](nemos.glm.GLM.score): Score the accuracy of model predictions using input data `X` against the actual observations `y`.
 4. [`simulate`](nemos.glm.GLM.simulate): Simulate data based on the trained regression model.
 5. [`update`](nemos.glm.GLM.update): Run a single optimization step, and stores the updated parameter and solver state. Used by stochastic optimization schemes.
-<<<<<<< HEAD
 6. [`compute_loss`](nemos.glm.GLM.compute_loss): Computes the loss function for given user-provided parameters, `X`, and `y`. This method validates inputs and parameters, converts user parameters to the internal representation, and delegates to `_compute_loss`.
-=======
-6. `compute_loss`: Compute prediction and evaluates the loss function prvided the parameters and `X` and `y`. This is used by the `instantiate_solver` method which sets up the solver.
-7. `_check_params`: Check the parameter structure.
-8. `_check_input_dimensionality`: Check the input dimensionality matches model expectation.
-9. `_check_input_and_params_consistency`: Checks that the input and the parameters are consistent.
-10. `_get_coef_and_intercept` and `_set_coef_and_intercept`: set and get model coefficient and intercept term.
-11. `_has_aux`: If the model's objective function returns auxiliary variables, set this class attribute to `True`. Otherwise it defaults to `False` and the objective function is assumed to return a scalar value.
->>>>>>> 2f21739e
+7. `_has_aux`: If the model's objective function returns auxiliary variables, set this class attribute to `True`. Otherwise it defaults to `False` and the objective function is assumed to return a scalar value.
 
 ### Private Methods
 6. `_compute_loss`: Compute predictions and evaluate the loss function given the parameters, `X`, and `y`. This method operates on the internal parameter representation (e.g., `GLMParams`). The public-facing `compute_loss` wrapper handles conversion from user-provided parameters.
