# nemos 

[![License: MIT](https://img.shields.io/badge/License-MIT-yellow.svg)](https://github.com/flatironinstitute/nemos/blob/main/LICENSE)
![Python version](https://img.shields.io/badge/python-3.10-blue.svg)
[![Project Status: WIP – Initial development is in progress, but there has not yet been a stable, usable release suitable for the public.](https://www.repostatus.org/badges/latest/wip.svg)](https://www.repostatus.org/#wip)
[![codecov](https://codecov.io/gh/flatironinstitute/nemos/graph/badge.svg?token=vvtrcTFNeu)](https://codecov.io/gh/flatironinstitute/nemos)
[![Documentation Status](https://readthedocs.org/projects/nemos/badge/?version=latest)](https://nemos.readthedocs.io/en/latest/?badge=latest)
[![nemos CI](https://github.com/flatironinstitute/nemos/actions/workflows/ci.yml/badge.svg)](https://github.com/flatironinstitute/nemos/actions/workflows/ci.yml)

`nemos` ("NEural MOdelS") is a statistical modeling framework for systems
neuroscience, built on top of [jax](jax.readthedocs.io/). nemos aims to provide
well-tested, GPU-accelerated implementations of standard statistical modeling
methods. nemos is not attempting to provide all the latest and greatest methods,
but instead to provide a stable place to start, which you can build off of or
compare against. For now, we are focusing on the Generalized Linear Model (GLM);
the package is under active development and more methods will be added in the
future.

To learn more about the Generalized Linear Model, we recommend [Neuromatch
Academy's
lesson](https://compneuro.neuromatch.io/tutorials/W1D3_GeneralizedLinearModels/student/W1D3_Intro.html)
and [Jonathan Pillow's Cosyne 2018
tutorial](https://www.youtube.com/watch?v=NFeGW5ljUoI&t=424s).

## Basic usage

The core object of nemos is the
[`GLM`](https://nemos.readthedocs.io/en/latest/reference/nemos/glm/) object,
which is built as an extension of scikit-learn's
[estimator](https://scikit-learn.org/stable/modules/generated/sklearn.base.BaseEstimator.html#sklearn.base.BaseEstimator)
object:

<<<<<<< HEAD
## Installation

### Prerequisites

Before installing `nemos`, we recommend creating and activating a Python virtual environment using `venv`. This helps to manage dependencies and avoid conflicts with other Python packages.

#### Creating a Virtual Environment

- **For macOS and Linux:**
  Open a terminal and run the following commands:

  ```
  python -m venv <DIR>
  source <DIR>/bin/activate
  ```

- **For Windows:**
  Open a command prompt and execute:

  ```
  python -m venv <DIR>
  <DIR>\Scripts\activate
  ```

Replace `<DIR>` with the directory where you want to create the virtual environment.

### Installation Steps

#### Standard CPU Installation

To install `nemos` on a system without a GPU, follow these steps:

1. Ensure your pip is up to date:

   ```
   pip install --upgrade pip
   ```

2. Install `nemos` directly from the GitHub repository:

   ```
   pip install git+https://github.com/flatironinstitute/nemos.git
   ```

#### GPU Installation

For systems equipped with a GPU, a specific installation process is required to utilize the GPU with `nemos`.

1. **Install `jax` and `jaxlib` for GPU:**

   - Follow the instructions provided in the [JAX documentation](https://jax.readthedocs.io/en/latest/installation.html) to install `jax` and `jaxlib` for GPU support.

2. **Verify GPU Installation:**

   - To ensure `jax` recognizes your GPU, execute the following in Python:

     ```
     import jax
     print(jax.devices())
     ```

     If your GPU is listed among the devices, the installation was successful.

3. **Install `nemos`:**

   - After successfully installing and configuring `jax` for GPU, install `nemos` using the same steps as the CPU installation:

     ```
     pip install --upgrade pip
     pip install git+https://github.com/flatironinstitute/nemos.git
     ```
=======
```python
import nemos as nmo
# Create predictors X and targets y
X = ...
y = ...

glm = nmo.glm.GLM()
glm.fit(X, y)

# Investigate GLM model parameters
glm.coef_
glm.intercept_
```

Nemos `GLM` objects predict spiking from a single neuron in response to
user-specified predictors. The predictors `X` must be a 3d array with shape
`(n_timebins, n_neurons, n_features)`, and `y` must be a 2d array with shape
`(n_timebins, n_neurons)`. We recommend using
[pynapple](https://github.com/pynapple-org/pynapple) for initial exploration and
reshaping of your data!

When initializing the `GLM` object, users can optionally specify the
[observation
model](https://nemos.readthedocs.io/en/latest/reference/nemos/observation_models/)
(also known as the noise model) and the
[regularizer](https://nemos.readthedocs.io/en/latest/reference/nemos/regularizer/).

Nemos also provides a variety of [basis
functions](https://nemos.readthedocs.io/en/latest/reference/nemos/basis/) for
estimating more complicated, non-linear relationships between experimental
variables and neuronal spiking.

## Disclaimer

Please note that this package is currently under development. While you can
download and test the functionalities that are already present, please be aware
that syntax and functionality may change before our preliminary release.

## Getting help and getting in touch

We communicate via several channels on Github:

- To report a bug, open an
  [issue](https://github.com/flatironinstitute/nemos/issues).
- To ask usage questions, discuss broad issues, or show off what you’ve made
  with nemos, go to
  [Discussions](https://github.com/flatironinstitute/nemos/discussions).
- To send suggestions for extensions or enhancements, please post in the
  [ideas](https://github.com/flatironinstitute/nemos/discussions/categories/ideas)
  section of discussions first. We’ll discuss it there and, if we decide to
  pursue it, open an issue to track progress.
- To contribute to the project, see the [contributing
  guide](CONTRIBUTING.md).

In all cases, we request that you respect our [code of
conduct](CODE_OF_CONDUCT.md).
>>>>>>> 76c08aea
<|MERGE_RESOLUTION|>--- conflicted
+++ resolved
@@ -22,15 +22,6 @@
 and [Jonathan Pillow's Cosyne 2018
 tutorial](https://www.youtube.com/watch?v=NFeGW5ljUoI&t=424s).
 
-## Basic usage
-
-The core object of nemos is the
-[`GLM`](https://nemos.readthedocs.io/en/latest/reference/nemos/glm/) object,
-which is built as an extension of scikit-learn's
-[estimator](https://scikit-learn.org/stable/modules/generated/sklearn.base.BaseEstimator.html#sklearn.base.BaseEstimator)
-object:
-
-<<<<<<< HEAD
 ## Installation
 
 ### Prerequisites
@@ -102,7 +93,15 @@
      pip install --upgrade pip
      pip install git+https://github.com/flatironinstitute/nemos.git
      ```
-=======
+     
+## Basic usage
+
+The core object of nemos is the
+[`GLM`](https://nemos.readthedocs.io/en/latest/reference/nemos/glm/) object,
+which is built as an extension of scikit-learn's
+[estimator](https://scikit-learn.org/stable/modules/generated/sklearn.base.BaseEstimator.html#sklearn.base.BaseEstimator)
+object:
+
 ```python
 import nemos as nmo
 # Create predictors X and targets y
@@ -159,4 +158,3 @@
 
 In all cases, we request that you respect our [code of
 conduct](CODE_OF_CONDUCT.md).
->>>>>>> 76c08aea
