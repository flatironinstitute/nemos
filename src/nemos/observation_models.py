--- conflicted
+++ resolved
@@ -18,10 +18,9 @@
     return __all__
 
 
-<<<<<<< HEAD
 def identity_function(x):
     return x
-=======
+
 LINK_NAME_TO_FUNC = {
     "nemos.utils.one_over_x": one_over_x,
     "jax.numpy.exp": jnp.exp,
@@ -65,7 +64,6 @@
             f"if you want to use a custom link function, please provide it as a Callable."
             f"if you think this is a bug, please open an issue at 'https://github.com/flatironinstitute/nemos/issues'."
         )
->>>>>>> 05d39264
 
 
 class Observations(Base, abc.ABC):
@@ -1460,10 +1458,8 @@
         inverse_link_function:
             Inverse link function, if ``None``, then use ``self._inverse_link_function``.
         """
-<<<<<<< HEAD
         return jnp.ones_like(jnp.atleast_1d(observations[0]))
-=======
-        return jnp.ones_like(jnp.atleast_1d(y[0]))
+
 
     def likelihood(
         self,
@@ -1795,5 +1791,4 @@
         `glm.nb <https://www.rdocumentation.org/packages/MASS/versions/7.3-65/topics/glm.nb>`_
         for more details.
         """
-        return self.scale
->>>>>>> 05d39264
+        return self.scale