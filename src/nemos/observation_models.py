"""Observation model classes for GLMs."""

import abc
from typing import Callable, Literal, Union

import jax
import jax.numpy as jnp
from numpy.typing import NDArray

from . import utils
from .base_class import Base

__all__ = ["PoissonObservations", "GammaObservations", "BernoulliObservations"]


def __dir__():
    return __all__


class Observations(Base, abc.ABC):
    """
    Abstract observation model class for neural data processing.

    This is an abstract base class used to implement observation models for neural data.
    Specific observation models that inherit from this class should define their versions
    of the abstract methods such as :meth:`~nemos.observation_models.Observations.log_likelihood`,
    :meth:`~nemos.observation_models.Observations.sample_generator`, and
    :meth:`~nemos.observation_models.Observations.deviance`.

    Attributes
    ----------
    inverse_link_function :
        A function that transforms a set of predictors to the domain of the model parameter.

    See Also
    --------
    :class:`~nemos.observation_models.PoissonObservations`
        A specific implementation of an observation model using the Poisson distribution.
    :class:`~nemos.observation_models.GammaObservations`
        A specific implementation of an observation model using the Gamma distribution.
    :class:`~nemos.observation_models.BernoulliObservations`
        A specific implementation of an observation model using the Bernoulli distribution.
    """

    def __init__(self, inverse_link_function: Callable, **kwargs):
        super().__init__(**kwargs)
        self.inverse_link_function = inverse_link_function
        self.scale = 1.0

    def __repr__(self):
        return utils.format_repr(self, use_name_keys=["inverse_link_function"])

    @property
    def inverse_link_function(self):
        """Getter for the inverse link function for the model."""
        return self._inverse_link_function

    @inverse_link_function.setter
    def inverse_link_function(self, inverse_link_function: Callable):
        """Setter for the inverse link function for the model."""
        self.check_inverse_link_function(inverse_link_function)
        self._inverse_link_function = inverse_link_function

    @property
    def scale(self):
        """Getter for the scale parameter of the model."""
        return self._scale

    @scale.setter
    def scale(self, value: Union[int, float, jnp.ndarray]):
        """Setter for the scale parameter of the model."""
        try:
            self._scale = float(value)
        except Exception:
            raise ValueError("The `scale` parameter must be of numeric type.")

    @staticmethod
    def check_inverse_link_function(inverse_link_function: Callable):
        """
        Check if the provided inverse_link_function is usable.

        This function verifies if the inverse link function:

        1. Is callable
        2. Returns a jax.numpy.ndarray
        3. Is differentiable (via jax)

        Parameters
        ----------
        inverse_link_function :
            The function to be checked.

        Raises
        ------
        TypeError
            If the function is not callable, does not return a jax.numpy.ndarray,
            or is not differentiable.
        """
        # check that it's callable
        if not callable(inverse_link_function):
            raise TypeError("The `inverse_link_function` function must be a Callable!")

        # check if the function returns a jax array for a 1D array
        array_out = inverse_link_function(jnp.array([1.0, 2.0, 3.0]))
        if not isinstance(array_out, jnp.ndarray):
            raise TypeError(
                "The `inverse_link_function` must return a jax.numpy.ndarray!"
            )

        # Optionally: Check for scalar input
        scalar_out = inverse_link_function(1.0)
        if not isinstance(scalar_out, (jnp.ndarray, float, int)):
            raise TypeError(
                "The `inverse_link_function` must handle scalar inputs correctly and return a scalar or a "
                "jax.numpy.ndarray!"
            )

        # check for autodiff
        try:
            gradient_fn = jax.grad(inverse_link_function)
            gradient_fn(1.0)
        except Exception as e:
            raise TypeError(
                f"The `inverse_link_function` function cannot be differentiated. Error: {e}"
            )

    @abc.abstractmethod
    def _negative_log_likelihood(
        self, y, predicted_rate, aggregate_sample_scores: Callable = jnp.mean
    ):
        r"""Compute the observation model negative log-likelihood.

        This computes the negative log-likelihood of the predicted rates
        for the observed neural activity up to a constant.

        Parameters
        ----------
        y :
            The target activity to compare against. Shape (n_time_bins, ), or (n_time_bins, n_neurons)..
        predicted_rate :
            The predicted rate of the current model. Shape (n_time_bins, ), or (n_time_bins, n_neurons)..

        Returns
        -------
        :
            The negative log-likehood. Shape (1,).
        """
        pass

    @abc.abstractmethod
    def log_likelihood(
        self,
        y: jnp.ndarray,
        predicted_rate: jnp.ndarray,
        scale: Union[float, jnp.ndarray] = 1.0,
        aggregate_sample_scores: Callable = jnp.mean,
    ):
        r"""Compute the observation model log-likelihood.

        This computes the log-likelihood of the predicted rates
        for the observed neural activity including the normalization constant

        Parameters
        ----------
        y :
            The target activity to compare against. Shape (n_time_bins, ), or (n_time_bins, n_neurons).
        predicted_rate :
            The predicted rate of the current model. Shape (n_time_bins, ), or (n_time_bins, n_neurons).
        scale :
            The scale parameter of the model
        aggregate_sample_scores :
            Function that aggregates the log-likelihood of each sample.

        Returns
        -------
        :
            The log-likehood. Shape (1,).
        """
        pass

    @abc.abstractmethod
    def sample_generator(
        self,
        key: jax.Array,
        predicted_rate: jnp.ndarray,
        scale: Union[float, jnp.ndarray] = 1.0,
    ) -> jnp.ndarray:
        """
        Sample from the estimated distribution.

        This method generates random numbers from the desired distribution based on the given
        `predicted_rate`.

        Parameters
        ----------
        key :
            Random key used for the generation of random numbers in JAX.
        predicted_rate :
            Expected rate of the distribution. Shape (n_time_bins, ), or (n_time_bins, n_neurons)..
        scale:
            Scale parameter for the distribution.

        Returns
        -------
        :
            Random numbers generated from the observation model with `predicted_rate`.
        """
        pass

    @abc.abstractmethod
    def deviance(
        self,
        spike_counts: jnp.ndarray,
        predicted_rate: jnp.ndarray,
        scale: Union[float, jnp.ndarray] = 1.0,
    ):
        r"""Compute the residual deviance for the observation model.

        Parameters
        ----------
        spike_counts:
            The spike counts. Shape ``(n_time_bins, )`` or ``(n_time_bins, n_neurons)`` for population models.
        predicted_rate:
            The predicted firing rates. Shape ``(n_time_bins, )`` or ``(n_time_bins, n_neurons)`` for population models.
        scale:
            Scale parameter of the model.

        Returns
        -------
        :
            The residual deviance of the model.
        """
        pass

    @abc.abstractmethod
    def estimate_scale(
        self,
        y: jnp.ndarray,
        predicted_rate: jnp.ndarray,
        dof_resid: Union[float, jnp.ndarray],
    ) -> Union[float, jnp.ndarray]:
        r"""Estimate the scale parameter for the model.

        This method estimates the scale parameter, often denoted as :math:`\phi`, which determines the dispersion
        of an exponential family distribution. The probability density function (pdf) for such a distribution
        is generally expressed as
        :math:`f(x; \theta, \phi) \propto \exp \left(a(\phi)\left(  y\theta - \mathcal{k}(\theta) \right)\right)`.

        The relationship between variance and the scale parameter is given by:

        .. math::
           \text{var}(Y) = \frac{V(\mu)}{a(\phi)}.

        The scale parameter, :math:`\phi`, is necessary for capturing the variance of the data accurately.

        Parameters
        ----------
        y :
            Observed activity.
        predicted_rate :
            The predicted rate values.
        dof_resid :
            The DOF of the residual.
        """
        pass

    def pseudo_r2(
        self,
        y: jnp.ndarray,
        predicted_rate: jnp.ndarray,
        score_type: Literal[
            "pseudo-r2-McFadden", "pseudo-r2-Cohen"
        ] = "pseudo-r2-McFadden",
        scale: Union[float, jnp.ndarray, NDArray] = 1.0,
        aggregate_sample_scores: Callable = jnp.mean,
    ) -> jnp.ndarray:
        r"""Pseudo-:math:`R^2` calculation for a GLM.

        Compute the pseudo-:math:`R^2` metric for the GLM, as defined by McFadden et al. [1]_
        or by Cohen et al. [2]_.

        This metric evaluates the goodness-of-fit of the model relative to a null (baseline) model that assumes a
        constant mean for the observations. While the pseudo-:math:`R^2` is bounded between 0 and 1 for the
        training set, it can yield negative values on out-of-sample data, indicating potential over-fitting.

        Parameters
        ----------
        y:
            The neural activity. Expected shape: ``(n_time_bins, )``
        predicted_rate:
            The mean neural activity. Expected shape: ``(n_time_bins, )``
        score_type:
            The pseudo-:math:`R^2` type.
        scale:
            The scale parameter of the model.

        Returns
        -------
        :
            The pseudo-:math:`R^2` of the model. A value closer to 1 indicates a better model fit,
            whereas a value closer to 0 suggests that the model doesn't improve much over the null model.

        Notes
        -----
        - The McFadden pseudo-:math:`R^2` is given by:

          .. math::
                R^2_{\text{mcf}} = 1 - \frac{\log(L_{M})}{\log(L_0)}.

          *Equivalent to statsmodels*
          `GLMResults.pseudo_rsquared(kind='mcf') <https://www.statsmodels.org/dev/generated/statsmodels.genmod.
          generalized_linear_model.GLMResults.pseudo_rsquared.html>`_ .

        - The Cohen pseudo-:math:`R^2` is given by:

          .. math::
               \begin{aligned}
               R^2_{\text{Cohen}} &= \frac{D_0 - D_M}{D_0} \\\
               &= 1 - \frac{\log(L_s) - \log(L_M)}{\log(L_s)-\log(L_0)},
               \end{aligned}

          where :math:`L_M`, :math:`L_0` and :math:`L_s` are the likelihood of the fitted model, the null model (a
          model with only the intercept term), and the saturated model (a model with one parameter per
          sample, i.e. the maximum value that the likelihood could possibly achieve). :math:`D_M` and :math:`D_0` are
          the model and the null deviance, :math:`D_i = -2 \left[ \log(L_s) - \log(L_i) \right]` for :math:`i=M,0`.

        References
        ----------
        .. [1] McFadden D (1979). Quantitative methods for analysing travel behavior of individuals: Some recent
               developments. In D. A. Hensher & P. R. Stopher (Eds.), *Behavioural travel modelling* (pp. 279-318).
               London: Croom Helm.

        .. [2] Jacob Cohen, Patricia Cohen, Steven G. West, Leona S. Aiken.
               *Applied Multiple Regression/Correlation Analysis for the Behavioral Sciences*.
               3rd edition. Routledge, 2002. p.502. ISBN 978-0-8058-2223-6. (May 2012)
        """
        if score_type == "pseudo-r2-McFadden":
            pseudo_r2 = self._pseudo_r2_mcfadden(
                y,
                predicted_rate,
                scale=scale,
                aggregate_sample_scores=aggregate_sample_scores,
            )
        elif score_type == "pseudo-r2-Cohen":
            pseudo_r2 = self._pseudo_r2_cohen(
                y, predicted_rate, aggregate_sample_scores=aggregate_sample_scores
            )
        else:
            raise NotImplementedError(f"Score {score_type} not implemented!")
        return pseudo_r2

    def _pseudo_r2_cohen(
        self,
        y: jnp.ndarray,
        predicted_rate: jnp.ndarray,
        aggregate_sample_scores: Callable = jnp.mean,
    ) -> jnp.ndarray:
        r"""Cohen's pseudo-:math:`R^2`.

        Compute the pseudo-:math:`R^2` metric as defined by Cohen et al. (2002). See
        :meth:`nemos.observation_models.Observations.pseudo_r2` for additional information.

        Parameters
        ----------
        y:
            The neural activity. Expected shape: ``(n_time_bins, )``.
        predicted_rate:
            The mean neural activity. Expected shape: ``(n_time_bins, )``

        Returns
        -------
        :
            The pseudo-:math:`R^2` of the model. A value closer to 1 indicates a better model fit,
            whereas a value closer to 0 suggests that the model doesn't improve much over the null model.
        """
        model_dev_t = self.deviance(y, predicted_rate)
        model_deviance = aggregate_sample_scores(model_dev_t)

        null_mu = jnp.ones(y.shape, dtype=jnp.float32) * jnp.mean(y, axis=0)
        null_dev_t = self.deviance(y, null_mu)
        null_deviance = aggregate_sample_scores(null_dev_t)
        return (null_deviance - model_deviance) / null_deviance

    def _pseudo_r2_mcfadden(
        self,
        y: jnp.ndarray,
        predicted_rate: jnp.ndarray,
        scale: Union[float, jnp.ndarray] = 1.0,
        aggregate_sample_scores: Callable = jnp.mean,
    ):
        """
        McFadden's pseudo-:math:`R^2`.

        Compute the pseudo-:math:`R^2` metric as defined by McFadden et al. (1979). See
        :meth:`nemos.observation_models.Observations.pseudo_r2` for additional information.

        Parameters
        ----------
        y:
            The neural activity. Expected shape: (n_time_bins, ), or (n_time_bins, n_neurons).
        predicted_rate:
            The mean neural activity. Expected shape: (n_time_bins, ), or (n_time_bins, n_neurons).
        scale:
            The scale parameter of the model.

        Returns
        -------
        :
            The pseudo-:math:`R^2` of the model. A value closer to 1 indicates a better model fit,
            whereas a value closer to 0 suggests that the model doesn't improve much over the null model.
        """
        mean_y = jnp.ones(y.shape) * y.mean(axis=0)
        ll_null = self.log_likelihood(
            y, mean_y, scale=scale, aggregate_sample_scores=aggregate_sample_scores
        )
        ll_model = self.log_likelihood(
            y,
            predicted_rate,
            scale=scale,
            aggregate_sample_scores=aggregate_sample_scores,
        )
        return 1 - ll_model / ll_null


class PoissonObservations(Observations):
    """
    Model observations as Poisson random variables.

    The PoissonObservations is designed to model the observed spike counts based on a Poisson distribution
    with a given rate. It provides methods for computing the negative log-likelihood, generating samples,
    and computing the residual deviance for the given spike count data.

    Attributes
    ----------
    inverse_link_function :
        A function that maps the predicted rate to the domain of the Poisson parameter. Defaults to ``jax.numpy.exp``.

    """

    def __init__(self, inverse_link_function=jnp.exp):
        super().__init__(inverse_link_function=inverse_link_function)
        self.scale = 1.0

    def _negative_log_likelihood(
        self,
        y: jnp.ndarray,
        predicted_rate: jnp.ndarray,
        aggregate_sample_scores: Callable = jnp.mean,
    ) -> jnp.ndarray:
        r"""Compute the Poisson negative log-likelihood.

        This computes the Poisson negative log-likelihood of the predicted rates
        for the observed spike counts up to a constant.

        Parameters
        ----------
        y :
            The target spikes to compare against. Shape (n_time_bins, ), or (n_time_bins, n_neurons).
        predicted_rate :
            The predicted rate of the current model. Shape (n_time_bins, ), or (n_time_bins, n_neurons).

        Returns
        -------
        :
            The Poisson negative log-likehood. Shape (1,).

        Notes
        -----
        The formula for the Poisson mean log-likelihood is the following,

        .. math::
        \begin{aligned}
        \text{LL}(\hat{\lambda} | y) &= \frac{1}{T \cdot N} \sum_{n=1}^{N} \sum_{t=1}^{T}
        [y_{tn} \log(\hat{\lambda}_{tn}) - \hat{\lambda}_{tn} - \log({y_{tn}!})] \\\
        &= \frac{1}{T \cdot N} \sum_{n=1}^{N} \sum_{t=1}^{T} [y_{tn} \log(\hat{\lambda}_{tn}) -
        \hat{\lambda}_{tn} - \Gamma({y_{tn}+1})] \\\
        &= \frac{1}{T \cdot N} \sum_{n=1}^{N} \sum_{t=1}^{T} [y_{tn} \log(\hat{\lambda}_{tn}) -
        \hat{\lambda}_{tn}] + \\text{const}
        \end{aligned}

        Because :math:`\Gamma(k+1)=k!`, see `wikipedia <https://en.wikipedia.org/wiki/Gamma_function>` for explanation.

        The :math:`\log({y_{tn}!})` term is not a function of the parameters and can be disregarded
        when computing the loss-function. This is why we incorporated it into the `const` term.
        """
        predicted_rate = jnp.clip(
            predicted_rate, min=jnp.finfo(predicted_rate.dtype).eps
        )
        x = y * jnp.log(predicted_rate)
        # see above for derivation of this.
        return aggregate_sample_scores(predicted_rate - x)

    def log_likelihood(
        self,
        y: jnp.ndarray,
        predicted_rate: jnp.ndarray,
        scale: Union[float, jnp.ndarray] = 1.0,
        aggregate_sample_scores: Callable = jnp.mean,
    ):
        r"""Compute the Poisson negative log-likelihood.

        This computes the Poisson negative log-likelihood of the predicted rates
        for the observed spike counts up to a constant.

        Parameters
        ----------
        y :
            The target spikes to compare against. Shape ``(n_time_bins, )``, or ``(n_time_bins, n_neurons)``.
        predicted_rate :
            The predicted rate of the current model. Shape ``(n_time_bins, )``, or ``(n_time_bins, n_neurons)``.
        scale :
            The scale parameter of the model.
        aggregate_sample_scores :
            Function that aggregates the log-likelihood of each sample.

        Returns
        -------
        :
            The Poisson negative log-likehood. Shape (1,).

        Notes
        -----
        The formula for the Poisson mean log-likelihood is the following,

        .. math::
            \begin{aligned}
            \text{LL}(\hat{\lambda} | y) &= \frac{1}{T \cdot N} \sum_{n=1}^{N} \sum_{t=1}^{T}
            [y_{tn} \log(\hat{\lambda}_{tn}) - \hat{\lambda}_{tn} - \log({y_{tn}!})] \\\
            &= \frac{1}{T \cdot N} \sum_{n=1}^{N} \sum_{t=1}^{T} [y_{tn} \log(\hat{\lambda}_{tn}) -
            \hat{\lambda}_{tn} - \Gamma({y_{tn}+1})] \\\
            &= \frac{1}{T \cdot N} \sum_{n=1}^{N} \sum_{t=1}^{T} [y_{tn} \log(\hat{\lambda}_{tn}) -
            \hat{\lambda}_{tn}] + \text{const}
            \end{aligned}


        Because :math:`\Gamma(k+1)=k!`, see `wikipedia <https://en.wikipedia.org/wiki/Gamma_function>`_ for explanation.

        The :math:`\log({y_{tn}!})` term is not a function of the parameters and can be disregarded
        when computing the loss-function. This is why we incorporated it into the `const` term.
        """
        nll = self._negative_log_likelihood(y, predicted_rate, aggregate_sample_scores)
        return -nll - aggregate_sample_scores(jax.scipy.special.gammaln(y + 1))

    def sample_generator(
        self,
        key: jax.Array,
        predicted_rate: jnp.ndarray,
        scale: Union[float, jnp.ndarray] = 1.0,
    ) -> jnp.ndarray:
        """
        Sample from the Poisson distribution.

        This method generates random numbers from a Poisson distribution based on the given
        `predicted_rate`.

        Parameters
        ----------
        key :
            Random key used for the generation of random numbers in JAX.
        predicted_rate :
            Expected rate (lambda) of the Poisson distribution. Shape ``(n_time_bins, )``, or
            ``(n_time_bins, n_neurons)``.
        scale :
            Scale parameter. For Poisson should be equal to 1.

        Returns
        -------
        jnp.ndarray
            Random numbers generated from the Poisson distribution based on the `predicted_rate`.
        """
        return jax.random.poisson(key, predicted_rate)

    def deviance(
        self,
        spike_counts: jnp.ndarray,
        predicted_rate: jnp.ndarray,
        scale: Union[float, jnp.ndarray] = 1.0,
    ) -> jnp.ndarray:
        r"""Compute the residual deviance for a Poisson model.

        Parameters
        ----------
        spike_counts:
            The spike counts. Shape ``(n_time_bins, )`` or ``(n_time_bins, n_neurons)`` for population models.
        predicted_rate:
            The predicted firing rates. Shape ``(n_time_bins, )``  or ``(n_time_bins, n_neurons)`` for
            population models.
        scale:
            Scale parameter of the model.

        Returns
        -------
        :
            The residual deviance of the model.

        Notes
        -----
        The deviance is a measure of the goodness of fit of a statistical model.
        For a Poisson model, the residual deviance is computed as:

        .. math::
            \begin{aligned}
                D(y_{tn}, \hat{y}_{tn}) &= 2 \left[ y_{tn} \log\left(\frac{y_{tn}}{\hat{y}_{tn}}\right)
                - (y_{tn} - \hat{y}_{tn}) \right]\\\
                &= 2 \left( \text{LL}\left(y_{tn} | y_{tn}\right) - \text{LL}\left(y_{tn} | \hat{y}_{tn}\right)\right)
            \end{aligned}

        where :math:`y` is the observed data, :math:`\hat{y}` is the predicted data, and :math:`\text{LL}` is
        the model log-likelihood. Lower values of deviance indicate a better fit.
        """
        # this takes care of 0s in the log
        ratio = jnp.clip(
            spike_counts / predicted_rate, jnp.finfo(predicted_rate.dtype).eps, jnp.inf
        )
        deviance = 2 * (spike_counts * jnp.log(ratio) - (spike_counts - predicted_rate))
        return deviance

    def estimate_scale(
        self,
        y: jnp.ndarray,
        predicted_rate: jnp.ndarray,
        dof_resid: Union[float, jnp.ndarray],
    ) -> Union[float, jnp.ndarray]:
        r"""
        Assign 1 to the scale parameter of the Poisson model.

        For the Poisson exponential family distribution, the scale parameter :math:`\phi` is always 1.
        This property is consistent with the fact that the variance equals the mean in a Poisson distribution.
        As given in the general exponential family expression:

        .. math::
            \text{var}(Y) = \frac{V(\mu)}{a(\phi)},

        for the Poisson family, it simplifies to :math:`\text{var}(Y) = \mu` since :math:`a(\phi) = 1`
        and :math:`V(\mu) = \mu`.

        Parameters
        ----------
        y :
            Observed spike counts.
        predicted_rate :
            The predicted rate values. This is not used in the Poisson model for estimating scale,
            but is retained for compatibility with the abstract method signature.
        dof_resid :
            The DOF of the residuals.
        """
        return jnp.ones_like(jnp.atleast_1d(y[0]))


class GammaObservations(Observations):
    """
    Model observations as Gamma random variables.

    The GammaObservations is designed to model the observed spike counts based on a Gamma distribution
    with a given rate. It provides methods for computing the negative log-likelihood, generating samples,
    and computing the residual deviance for the given spike count data.

    Attributes
    ----------
    inverse_link_function :
        A function that maps the predicted rate to the domain of the Poisson parameter. Defaults to jnp.exp.

    """

    def __init__(
        self,
        inverse_link_function=utils.one_over_x,
    ):
        super().__init__(inverse_link_function=inverse_link_function)
        self.scale = 1.0

    def _negative_log_likelihood(
        self,
        y: jnp.ndarray,
        predicted_rate: jnp.ndarray,
        aggregate_sample_scores: Callable = jnp.mean,
    ) -> jnp.ndarray:
        r"""Compute the Gamma negative log-likelihood.

        This computes the Gamma negative log-likelihood of the predicted rates
        for the observed neural activity up to a constant.

        Parameters
        ----------
        y :
            The target activity to compare against. Shape (n_time_bins, ), or (n_time_bins, n_neurons).
        predicted_rate :
            The predicted rate of the current model. Shape (n_time_bins, ), or (n_time_bins, n_neurons).
        aggregate_sample_scores :
            Function that aggregates the log-likelihood of each sample.

        Returns
        -------
        :
            The Gamma negative log-likelihood. Shape (1,).

        """
        predicted_rate = jnp.clip(
            predicted_rate, min=jnp.finfo(predicted_rate.dtype).eps
        )
        x = jnp.power(-predicted_rate, -1)
        # see above for derivation of this.
        return -aggregate_sample_scores(y * x + jnp.log(-x))

    def log_likelihood(
        self,
        y: jnp.ndarray,
        predicted_rate: jnp.ndarray,
        scale: Union[float, jnp.ndarray] = 1.0,
        aggregate_sample_scores: Callable = jnp.mean,
    ):
        r"""Compute the Gamma negative log-likelihood.

        This computes the Gamma negative log-likelihood of the predicted rates
        for the observed neural activity including the normalization constant.

        Parameters
        ----------
        y :
            The target activity to compare against. Shape (n_time_bins, ) or (n_time_bins, n_neurons).
        predicted_rate :
            The predicted rate of the current model. Shape (n_time_bins, ) or (n_time_bins, n_neurons).
        scale :
            The scale parameter of the model.
        aggregate_sample_scores :
            Function that aggregates the log-likelihood of each sample.

        Returns
        -------
        :
            The Gamma negative log-likelihood. Shape (1,).

        """
        k = 1 / scale
        norm = (
            (k - 1) * jnp.mean(jnp.log(y))
            + k * jnp.log(k)
            - jax.scipy.special.gammaln(k)
        )
        return aggregate_sample_scores(
            norm - k * self._negative_log_likelihood(y, predicted_rate, lambda x: x)
        )

    def sample_generator(
        self,
        key: jax.Array,
        predicted_rate: jnp.ndarray,
        scale: Union[float, jnp.ndarray] = 1.0,
    ) -> jnp.ndarray:
        """
        Sample from the Gamma distribution.

        This method generates random numbers from a Gamma distribution based on the given
        `predicted_rate` and `scale`.

        Parameters
        ----------
        key :
            Random key used for the generation of random numbers in JAX.
        predicted_rate :
            Expected rate (lambda) of the Poisson distribution. Shape (n_time_bins, ), or (n_time_bins, n_neurons)..
        scale:
            The scale parameter for the distribution.

        Returns
        -------
        jnp.ndarray
            Random numbers generated from the Gamma distribution based on the `predicted_rate` and the `scale`.
        """
        return jax.random.gamma(key, predicted_rate / scale) * scale

    def deviance(
        self,
        neural_activity: jnp.ndarray,
        predicted_rate: jnp.ndarray,
        scale: Union[float, jnp.ndarray] = 1.0,
    ) -> jnp.ndarray:
        r"""Compute the residual deviance for a Gamma model.

        Parameters
        ----------
        neural_activity:
            The spike coun activity. Shape (n_time_bins, ) or (n_time_bins, n_neurons) for population models.
        predicted_rate:
            The predicted firing rates. Shape (n_time_bins, ) or (n_time_bins, n_neurons) for population models.
        scale:
            Scale parameter of the model.

        Returns
        -------
        :
            The residual deviance of the model.

        Notes
        -----
        The deviance is a measure of the goodness of fit of a statistical model.
        For a Gamma model, the residual deviance is computed as:

        .. math::
            \begin{aligned}
                D(y_{tn}, \hat{y}_{tn}) &=  2 \left[ -\log \frac{ y_{tn}}{\hat{y}_{tn}} +  \frac{y_{tn} -
                \hat{y}_{tn}}{\hat{y}_{tn}}\right]\\\
                &= 2 \left( \text{LL}\left(y_{tn} | y_{tn}\right) - \text{LL}\left(y_{tn} | \hat{y}_{tn}\right) \right)
            \end{aligned}

        where :math:`y` is the observed data, :math:`\hat{y}` is the predicted data, and :math:`\text{LL}` is the model
        log-likelihood. Lower values of deviance indicate a better fit.

        """
        y_mu = jnp.clip(neural_activity / predicted_rate, min=jnp.finfo(float).eps)
        resid_dev = 2 * (
            -jnp.log(y_mu) + (neural_activity - predicted_rate) / predicted_rate
        )
        return resid_dev / scale

    def estimate_scale(
        self,
        y: jnp.ndarray,
        predicted_rate: jnp.ndarray,
        dof_resid: Union[float, jnp.ndarray],
    ) -> Union[float, jnp.ndarray]:
        r"""
        Estimate the scale of the model based on the GLM residuals.

        For :math:`y \sim \Gamma` the scale is equal to,

        .. math::
            \Phi = \frac{\text{Var(y)}}{V(\mu)}

        with :math:`V(\mu) = \mu^2`.

        Therefore, the scale can be estimated as the ratio of the sample variance to the squared rate.

        Parameters
        ----------
        y :
            Observed neural activity.
        predicted_rate :
            The predicted rate values. This is not used in the Poisson model for estimating scale,
            but is retained for compatibility with the abstract method signature.
        dof_resid :
            The DOF of the residuals.

        Returns
        -------
        :
            The scale parameter. If predicted_rate is ``(n_samples, n_neurons)``, this method will return a
            scale for each neuron.
        """
        predicted_rate = jnp.clip(
            predicted_rate, min=jnp.finfo(predicted_rate.dtype).eps
        )
        resid = jnp.power(y - predicted_rate, 2)
        return (
            jnp.sum(resid * jnp.power(predicted_rate, -2), axis=0) / dof_resid
        )  # pearson residuals


def check_observation_model(observation_model):
    r"""
    Check the attributes of an observation model for compliance.

    This function ensures that the observation model has the required attributes and that each
    attribute is a callable function. Additionally, it checks if these functions return
    jax.numpy.ndarray objects, and in the case of 'inverse_link_function', whether it is
    differentiable.

    Parameters
    ----------
    observation_model : object
        An instance of an observation model that should have specific attributes.

    Raises
    ------
    AttributeError
        If the `observation_model` does not have one of the required attributes.

    TypeError
        If an attribute is not a callable function.
    TypeError
        If a function does not return a jax.numpy.ndarray.
    TypeError
        If 'inverse_link_function' is not differentiable.

    Examples
    --------
    >>> class MyObservationModel:
    ...     def inverse_link_function(self, x):
    ...         return jax.scipy.special.expit(x)
    ...     def _negative_log_likelihood(self, params, y_true, aggregate_sample_scores=jnp.mean):
    ...         return -aggregate_sample_scores(y_true * jax.scipy.special.logit(params) + \
    ...                 (1 - y_true) * jax.scipy.special.logit(1 - params))
    ...     def pseudo_r2(self, params, y_true, aggregate_sample_scores=jnp.mean):
    ...         return 1 - (self._negative_log_likelihood(y_true, params, aggregate_sample_scores) /
    ...                     jnp.sum((y_true - y_true.mean()) ** 2))
    ...     def sample_generator(self, key, params, scale=1.):
    ...         return jax.random.bernoulli(key, params)
    ...     def estimate_scale(self, y, predicted_rate, dof_resid):
    ...         return 1
    ...     def log_likelihood(self, params, y_true, aggregate_sample_scores=jnp.mean):
    ...         return -self._negative_log_likelihood(params, y_true, aggregate_sample_scores)
    >>> model = MyObservationModel()
    >>> check_observation_model(model)  # Should pass without error if the model is correctly implemented.
    """
    # Define the checks to be made on each attribute
    checks = {
        "inverse_link_function": {
            "input": [jnp.array([1.0, 1.0, 1.0])],
            "test_differentiable": True,
            "test_preserve_shape": False,
        },
        "_negative_log_likelihood": {
            "input": [0.5 * jnp.array([1.0, 1.0, 1.0]), jnp.array([1.0, 1.0, 1.0])],
            "test_scalar_func": True,
        },
        "pseudo_r2": {
            "input": [0.5 * jnp.array([1.0, 1.0, 1.0]), jnp.array([1.0, 1.0, 1.0])],
            "test_scalar_func": True,
        },
        "sample_generator": {
            "input": [jax.random.key(123), 0.5 * jnp.array([1.0, 1.0, 1.0]), 1],
            "test_preserve_shape": True,
        },
    }

    # Perform checks for each attribute
    for attr_name, check_info in checks.items():
        # check if the observation model has the attribute
        utils.assert_has_attribute(observation_model, attr_name)

        # check if the attribute is a callable
        func = getattr(observation_model, attr_name)
        utils.assert_is_callable(func, attr_name)

        # check that the callable returns an array
        utils.assert_returns_ndarray(func, check_info["input"], attr_name)

        if check_info.get("test_differentiable"):
            utils.assert_differentiable(func, attr_name)

        if "test_preserve_shape" in check_info:
            index = int(check_info["test_preserve_shape"])
            utils.assert_preserve_shape(
                func, check_info["input"], attr_name, input_index=index
            )

        if check_info.get("test_scalar_func"):
            utils.assert_scalar_func(func, check_info["input"], attr_name)


class BernoulliObservations(Observations):
    """
    Model observations as Bernoulli random variables.

    The BernoulliObservations is designed to model an observed binary variable based on a Bernoulli distribution
    with a given success probability. When using a logit link function (i.e. a logistic inverse link function),
    this is equivalent to Logistic Regression. It provides methods for computing the negative log-likelihood,
    generating samples, and computing the residual deviance for the given binary observations.

    Attributes
    ----------
    inverse_link_function :
        A function that maps the success probability to the domain of the Bernoulli parameter.
        Defaults to ``jax.lax.logistic``.

    """

    def __init__(self, inverse_link_function=jax.lax.logistic):
        super().__init__(inverse_link_function=inverse_link_function)
        self.scale = 1.0

    def _negative_log_likelihood(
        self,
        y: jnp.ndarray,
        predicted_rate: jnp.ndarray,
        aggregate_sample_scores: Callable = jnp.mean,
    ) -> jnp.ndarray:
        r"""Compute the Bernoulli negative log-likelihood.

        This computes the Bernoulli negative log-likelihood of the predicted success probability (predicted rates)
        for the observations up to a constant.

        Parameters
        ----------
        y :
            The target observation to compare against. Shape (n_time_bins, ), or (n_time_bins, n_observations).
        predicted_rate :
            The predicted rate (success probability) of the current model.
            Shape (n_time_bins, ), or (n_time_bins, n_observations).
        aggregate_sample_scores :
            Function that aggregates the log-likelihood of each sample.

        Returns
        -------
        :
            The Bernoulli negative log-likelihood. Shape (1,).

        Notes
        -----
        The formula for the Bernoulli mean log-likelihood is the following,

        .. math::
            \text{LL}(p | y) &= \frac{1}{T \cdot N} \sum_{n=1}^{N} \sum_{t=1}^{T}
            [y_{tn} \log(p_{tn}) + (1 - y_{tn}) \log(1 - p_{tn})]

        where :math:`p` is the predicted success probability, given by the inverse link function, and :math:`y` is
        the observed binary variable.
        """
        predicted_rate = jnp.clip(
            predicted_rate,
            min=jnp.finfo(predicted_rate.dtype).eps,
            max=1.0 - jnp.finfo(predicted_rate.dtype).eps,
        )

        x = y * jnp.log(predicted_rate) + (1 - y) * jnp.log1p(-predicted_rate)
        return -aggregate_sample_scores(x)

    def log_likelihood(
        self,
        y: jnp.ndarray,
        predicted_rate: jnp.ndarray,
        scale: Union[float, jnp.ndarray] = 1.0,
        aggregate_sample_scores: Callable = jnp.mean,
    ):
        r"""Compute the Bernoulli negative log-likelihood.

        This computes the Bernoulli negative log-likelihood of the predicted success probability (predicted rates)
        for the observations up to a constant.

        Parameters
        ----------
        y :
            The target observation to compare against. Shape (n_time_bins, ), or (n_time_bins, n_observations).
        predicted_rate :
            The predicted rate (success probability) of the current model. Shape (n_time_bins, ),
            or (n_time_bins, n_observations).
        scale :
            The scale parameter of the model.
        aggregate_sample_scores :
            Function that aggregates the log-likelihood of each sample.

        Returns
        -------
        :
            The Bernoulli negative log-likehood. Shape (1,).

        Notes
        -----
        The formula for the Bernoulli mean log-likelihood is the following,

        .. math::
            \text{LL}(p | y) &= \frac{1}{T \cdot N} \sum_{n=1}^{N} \sum_{t=1}^{T}
            [y_{tn} \log(p_{tn}) + (1 - y_{tn}) \log(1 - p_{tn})]

        where :math:`p` is the predicted success probability, given by the inverse link function, and :math:`y` is the
        observed binary variable.
        """
        nll = self._negative_log_likelihood(y, predicted_rate, aggregate_sample_scores)
<<<<<<< HEAD
        return -nll  # - aggregate_sample_scores(jax.scipy.special.gammaln(y + 1))
=======
        return -nll
>>>>>>> f8d60670

    def sample_generator(
        self,
        key: jax.Array,
        predicted_rate: jnp.ndarray,
        scale: Union[float, jnp.ndarray] = 1.0,
    ) -> jnp.ndarray:
        """
        Sample from the Bernoulli distribution.

        This method generates random numbers from a Bernoulli distribution based on the given
        `predicted_rate`.

        Parameters
        ----------
        key :
            Random key used for the generation of random numbers in JAX.
        predicted_rate :
            Expected rate (success probability) of the Poisson distribution. Shape ``(n_time_bins, )``, or
            ``(n_time_bins, n_observations)``.
        scale :
            Scale parameter. For Bernoulli should be equal to 1.

        Returns
        -------
        jnp.ndarray
            Random numbers generated from the Bernoulli distribution based on the `predicted_rate`.
        """
        return jax.random.bernoulli(key, predicted_rate)

    def deviance(
        self,
        observations: jnp.ndarray,
        predicted_rate: jnp.ndarray,
        scale: Union[float, jnp.ndarray] = 1.0,
    ) -> jnp.ndarray:
        r"""Compute the residual deviance for a Bernoulli model.

        Parameters
        ----------
        observations:
            The binary observations. Shape ``(n_time_bins, )`` or ``(n_time_bins, n_observations)`` for population
            models (i.e. multiple observations).
        predicted_rate:
            The predicted rate (success probability). Shape ``(n_time_bins, )``  or ``(n_time_bins, n_observations)``
            for population models (i.e. multiple observations).
        scale:
            Scale parameter of the model. For Bernoulli should be equal to 1.

        Returns
        -------
        :
            The residual deviance of the model.

        Notes
        -----
        The deviance is a measure of the goodness of fit of a statistical model.
        For a Bernoulli model, the residual deviance is computed as:

        .. math::
            \begin{aligned}
                D(y_{tn}, \hat{y}_{tn}) &= 2 \left( \text{LL}\left(y_{tn} | y_{tn}\right) - \text{LL}\left(y_{tn}
                  | \hat{y}_{tn}\right)\right) \\\
                &= 2 \left[ y_{tn} \log\left(\frac{y_{tn}}{\hat{y}_{tn}}\right) + (1 - y_{tn}) \log\left(\frac{1
                  - y_{tn}}{1 - \hat{y}_{tn}}\right) \right]
            \end{aligned}

        where :math:`y` is the observed data, :math:`\hat{y}` is the predicted data, and :math:`\text{LL}` is
        the model log-likelihood. Lower values of deviance indicate a better fit.
        """
        # this takes care of 0s in the log
        ratio1 = jnp.clip(
            observations / predicted_rate, jnp.finfo(predicted_rate.dtype).eps, jnp.inf
        )
        ratio2 = jnp.clip(
            (1 - observations) / (1 - predicted_rate),
            jnp.finfo(predicted_rate.dtype).eps,
            jnp.inf,
        )
        deviance = 2 * (
            observations * jnp.log(ratio1) + (1 - observations) * jnp.log(ratio2)
        )
        return deviance

    def estimate_scale(
        self,
        y: jnp.ndarray,
        predicted_rate: jnp.ndarray,
        dof_resid: Union[float, jnp.ndarray],
    ) -> Union[float, jnp.ndarray]:
        r"""
        Assign 1 to the scale parameter of the Bernoulli model.

        For the Binomial exponential family distribution (to which the Bernoulli belongs), the scale parameter
        :math:`\phi` is always 1.

        Parameters
        ----------
        y :
            Observed spike counts.
        predicted_rate :
            The predicted rate values (success probabilities). This is not used in the Bernoulli model for estimating
            scale, but is retained for compatibility with the abstract method signature.
        dof_resid :
            The DOF of the residuals.
        """
        return jnp.ones_like(jnp.atleast_1d(y[0]))<|MERGE_RESOLUTION|>--- conflicted
+++ resolved
@@ -1056,11 +1056,7 @@
         observed binary variable.
         """
         nll = self._negative_log_likelihood(y, predicted_rate, aggregate_sample_scores)
-<<<<<<< HEAD
-        return -nll  # - aggregate_sample_scores(jax.scipy.special.gammaln(y + 1))
-=======
         return -nll
->>>>>>> f8d60670
 
     def sample_generator(
         self,
