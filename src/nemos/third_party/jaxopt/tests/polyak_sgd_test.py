--- conflicted
+++ resolved
@@ -51,37 +51,6 @@
     error = opt.l2_optimality_error(params, l2reg=0., data=data)
     self.assertLessEqual(error / error_init, 0.01)
 
-<<<<<<< HEAD
-  @parameterized.product(momentum=[0.0, 0.9], sps_variant=['SPS_max', 'SPS+'])
-  def test_logreg_with_intercept_manual_loop(self, momentum, sps_variant):
-    jax.config.update("jax_enable_x64", True)
-    x, y = datasets.make_classification(n_samples=10, n_features=5, n_classes=3,
-                                        n_informative=3, random_state=0)
-    data = (x, y)
-    l2reg = 0.1
-    # fun(params, l2reg, data)
-    fun = objective.l2_multiclass_logreg_with_intercept
-    n_classes = len(jnp.unique(y))
-
-    w_init = jnp.zeros((x.shape[1], n_classes))
-    b_init = jnp.zeros(n_classes)
-    params = (w_init, b_init)
-
-    opt = PolyakSGD(
-        fun=fun, fun_min=0.6975, momentum=momentum, variant=sps_variant
-    )
-    error_init = opt.l2_optimality_error(params, l2reg=l2reg, data=data)
-
-    state = opt.init_state(params, l2reg=l2reg, data=data)
-    for _ in range(400):
-      params, state = opt.update(params, state, l2reg=l2reg, data=data)
-
-    # Check optimality conditions.
-    error = opt.l2_optimality_error(params, l2reg=l2reg, data=data)
-    self.assertLessEqual(error / error_init, 0.02)
-
-=======
->>>>>>> c5171feb
   @parameterized.product(has_aux=[True, False])
   def test_logreg_with_intercept_run(self, has_aux):
     X, y = datasets.make_classification(n_samples=10, n_features=5, n_classes=3,
