--- conflicted
+++ resolved
@@ -22,11 +22,6 @@
 from . import solvers, utils, validation
 from ._regularizer_builder import AVAILABLE_REGULARIZERS, instantiate_regularizer
 from .base_class import Base
-<<<<<<< HEAD
-from .regularizer import Regularizer, UnRegularized
-from .typing import DESIGN_INPUT_TYPE, SolverInit, SolverRun, SolverUpdate
-from .utils import _flatten_dict, _get_name, _unpack_params, get_env_metadata
-=======
 from .regularizer import Regularizer
 from .typing import (
     DESIGN_INPUT_TYPE,
@@ -35,7 +30,7 @@
     SolverRun,
     SolverUpdate,
 )
->>>>>>> 342712c6
+from .utils import _flatten_dict, _get_name, _unpack_params, get_env_metadata
 
 
 def strip_metadata(arg_num: Optional[int] = None, kwarg_key: Optional[str] = None):
