"""Abstract class for regression models."""

# required to get ArrayLike to render correctly
from __future__ import annotations

import abc
import inspect
from abc import abstractmethod
from copy import deepcopy
from functools import wraps
from typing import Any, NamedTuple, Optional, Tuple, Union, Type
from pathlib import Path

import jax
import jax.numpy as jnp
import numpy as np
from numpy.typing import ArrayLike, NDArray

from . import solvers, utils, validation
from ._regularizer_builder import AVAILABLE_REGULARIZERS, instantiate_regularizer
from .base_class import Base
from .regularizer import Regularizer
from .typing import (
    DESIGN_INPUT_TYPE,
    RegularizerStrength,
    SolverInit,
    SolverRun,
    SolverUpdate,
)
from .utils import _flatten_dict, _get_name, _unpack_params, get_env_metadata

<<<<<<< HEAD
from .solvers._jaxopt_optimistix_param_mismatch_handling import _clean_solver_kwargs
from .solvers._abstract_solver import StepResult, SolverState
=======
_SOLVER_ARGS_CACHE = {}
>>>>>>> 5ee48a78


def strip_metadata(arg_num: Optional[int] = None, kwarg_key: Optional[str] = None):
    """Strip metadata from arg."""
    if arg_num is None and kwarg_key is None:
        raise ValueError("Must specify either arg_num or kwarg_key.")

    def decorator(func):
        """Strip metadata if available."""

        @wraps(func)
        def wrapper(self, *args, **kwargs):
            inp = args[arg_num] if arg_num is not None else kwargs[kwarg_key]
            self._metadata = {
                "metadata": inp._metadata if hasattr(inp, "_metadata") else None,
                "columns": inp.columns if hasattr(inp, "columns") else None,
            }
            return func(self, *args, **kwargs)

        return wrapper

    return decorator


class BaseRegressor(Base, abc.ABC):
    """Abstract base class for GLM regression models.

    This class encapsulates the common functionality for Generalized Linear Models (GLM)
    regression models. It provides an abstraction for fitting the model, making predictions,
    scoring the model, simulating responses, and preprocessing data. Concrete classes
    are expected to provide specific implementations of the abstract methods defined here.
    Below is a table listing the default and available solvers for each regularizer.

    | Regularizer   | Default Solver   | Available Solvers                                           |
    | ------------- | ---------------- | ----------------------------------------------------------- |
    | UnRegularized | GradientDescent  | GradientDescent, BFGS, LBFGS, NonlinearCG, ProximalGradient |
    | Ridge         | GradientDescent  | GradientDescent, BFGS, LBFGS, NonlinearCG, ProximalGradient |
    | Lasso         | ProximalGradient | ProximalGradient                                            |
    | GroupLasso    | ProximalGradient | ProximalGradient                                            |

    Parameters
    ----------
    regularizer :
        Regularization to use for model optimization. Defines the regularization scheme
        and related parameters.
        Default is UnRegularized regression.
    regularizer_strength :
        Float that is default None. Sets the regularizer strength. If a user does not pass a value, and it is needed for
        regularization, a warning will be raised and the strength will default to 1.0.
    solver_name :
        Solver to use for model optimization. Defines the optimization scheme and related parameters.
        The solver must be an appropriate match for the chosen regularizer.
        Default is `None`. If no solver specified, one will be chosen based on the regularizer.
        Please see table above for regularizer/optimizer pairings.
    solver_kwargs :
        Optional dictionary for keyword arguments that are passed to the solver when instantiated.
        E.g. stepsize, acceleration, value_and_grad, etc.
         See the jaxopt documentation for details on each solver's kwargs: https://jaxopt.github.io/stable/

    See Also
    --------
    Concrete models:

    - [`GLM`](../glm/#nemos.glm.GLM): A feed-forward GLM implementation.
    - [`PopulationGLM`](../glm/#nemos.glm.PopulationGLM): A population GLM implementation.
    """

    def __init__(
        self,
        regularizer: Union[str, Regularizer] = "UnRegularized",
        regularizer_strength: Optional[RegularizerStrength] = None,
        solver_name: Optional[str] = None,
        solver_kwargs: Optional[dict] = None,
    ):
        self.regularizer = "UnRegularized" if regularizer is None else regularizer
        self.regularizer_strength = regularizer_strength

        # no solver name provided, use default
        if solver_name is None:
            self._solver_name = self.regularizer.default_solver
        else:
            self.solver_name = solver_name

        if solver_kwargs is None:
            solver_kwargs = dict()

        solver_class = solvers.solver_registry[self.solver_name]
        solver_kwargs = _clean_solver_kwargs(solver_class, solver_kwargs)
        self._check_solver_kwargs(solver_class, solver_kwargs)

        self.solver_kwargs = solver_kwargs
        self._solver_init_state = None
        self._solver_update = None
        self._solver_run = None

    def __sklearn_tags__(self):
        """Return regression model specific estimator tags."""
        tags = super().__sklearn_tags__()
        tags.estimator_type = "regressor"
        tags.non_deterministic = True
        tags.requires_fit = True
        # conversion happens internally
        tags.array_api_support = True
        return tags

    @property
    def solver_init_state(self) -> Union[None, SolverInit]:
        """
        Provides the initialization function for the solver's state.

        This function is responsible for initializing the solver's state, necessary for the start
        of the optimization process. It sets up initial values for parameters like gradients and step
        sizes based on the model configuration and input data.

        Returns
        -------
        :
            The function to initialize the state of the solver, if available; otherwise, None if
            the solver has not yet been instantiated.
        """
        return self._solver_init_state

    @property
    def solver_update(self) -> Union[None, SolverUpdate]:
        """
        Provides the function for updating the solver's state during the optimization process.

        This function is used to perform a single update step in the optimization process. It updates
        the model's parameters based on the current state, data, and gradients. It is typically used
        in scenarios where fine-grained control over each optimization step is necessary, such as in
        online learning or complex optimization scenarios.

        Returns
        -------
        :
            The function to update the solver's state, if available; otherwise, None if the solver
            has not yet been instantiated.
        """
        return self._solver_update

    @property
    def solver_run(self) -> Union[None, SolverRun]:
        """
        Provides the function to execute the solver's optimization process.

        This function runs the solver using the initialized parameters and state, performing the
        optimization to fit the model to the data. It iteratively updates the model parameters until
        a stopping criterion is met, such as convergence or exceeding a maximum number of iterations.

        Returns
        -------
        :
            The function to run the solver's optimization process, if available; otherwise, None if
            the solver has not yet been instantiated.
        """
        return self._solver_run

    def set_params(self, **params: Any):
        """Manage warnings in case of multiple parameter settings."""
        if "regularizer" in params:
            # override _regularizer_strength to None to avoid conficts between regularizers
            self._regularizer_strength = None

            if "regularizer_strength" in params:
                # if both regularizer and regularizer_strength are set, then only
                # warn in case the strength is not expected for the regularizer type
                reg = params.pop("regularizer")
                super().set_params(regularizer=reg)

            elif self.regularizer_strength is not None:
                reg = params.pop("regularizer")
                super().set_params(regularizer=reg)

        return super().set_params(**params)

    @property
    def regularizer(self) -> Union[None, Regularizer]:
        """Getter for the regularizer attribute."""
        return self._regularizer

    @regularizer.setter
    def regularizer(self, regularizer: Union[str, Regularizer]):
        """Setter for the regularizer attribute."""
        # instantiate regularizer if str
        if isinstance(regularizer, str):
            self._regularizer = instantiate_regularizer(name=regularizer)
        elif isinstance(regularizer, Regularizer):
            self._regularizer = regularizer
        else:
            raise TypeError(
                f"The regularizer should be either a string from "
                f"{AVAILABLE_REGULARIZERS} or an instance of `nemos.regularizer.Regularizer`"
            )

        # force check of regularizer_strength
        # need to use hasattr to avoid class instantiation issues
        if hasattr(self, "_regularizer_strength"):
            self.regularizer_strength = self._regularizer_strength

    @property
    def regularizer_strength(self) -> RegularizerStrength:
        """Regularizer strength getter."""
        return self._regularizer_strength

    @regularizer_strength.setter
    def regularizer_strength(self, strength: Union[None, RegularizerStrength]):
        # check regularizer strength
        strength = self.regularizer._validate_regularizer_strength(strength)
        self._regularizer_strength = strength

    @property
    def solver_name(self) -> str:
        """Getter for the solver_name attribute."""
        return self._solver_name

    @solver_name.setter
    def solver_name(self, solver_name: str):
        """Setter for the solver_name attribute."""
        # check if solver str passed is valid for regularizer
        self._regularizer.check_solver(solver_name)
        self._solver_name = solver_name

<<<<<<< HEAD
=======
    @property
    def solver_kwargs(self):
        """Getter for the solver_kwargs attribute."""
        return self._solver_kwargs

    @solver_kwargs.setter
    def solver_kwargs(self, solver_kwargs: dict):
        """Setter for the solver_kwargs attribute."""
        if solver_kwargs:
            self._check_solver_kwargs(
                self._get_solver_class(self.solver_name), solver_kwargs
            )
        self._solver_kwargs = solver_kwargs

>>>>>>> 5ee48a78
    @staticmethod
    def _check_solver_kwargs(solver_class: Type, solver_kwargs: dict[str, Any]) -> None:
        """
        Check if provided solver keyword arguments are valid.

        Parameters
        ----------
        solver_class :
            Class of the solver.
        solver_kwargs :
            Additional keyword arguments for the solver.

        Raises
        ------
        NameError
            If any of the solver keyword arguments are not valid.
        """
<<<<<<< HEAD
        try:
            accepted_args = solver_class.get_accepted_arguments()
        except AttributeError:
            accepted_args = inspect.getfullargspec(solver_class).args

        undefined_kwargs = set(solver_kwargs.keys()) - set(accepted_args)

=======
        if solver_class not in _SOLVER_ARGS_CACHE:
            _SOLVER_ARGS_CACHE[solver_class] = set(
                inspect.getfullargspec(solver_class).args
            )
        undefined_kwargs = set(solver_kwargs.keys()).difference(
            _SOLVER_ARGS_CACHE[solver_class]
        )
>>>>>>> 5ee48a78
        if undefined_kwargs:
            raise NameError(
                f"kwargs {undefined_kwargs} in solver_kwargs not a kwarg for {solver_class.__name__}!"
            )

    def instantiate_solver(self, solver_kwargs: Optional[dict] = None) -> BaseRegressor:
        """
        Instantiate the solver with the provided loss function.

        Instantiate the solver with the provided loss function, and store callable functions
        that initialize the solver state, update the model parameters, and run the optimization
        as attributes.

        This method creates a solver instance from the solver registry, tailored to
        the specific loss function and regularization approach defined by the Regularizer instance.
        It also handles the proximal operator if required for the optimization method. The returned
        functions are directly usable in optimization loops, simplifying the syntax by pre-setting
        common arguments like regularization strength and other hyperparameters.

        Solvers are expected to adhere to the `AbstractSolver` API.

        Parameters
        ----------
        solver_kwargs:
            Optional dictionary with the solver kwargs.
            If nothing is provided, it defaults to self.solver_kwargs.

        Returns
        -------
        :
            The instance itself for method chaining.
        """
        # final check that solver is valid for chosen regularizer
        self._regularizer.check_solver(self.solver_name)

        if solver_kwargs is None:
            # copy dictionary of kwargs to avoid modifying user settings
            solver_kwargs = deepcopy(self.solver_kwargs)

        # instantiate the solver
        solver_cls = solvers.solver_registry[self.solver_name]

        solver_kwargs = _clean_solver_kwargs(solver_cls, solver_kwargs)
        self._check_solver_kwargs(solver_cls, solver_kwargs)

        solver = solver_cls(
            self._predict_and_compute_loss,
            self.regularizer,
            self.regularizer_strength,
            **solver_kwargs,
        )
        self._solver = solver

        # NOTE: nemos's solvers store a .fun attribute, but it's not necessary for a solver to work.
        # A test relies on having _solver_loss_fun saved, so still check and save it if possible.
        # But it's not a problem if .fun doesn't exist in user-defined solvers.
        if hasattr(solver, "fun"):
            # check that the loss is Callable
            utils.assert_is_callable(solver.fun, "solver's loss")
            self._solver_loss_fun = solver.fun

        self._solver_init_state = solver.init_state
        self._solver_update = solver.update
        self._solver_run = solver.run

        return self

    @abc.abstractmethod
    def fit(self, X: DESIGN_INPUT_TYPE, y: Union[NDArray, jnp.ndarray]):
        """Fit the model to neural activity."""
        pass

    @abc.abstractmethod
    def predict(self, X: DESIGN_INPUT_TYPE) -> jnp.ndarray:
        """Predict rates based on fit parameters."""
        pass

    @abc.abstractmethod
    def score(
        self,
        X: DESIGN_INPUT_TYPE,
        y: Union[NDArray, jnp.ndarray],
        # may include score_type or other additional model dependent kwargs
        **kwargs,
    ) -> jnp.ndarray:
        """Score the predicted firing rates (based on fit) to the target neural activity."""
        pass

    @abc.abstractmethod
    def simulate(
        self,
        random_key: jax.Array,
        feedforward_input: DESIGN_INPUT_TYPE,
    ):
        """Simulate neural activity in response to a feed-forward input and recurrent activity."""
        pass

    @staticmethod
    @abc.abstractmethod
    def _check_params(
        params: Tuple[Union[DESIGN_INPUT_TYPE, ArrayLike], ArrayLike],
        data_type: Optional[jnp.dtype] = None,
    ) -> Tuple[DESIGN_INPUT_TYPE, jnp.ndarray]:
        """
        Validate the dimensions and consistency of parameters.

        This function checks the consistency of shapes and dimensions for model
        parameters.
        It ensures that the parameters and data are compatible for the model.

        """
        pass

    @staticmethod
    @abc.abstractmethod
    def _check_input_dimensionality(
        X: Optional[Union[DESIGN_INPUT_TYPE, jnp.ndarray]] = None,
        y: Optional[jnp.ndarray] = None,
    ):
        pass

    @abc.abstractmethod
    def _get_coef_and_intercept(self) -> Tuple[Any, Any]:
        """Pack coef_ and intercept_  into a params pytree."""
        pass

    @abc.abstractmethod
    def _set_coef_and_intercept(self, params: Any):
        """Unpack and store params pytree to coef_ and intercept_."""
        pass

    @staticmethod
    @abc.abstractmethod
    def _check_input_and_params_consistency(
        params: Tuple[Union[DESIGN_INPUT_TYPE, jnp.ndarray], jnp.ndarray],
        X: Optional[Union[DESIGN_INPUT_TYPE, jnp.ndarray]] = None,
        y: Optional[jnp.ndarray] = None,
    ):
        """Validate the number of features in model parameters and input arguments.

        Raises
        ------
        ValueError
            - if the number of features is inconsistent between params[1] and X
              (when provided).

        """
        pass

    @staticmethod
    def _check_input_n_timepoints(
        X: Union[DESIGN_INPUT_TYPE, jnp.ndarray], y: jnp.ndarray
    ):
        if y.shape[0] != X.shape[0]:
            raise ValueError(
                "The number of time-points in X and y must agree. "
                f"X has {X.shape[0]} time-points, "
                f"y has {y.shape[0]} instead!"
            )

    @abc.abstractmethod
    def _predict_and_compute_loss(self, params, X, y):
        """Loss function for a given model to be optimized over."""
        pass

    def _validate(
        self,
        X: Union[DESIGN_INPUT_TYPE, jnp.ndarray],
        y: Union[NDArray, jnp.ndarray],
        init_params: Tuple[DESIGN_INPUT_TYPE, jnp.ndarray],
    ):
        # check input dimensionality
        self._check_input_dimensionality(X, y)
        self._check_input_n_timepoints(X, y)

        # error if all samples are invalid
        validation.error_all_invalid(X, y)

        # validate input and params consistency
        init_params = self._check_params(init_params)

        # validate input and params consistency
        self._check_input_and_params_consistency(init_params, X=X, y=y)

    @abc.abstractmethod
    def update(
        self,
        params: Tuple[jnp.ndarray, jnp.ndarray],
        opt_state: NamedTuple,
        X: DESIGN_INPUT_TYPE,
        y: jnp.ndarray,
        *args,
        **kwargs,
    ) -> StepResult:
        """Run a single update step of the underlying solver."""
        pass

    @abc.abstractmethod
    def initialize_params(
        self,
        X: DESIGN_INPUT_TYPE,
        y: jnp.ndarray,
        params: Optional = None,
    ) -> Union[Any, NamedTuple]:
        """Initialize the solver's state and optionally sets initial model parameters for the optimization."""
        pass

    @abc.abstractmethod
    def initialize_state(
        self,
        X: DESIGN_INPUT_TYPE,
        y: jnp.ndarray,
        init_params,
    ) -> SolverState:
        """Initialize the state of the solver for running fit and update."""
        pass

    def _optimize_solver_params(self, X: DESIGN_INPUT_TYPE, y: jnp.ndarray) -> dict:
        """
        Compute and update solver parameters with optimal defaults if available.

        This method checks the current solver configuration and, if an optimal
        configuration is known for the given model parameters, computes the optimal
        batch size, step size, and other hyperparameters to ensure faster convergence.

        Parameters
        ----------
        X :
            Input data used to compute smoothness and strong convexity constants.
        y :
            Target values used in conjunction with X for the same purpose.

        Returns
        -------
        :
            A dictionary containing the solver parameters, updated with optimal defaults
            where applicable.

        """
        # Start with a copy of the existing solver parameters
        new_solver_kwargs = self.solver_kwargs.copy()

        # get the model specific configs
        (
            compute_defaults,
            compute_l_smooth,
            strong_convexity,
        ) = self._get_optimal_solver_params_config()
        if compute_defaults and compute_l_smooth:
            # Check if the user has provided batch size or stepsize, or else use None
            batch_size = new_solver_kwargs.get("batch_size", None)
            stepsize = new_solver_kwargs.get("stepsize", None)

            # Compute the optimal batch size and stepsize based on smoothness, strong convexity, etc.
            new_params = compute_defaults(
                compute_l_smooth,
                X,
                y,
                batch_size=batch_size,
                stepsize=stepsize,
                strong_convexity=strong_convexity,
            )

            # Update the solver parameters with the computed optimal values
            new_solver_kwargs.update(new_params)

        return new_solver_kwargs

    @abstractmethod
    def _get_optimal_solver_params_config(self):
        """Return the functions for computing default step and batch size for the solver."""
        pass

    @abstractmethod
    def save_params(
        self,
        filename: Union[str, Path],
        fit_attrs: dict,
        string_attrs: list = None,
    ):
        """
        Save model parameters and specified attributes to a .npz file.

        This is a private method intended to be used by subclasses to implement.
        Adds metadata about the jax and nemos versions used to save the model.

        Parameters
        ----------
        filename :
            The output filename.
        fit_attrs :
            Dictionary containing the fitting parameters specific to the subclass model.
        string_attrs :
            List of attributes to be saved as strings.
        """

        # extract model parameters
        model_params = self.get_params(deep=False)
        model_params = _unpack_params(model_params, string_attrs)

        # append the fit attributes to the model parameters
        model_params.update(fit_attrs)

        # save jax and nemos versions
        model_params["save_metadata"] = get_env_metadata()

        # save the model class name
        model_params["model_class"] = _get_name(self.__class__)

        # flatten the parameters dictionary to ensure it can be saved
        model_params = _flatten_dict(model_params)
        np.savez(filename, **model_params)

    def _get_fit_state(self) -> dict:
        """
        Collect all attributes that follow the fitted attribute convention.

        Collect all attributes ending with an underscore.

        Returns
        -------
        :
            A dictionary of attribute names and their values.
        """
        return {
            name: getattr(self, name)
            for name in dir(self)
            # sklearn has "_repr_html_" and "_repr_mimebundle_" methods
            # filter callables
            if name.endswith("_")
            and not name.endswith("__")
            and (not callable(getattr(self, name)))
        }<|MERGE_RESOLUTION|>--- conflicted
+++ resolved
@@ -29,12 +29,8 @@
 )
 from .utils import _flatten_dict, _get_name, _unpack_params, get_env_metadata
 
-<<<<<<< HEAD
 from .solvers._jaxopt_optimistix_param_mismatch_handling import _clean_solver_kwargs
 from .solvers._abstract_solver import StepResult, SolverState
-=======
-_SOLVER_ARGS_CACHE = {}
->>>>>>> 5ee48a78
 
 
 def strip_metadata(arg_num: Optional[int] = None, kwarg_key: Optional[str] = None):
@@ -257,8 +253,6 @@
         self._regularizer.check_solver(solver_name)
         self._solver_name = solver_name
 
-<<<<<<< HEAD
-=======
     @property
     def solver_kwargs(self):
         """Getter for the solver_kwargs attribute."""
@@ -269,11 +263,10 @@
         """Setter for the solver_kwargs attribute."""
         if solver_kwargs:
             self._check_solver_kwargs(
-                self._get_solver_class(self.solver_name), solver_kwargs
+                solvers.solver_registry[self.solver_name], solver_kwargs
             )
         self._solver_kwargs = solver_kwargs
 
->>>>>>> 5ee48a78
     @staticmethod
     def _check_solver_kwargs(solver_class: Type, solver_kwargs: dict[str, Any]) -> None:
         """
@@ -291,7 +284,6 @@
         NameError
             If any of the solver keyword arguments are not valid.
         """
-<<<<<<< HEAD
         try:
             accepted_args = solver_class.get_accepted_arguments()
         except AttributeError:
@@ -299,15 +291,6 @@
 
         undefined_kwargs = set(solver_kwargs.keys()) - set(accepted_args)
 
-=======
-        if solver_class not in _SOLVER_ARGS_CACHE:
-            _SOLVER_ARGS_CACHE[solver_class] = set(
-                inspect.getfullargspec(solver_class).args
-            )
-        undefined_kwargs = set(solver_kwargs.keys()).difference(
-            _SOLVER_ARGS_CACHE[solver_class]
-        )
->>>>>>> 5ee48a78
         if undefined_kwargs:
             raise NameError(
                 f"kwargs {undefined_kwargs} in solver_kwargs not a kwarg for {solver_class.__name__}!"
