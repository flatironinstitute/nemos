"""Abstract class for regression models."""

# required to get ArrayLike to render correctly
from __future__ import annotations

import abc
import warnings
from abc import abstractmethod
from copy import deepcopy
from functools import wraps
from pathlib import Path
from typing import (
    Any,
    Generic,
    Optional,
    Tuple,
    Type,
    Union,
)

import jax
import jax.numpy as jnp
import numpy as np
from numpy.typing import NDArray

from . import solvers, tree_utils, utils
from ._regularizer_builder import AVAILABLE_REGULARIZERS, instantiate_regularizer
from .base_class import Base
from .regularizer import GroupLasso, Regularizer
from .type_casting import cast_to_jax
from .typing import (
    DESIGN_INPUT_TYPE,
    FeaturePytree,
    ModelParamsT,
    RegularizerStrength,
    SolverInit,
    SolverRun,
    SolverState,
    SolverUpdate,
    StepResult,
    UserProvidedParamsT,
)
from .utils import _flatten_dict, _get_name, _unpack_params, get_env_metadata
from .validation import RegressorValidator

_SOLVER_ARGS_CACHE = {}


def strip_metadata(arg_num: Optional[int] = None, kwarg_key: Optional[str] = None):
    """Strip metadata from arg."""
    if arg_num is None and kwarg_key is None:
        raise ValueError("Must specify either arg_num or kwarg_key.")

    def decorator(func):
        """Strip metadata if available."""

        @wraps(func)
        def wrapper(self, *args, **kwargs):
            inp = args[arg_num] if arg_num is not None else kwargs[kwarg_key]
            self._metadata = {
                "metadata": inp._metadata if hasattr(inp, "_metadata") else None,
                "columns": inp.columns if hasattr(inp, "columns") else None,
            }
            return func(self, *args, **kwargs)

        return wrapper

    return decorator


class BaseRegressor(abc.ABC, Base, Generic[UserProvidedParamsT, ModelParamsT]):
    """Abstract base class for GLM regression models.

    This class encapsulates the common functionality for Generalized Linear Models (GLM)
    regression models. It provides an abstraction for fitting the model, making predictions,
    scoring the model, simulating responses, and preprocessing data. Concrete classes
    are expected to provide specific implementations of the abstract methods defined here.
    Below is a table listing the default and available solvers for each regularizer.

    | Regularizer   | Default Solver   | Available Solvers                                           |
    | ------------- | ---------------- | ----------------------------------------------------------- |
    | UnRegularized | GradientDescent  | GradientDescent, BFGS, LBFGS, NonlinearCG, ProximalGradient |
    | Ridge         | GradientDescent  | GradientDescent, BFGS, LBFGS, NonlinearCG, ProximalGradient |
    | Lasso         | ProximalGradient | ProximalGradient                                            |
    | GroupLasso    | ProximalGradient | ProximalGradient                                            |

    Parameters
    ----------
    regularizer :
        Regularization to use for model optimization. Defines the regularization scheme
        and related parameters.
        Default is UnRegularized regression.
    regularizer_strength :
        Float that is default None. Sets the regularizer strength. If a user does not pass a value, and it is needed for
        regularization, a warning will be raised and the strength will default to 1.0.
    solver_name :
        Solver to use for model optimization. Defines the optimization scheme and related parameters.
        The solver must be an appropriate match for the chosen regularizer.
        Default is `None`. If no solver specified, one will be chosen based on the regularizer.
        Please see table above for regularizer/optimizer pairings.
    solver_kwargs :
        Optional dictionary for keyword arguments that are passed to the solver when instantiated.
        E.g. stepsize, tol, acceleration, etc.
         For details on each solver's kwargs, see `get_accepted_arguments` and `get_solver_documentation`.

    See Also
    --------
    Concrete models:

    - [`GLM`](../glm/#nemos.glm.GLM): A feed-forward GLM implementation.
    - [`PopulationGLM`](../glm/#nemos.glm.PopulationGLM): A population GLM implementation.
    """

<<<<<<< HEAD
    _validator: RegressorValidator = None
=======
    # overwrite this in subclasses if their objective functions return aux
    _has_aux: bool = False
>>>>>>> 85224271

    def __init__(
        self,
        regularizer: Union[str, Regularizer] = "UnRegularized",
        regularizer_strength: Optional[RegularizerStrength] = None,
        solver_name: Optional[str] = None,
        solver_kwargs: Optional[dict] = None,
    ):
        self.regularizer = "UnRegularized" if regularizer is None else regularizer
        self.regularizer_strength = regularizer_strength

        # no solver name provided, use default
        if solver_name is None:
            self._solver_name = self.regularizer.default_solver
        else:
            self.solver_name = solver_name

        if solver_kwargs is None:
            solver_kwargs = dict()

        solver_class = solvers.solver_registry[self.solver_name]
        self._check_solver_kwargs(solver_class, solver_kwargs)

        self.solver_kwargs = solver_kwargs
        self._solver_init_state = None
        self._solver_update = None
        self._solver_run = None

    def __sklearn_tags__(self):
        """Return regression model specific estimator tags."""
        tags = super().__sklearn_tags__()
        tags.estimator_type = "regressor"
        tags.non_deterministic = True
        tags.requires_fit = True
        # conversion happens internally
        tags.array_api_support = True
        return tags

    @property
    def solver_init_state(self) -> Union[None, SolverInit]:
        """
        Provides the initialization function for the solver's state.

        This function is responsible for initializing the solver's state, necessary for the start
        of the optimization process. It sets up initial values for parameters like gradients and step
        sizes based on the model configuration and input data.

        Returns
        -------
        :
            The function to initialize the state of the solver, if available; otherwise, None if
            the solver has not yet been instantiated.
        """
        return self._solver_init_state

    @property
    def solver_update(self) -> Union[None, SolverUpdate]:
        """
        Provides the function for updating the solver's state during the optimization process.

        This function is used to perform a single update step in the optimization process. It updates
        the model's parameters based on the current state, data, and gradients. It is typically used
        in scenarios where fine-grained control over each optimization step is necessary, such as in
        online learning or complex optimization scenarios.

        Returns
        -------
        :
            The function to update the solver's state, if available; otherwise, None if the solver
            has not yet been instantiated.
        """
        return self._solver_update

    @property
    def solver_run(self) -> Union[None, SolverRun]:
        """
        Provides the function to execute the solver's optimization process.

        This function runs the solver using the initialized parameters and state, performing the
        optimization to fit the model to the data. It iteratively updates the model parameters until
        a stopping criterion is met, such as convergence or exceeding a maximum number of iterations.

        Returns
        -------
        :
            The function to run the solver's optimization process, if available; otherwise, None if
            the solver has not yet been instantiated.
        """
        return self._solver_run

    def set_params(self, **params: Any):
        """Manage warnings in case of multiple parameter settings."""
        if "regularizer" in params:
            # override _regularizer_strength to None to avoid conficts between regularizers
            self._regularizer_strength = None

            if "regularizer_strength" in params:
                # if both regularizer and regularizer_strength are set, then only
                # warn in case the strength is not expected for the regularizer type
                reg = params.pop("regularizer")
                super().set_params(regularizer=reg)

            elif self.regularizer_strength is not None:
                reg = params.pop("regularizer")
                super().set_params(regularizer=reg)

        return super().set_params(**params)

    @property
    def regularizer(self) -> Union[None, Regularizer]:
        """Getter for the regularizer attribute."""
        return self._regularizer

    @regularizer.setter
    def regularizer(self, regularizer: Union[str, Regularizer]):
        """Setter for the regularizer attribute."""
        # instantiate regularizer if str
        if isinstance(regularizer, str):
            self._regularizer = instantiate_regularizer(name=regularizer)
        elif isinstance(regularizer, Regularizer):
            self._regularizer = regularizer
        else:
            raise TypeError(
                f"The regularizer should be either a string from "
                f"{AVAILABLE_REGULARIZERS} or an instance of `nemos.regularizer.Regularizer`"
            )

        # force check of regularizer_strength
        # need to use hasattr to avoid class instantiation issues
        if hasattr(self, "_regularizer_strength"):
            self.regularizer_strength = self._regularizer_strength

    @property
    def regularizer_strength(self) -> RegularizerStrength:
        """Regularizer strength getter."""
        return self._regularizer_strength

    @regularizer_strength.setter
    def regularizer_strength(self, strength: Union[None, RegularizerStrength]):
        # check regularizer strength
        strength = self.regularizer._validate_regularizer_strength(strength)
        self._regularizer_strength = strength

    @property
    def solver_name(self) -> str:
        """Getter for the solver_name attribute."""
        return self._solver_name

    @solver_name.setter
    def solver_name(self, solver_name: str):
        """Setter for the solver_name attribute."""
        # check if solver str passed is valid for regularizer
        self._regularizer.check_solver(solver_name)
        self._solver_name = solver_name

    @property
    def solver_kwargs(self):
        """Getter for the solver_kwargs attribute."""
        return self._solver_kwargs

    @property
    def solver(self):
        """Getter for the solver class."""
        return self._solver

    @solver_kwargs.setter
    def solver_kwargs(self, solver_kwargs: dict):
        """Setter for the solver_kwargs attribute."""
        if solver_kwargs:
            solver_cls = solvers.solver_registry[self.solver_name]
            self._check_solver_kwargs(solver_cls, solver_kwargs)
        self._solver_kwargs = solver_kwargs

    @staticmethod
    def _check_solver_kwargs(solver_class: Type, solver_kwargs: dict[str, Any]) -> None:
        """
        Check if provided solver keyword arguments are valid.

        Parameters
        ----------
        solver_class :
            Class of the solver.
        solver_kwargs :
            Additional keyword arguments for the solver.

        Raises
        ------
        NameError
            If any of the solver keyword arguments are not valid.
        """
        accepted_args = solver_class.get_accepted_arguments()

        undefined_kwargs = set(solver_kwargs.keys()) - set(accepted_args)

        if undefined_kwargs:
            raise NameError(
                f"kwargs {undefined_kwargs} in solver_kwargs not a kwarg for {solver_class.__name__}!"
            )

    def _instantiate_solver(
        self, loss, solver_kwargs: Optional[dict] = None
    ) -> BaseRegressor:
        """
        Instantiate the solver with the provided loss function.

        Instantiate the solver with the provided loss function, and store callable functions
        that initialize the solver state, update the model parameters, and run the optimization
        as attributes.

        This method creates a solver instance from the solver registry, tailored to
        the specific loss function and regularization approach defined by the Regularizer instance.
        It also handles the proximal operator if required for the optimization method. The returned
        functions are directly usable in optimization loops, simplifying the syntax by pre-setting
        common arguments like regularization strength and other hyperparameters.

        Solvers are expected to adhere to the `AbstractSolver` API.

        Parameters
        ----------
        loss:
            The un-regularized loss function.
        solver_kwargs:
            Optional dictionary with the solver kwargs.
            If nothing is provided, it defaults to self.solver_kwargs.

        Returns
        -------
        :
            The instance itself for method chaining.
        """
        # final check that solver is valid for chosen regularizer
        self._regularizer.check_solver(self.solver_name)

        if solver_kwargs is None:
            # copy dictionary of kwargs to avoid modifying user settings
            solver_kwargs = deepcopy(self.solver_kwargs)

        # instantiate the solver
        solver_cls = solvers.solver_registry[self.solver_name]

        self._check_solver_kwargs(solver_cls, solver_kwargs)

        solver = solver_cls(
            loss,
            self.regularizer,
            self.regularizer_strength,
            has_aux=self._has_aux,
            **solver_kwargs,
        )
        self._solver = solver

        # nemos's solvers store a .fun attribute, but it's not necessary for a solver to work.
        # A test relies on having _solver_loss_fun saved, so still check and save it if possible.
        # But it's not a problem if .fun doesn't exist in user-defined solvers.
        if hasattr(solver, "fun"):
            # check that the loss is Callable
            utils.assert_is_callable(solver.fun, "solver's loss")
            self._solver_loss_fun = solver.fun

        self._solver_init_state = solver.init_state
        self._solver_update = solver.update
        self._solver_run = solver.run

        return self

    @abc.abstractmethod
    def fit(
        self,
        X: DESIGN_INPUT_TYPE,
        y: Union[NDArray, jnp.ndarray],
        init_params: Optional[UserProvidedParamsT] = None,
    ) -> BaseRegressor[UserProvidedParamsT, ModelParamsT]:
        """Fit the model to neural activity."""
        pass

    @abc.abstractmethod
    def predict(self, X: DESIGN_INPUT_TYPE) -> jnp.ndarray:
        """Predict rates based on fit parameters."""
        pass

    @abc.abstractmethod
    def score(
        self,
        X: DESIGN_INPUT_TYPE,
        y: Union[NDArray, jnp.ndarray],
        # may include score_type or other additional model dependent kwargs
        **kwargs,
    ) -> jnp.ndarray:
        """Score the predicted firing rates (based on fit) to the target neural activity."""
        pass

    @abc.abstractmethod
    def simulate(
        self,
        random_key: jax.Array,
        feedforward_input: DESIGN_INPUT_TYPE,
    ):
        """Simulate neural activity in response to a feed-forward input and recurrent activity."""
        pass

    @abc.abstractmethod
    def _get_model_params(self) -> ModelParamsT:
        """Pack coef_ and intercept_  into a params pytree."""
        pass

    @abc.abstractmethod
    def _set_model_params(self, params: ModelParamsT):
        """Unpack and store params pytree to coef_ and intercept_."""
        pass

    @abc.abstractmethod
    def _compute_loss(
        self,
        params: ModelParamsT,
        X: DESIGN_INPUT_TYPE,
        y: jnp.ndarray,
        *args,
        **kwargs,
    ):
        """Loss function for a given model to be optimized over."""
        pass

    @cast_to_jax
    def compute_loss(
        self,
        params: UserProvidedParamsT,
        X: DESIGN_INPUT_TYPE,
        y: jnp.ndarray,
        *args,
        **kwargs,
    ) -> jnp.ndarray:
        """Compute the loss function for the model.

        This method validates inputs and converts user-provided parameters to the internal
        representation before computing the loss.

        Parameters
        ----------
        params
            Parameter tuple of (coefficients, intercept).
        X
            Input data, array of shape ``(n_time_bins, n_features)`` or pytree of same.
        y
            Target data, array of shape ``(n_time_bins,)`` for single neuron models or
            ``(n_time_bins, n_neurons)`` for population models.
        *args
            Additional positional arguments passed to the model-specific loss function.
        **kwargs
            Additional keyword arguments passed to the model-specific loss function.

        Returns
        -------
        loss
            The loss value (negative log-likelihood).

        Raises
        ------
        ValueError
            If inputs or parameters have incompatible shapes or invalid values.
        """
        self._validator.validate_inputs(X, y)
        params = self._validator.validate_and_cast_params(params)
        self._validator.validate_consistency(params, X, y)
        return self._compute_loss(params, X, y, *args, **kwargs)

    def _validate(
        self,
        X: Union[DESIGN_INPUT_TYPE, jnp.ndarray],
        y: Union[NDArray, jnp.ndarray],
        init_params: Tuple[DESIGN_INPUT_TYPE, jnp.ndarray],
    ):
        # check input dimensionality
        self._validator.validate_inputs(X, y)

        # validate input and params consistency
        init_params = self._validator.validate_and_cast_params(init_params)

        # validate input and params consistency
        self._validator.validate_consistency(init_params, X=X, y=y)

    @abc.abstractmethod
    def update(
        self,
        params: UserProvidedParamsT,
        opt_state: SolverState,
        X: DESIGN_INPUT_TYPE,
        y: jnp.ndarray,
        *args,
        **kwargs,
    ) -> StepResult:
        """Run a single update step of the underlying solver."""
        pass

    @cast_to_jax
    def initialize_params(
        self,
        X: DESIGN_INPUT_TYPE,
        y: jnp.ndarray,
    ) -> UserProvidedParamsT:
        """Initialize model parameters.

        Initialize coefficients with zeros and intercept by matching the mean firing rate.

        Parameters
        ----------
        X
            Input data, array of shape ``(n_time_bins, n_features)`` or pytree of same.
        y
            Target data, array of shape ``(n_time_bins,)`` for single neuron models or
            ``(n_time_bins, n_neurons)`` for population models.

        Returns
        -------
        params
            Initial parameter tuple of (coefficients, intercept).
        """
        init_params = self._model_specific_initialization(X, y)
        return self._validator.from_model_params(init_params)

    @abc.abstractmethod
    def _model_specific_initialization(
        self,
        X: DESIGN_INPUT_TYPE,
        y: jnp.ndarray,
    ) -> ModelParamsT:
        """Model specific initialization logic."""
        pass

    def _preprocess_inputs(
        self,
        X: DESIGN_INPUT_TYPE,
        y: Optional[jnp.ndarray] = None,
        drop_nans: bool = True,
    ) -> Tuple[dict[str, jnp.ndarray] | jnp.ndarray, jnp.ndarray | None]:
        """Preprocess inputs before initializing state."""
        if drop_nans:
            process = cast_to_jax(tree_utils.drop_nans)
        else:
            process = cast_to_jax(lambda *x: x)

        X, y = process(X, y)

        data = X.data if isinstance(X, FeaturePytree) else X

        if isinstance(self.regularizer, GroupLasso):
            if self.regularizer.mask is None:
                warnings.warn(
                    "Mask has not been set. Defaulting to a single group for all parameters. "
                    "Please see the documentation on GroupLasso regularization for defining a mask."
                )
                self.regularizer.mask = jnp.ones((1, data.shape[1]))

        return data, y

    @abc.abstractmethod
    def _initialize_solver_and_state(
        self,
        X: DESIGN_INPUT_TYPE,
        y: jnp.ndarray,
        init_params: ModelParamsT,
    ) -> SolverState:
        """Initialize the solver and the state of the solver for running fit and update."""
        pass

    @cast_to_jax
    def initialize_solver_and_state(
        self,
        X: DESIGN_INPUT_TYPE,
        y: jnp.ndarray,
        init_params: UserProvidedParamsT,
    ) -> SolverState:
        """Initialize the solver and its state for running fit and update.

        This method must be called before using :meth:`update` for iterative optimization.
        It sets up the solver with the provided initial parameters and data.

        Parameters
        ----------
        X
            Input data, array of shape ``(n_time_bins, n_features)`` or pytree of same.
        y
            Target data, array of shape ``(n_time_bins,)`` for single neuron models or
            ``(n_time_bins, n_neurons)`` for population models.
        init_params
            Initial parameter tuple of (coefficients, intercept).

        Returns
        -------
        state
            Initial solver state.

        Raises
        ------
        ValueError
            If inputs or parameters have incompatible shapes or invalid values.
        """
        self._validator.validate_inputs(X, y)
        init_params = self._validator.validate_and_cast_params(init_params)
        self._validator.validate_consistency(init_params, X=X, y=y)
        return self._initialize_solver_and_state(
            *tree_utils.drop_nans(X, y), init_params
        )

    def _optimize_solver_params(self, X: DESIGN_INPUT_TYPE, y: jnp.ndarray) -> dict:
        """
        Compute and update solver parameters with optimal defaults if available.

        This method checks the current solver configuration and, if an optimal
        configuration is known for the given model parameters, computes the optimal
        batch size, step size, and other hyperparameters to ensure faster convergence.

        Parameters
        ----------
        X :
            Input data used to compute smoothness and strong convexity constants.
        y :
            Target values used in conjunction with X for the same purpose.

        Returns
        -------
        :
            A dictionary containing the solver parameters, updated with optimal defaults
            where applicable.

        """
        # Start with a copy of the existing solver parameters
        new_solver_kwargs = self.solver_kwargs.copy()

        # get the model specific configs
        (
            compute_defaults,
            compute_l_smooth,
            strong_convexity,
        ) = self._get_optimal_solver_params_config()
        if compute_defaults and compute_l_smooth:
            # Check if the user has provided batch size or stepsize, or else use None
            batch_size = new_solver_kwargs.get("batch_size", None)
            stepsize = new_solver_kwargs.get("stepsize", None)

            # Compute the optimal batch size and stepsize based on smoothness, strong convexity, etc.
            new_params = compute_defaults(
                compute_l_smooth,
                X,
                y,
                batch_size=batch_size,
                stepsize=stepsize,
                strong_convexity=strong_convexity,
            )

            # Update the solver parameters with the computed optimal values
            new_solver_kwargs.update(new_params)

        return new_solver_kwargs

    @abstractmethod
    def _get_optimal_solver_params_config(self):
        """Return the functions for computing default step and batch size for the solver."""
        pass

    @abstractmethod
    def save_params(
        self,
        filename: Union[str, Path],
        fit_attrs: dict,
        string_attrs: list = None,
    ):
        """
        Save model parameters and specified attributes to a .npz file.

        This is a private method intended to be used by subclasses to implement.
        Adds metadata about the jax and nemos versions used to save the model.

        Parameters
        ----------
        filename :
            The output filename.
        fit_attrs :
            Dictionary containing the fitting parameters specific to the subclass model.
        string_attrs :
            List of attributes to be saved as strings.
        """

        # extract model parameters
        model_params = self.get_params(deep=False)
        model_params = _unpack_params(model_params, string_attrs)

        # append the fit attributes to the model parameters
        model_params.update(fit_attrs)

        # set solver_kwargs to None so tha it can be saved in the npz
        if model_params["solver_kwargs"] == {}:
            model_params["solver_kwargs"] = None

        # save jax and nemos versions
        model_params["save_metadata"] = get_env_metadata()

        # save the model class name
        model_params["model_class"] = _get_name(self.__class__)

        # flatten the parameters dictionary to ensure it can be saved
        model_params = _flatten_dict(model_params)
        np.savez(filename, **model_params)

    def _get_fit_state(self) -> dict:
        """
        Collect all attributes that follow the fitted attribute convention.

        Collect all attributes ending with an underscore.

        Returns
        -------
        :
            A dictionary of attribute names and their values.
        """
        return {
            name: getattr(self, name)
            for name in dir(self)
            # sklearn has "_repr_html_" and "_repr_mimebundle_" methods
            # filter callables
            if name.endswith("_")
            and not name.endswith("__")
            and (not callable(getattr(self, name)))
        }<|MERGE_RESOLUTION|>--- conflicted
+++ resolved
@@ -111,12 +111,10 @@
     - [`PopulationGLM`](../glm/#nemos.glm.PopulationGLM): A population GLM implementation.
     """
 
-<<<<<<< HEAD
     _validator: RegressorValidator = None
-=======
+
     # overwrite this in subclasses if their objective functions return aux
     _has_aux: bool = False
->>>>>>> 85224271
 
     def __init__(
         self,
@@ -363,7 +361,6 @@
             loss,
             self.regularizer,
             self.regularizer_strength,
-            has_aux=self._has_aux,
             **solver_kwargs,
         )
         self._solver = solver
