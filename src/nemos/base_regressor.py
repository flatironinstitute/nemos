"""Abstract class for regression models."""

# required to get ArrayLike to render correctly
from __future__ import annotations

import abc
<<<<<<< HEAD
import warnings
=======
>>>>>>> 3ec4f3b8
from abc import abstractmethod
from copy import deepcopy
from functools import wraps
from pathlib import Path
<<<<<<< HEAD
from typing import Any, Generic, NamedTuple, Optional, Tuple, Type, TypeVar, Union
=======
from typing import Any, NamedTuple, Optional, Tuple, Type, Union
>>>>>>> 3ec4f3b8

import jax
import jax.numpy as jnp
import numpy as np
from numpy.typing import ArrayLike, NDArray

<<<<<<< HEAD
from . import solvers, tree_utils, utils, validation
from ._regularizer_builder import AVAILABLE_REGULARIZERS, instantiate_regularizer
from .base_class import Base
from .regularizer import GroupLasso, Regularizer
from .type_casting import cast_to_jax
=======
from . import solvers, utils, validation
from ._regularizer_builder import AVAILABLE_REGULARIZERS, instantiate_regularizer
from .base_class import Base
from .regularizer import Regularizer
from .solvers._abstract_solver import SolverState, StepResult
>>>>>>> 3ec4f3b8
from .typing import (
    DESIGN_INPUT_TYPE,
    FeaturePytree,
    RegularizerStrength,
    SolverInit,
    SolverRun,
    SolverState,
    SolverUpdate,
    StepResult,
)
from .utils import _flatten_dict, _get_name, _unpack_params, get_env_metadata

<<<<<<< HEAD
_SOLVER_ARGS_CACHE = {}

ParamsT = TypeVar("ParamsT")

=======
>>>>>>> 3ec4f3b8

def strip_metadata(arg_num: Optional[int] = None, kwarg_key: Optional[str] = None):
    """Strip metadata from arg."""
    if arg_num is None and kwarg_key is None:
        raise ValueError("Must specify either arg_num or kwarg_key.")

    def decorator(func):
        """Strip metadata if available."""

        @wraps(func)
        def wrapper(self, *args, **kwargs):
            inp = args[arg_num] if arg_num is not None else kwargs[kwarg_key]
            self._metadata = {
                "metadata": inp._metadata if hasattr(inp, "_metadata") else None,
                "columns": inp.columns if hasattr(inp, "columns") else None,
            }
            return func(self, *args, **kwargs)

        return wrapper

    return decorator


class BaseRegressor(Base, abc.ABC, Generic[ParamsT]):
    """Abstract base class for GLM regression models.

    This class encapsulates the common functionality for Generalized Linear Models (GLM)
    regression models. It provides an abstraction for fitting the model, making predictions,
    scoring the model, simulating responses, and preprocessing data. Concrete classes
    are expected to provide specific implementations of the abstract methods defined here.
    Below is a table listing the default and available solvers for each regularizer.

    | Regularizer   | Default Solver   | Available Solvers                                           |
    | ------------- | ---------------- | ----------------------------------------------------------- |
    | UnRegularized | GradientDescent  | GradientDescent, BFGS, LBFGS, NonlinearCG, ProximalGradient |
    | Ridge         | GradientDescent  | GradientDescent, BFGS, LBFGS, NonlinearCG, ProximalGradient |
    | Lasso         | ProximalGradient | ProximalGradient                                            |
    | GroupLasso    | ProximalGradient | ProximalGradient                                            |

    Parameters
    ----------
    regularizer :
        Regularization to use for model optimization. Defines the regularization scheme
        and related parameters.
        Default is UnRegularized regression.
    regularizer_strength :
        Float that is default None. Sets the regularizer strength. If a user does not pass a value, and it is needed for
        regularization, a warning will be raised and the strength will default to 1.0.
    solver_name :
        Solver to use for model optimization. Defines the optimization scheme and related parameters.
        The solver must be an appropriate match for the chosen regularizer.
        Default is `None`. If no solver specified, one will be chosen based on the regularizer.
        Please see table above for regularizer/optimizer pairings.
    solver_kwargs :
        Optional dictionary for keyword arguments that are passed to the solver when instantiated.
        E.g. stepsize, tol, acceleration, etc.
         For details on each solver's kwargs, see `get_accepted_arguments` and `get_solver_documentation`.

    See Also
    --------
    Concrete models:

    - [`GLM`](../glm/#nemos.glm.GLM): A feed-forward GLM implementation.
    - [`PopulationGLM`](../glm/#nemos.glm.PopulationGLM): A population GLM implementation.
    """

    def __init__(
        self,
        regularizer: Union[str, Regularizer] = "UnRegularized",
        regularizer_strength: Optional[RegularizerStrength] = None,
        solver_name: Optional[str] = None,
        solver_kwargs: Optional[dict] = None,
    ):
        self.regularizer = "UnRegularized" if regularizer is None else regularizer
        self.regularizer_strength = regularizer_strength

        # no solver name provided, use default
        if solver_name is None:
            self._solver_name = self.regularizer.default_solver
        else:
            self.solver_name = solver_name

        if solver_kwargs is None:
            solver_kwargs = dict()

        solver_class = solvers.solver_registry[self.solver_name]
        self._check_solver_kwargs(solver_class, solver_kwargs)

        self.solver_kwargs = solver_kwargs
        self._solver_init_state = None
        self._solver_update = None
        self._solver_run = None

    def __sklearn_tags__(self):
        """Return regression model specific estimator tags."""
        tags = super().__sklearn_tags__()
        tags.estimator_type = "regressor"
        tags.non_deterministic = True
        tags.requires_fit = True
        # conversion happens internally
        tags.array_api_support = True
        return tags

    @property
    def solver_init_state(self) -> Union[None, SolverInit]:
        """
        Provides the initialization function for the solver's state.

        This function is responsible for initializing the solver's state, necessary for the start
        of the optimization process. It sets up initial values for parameters like gradients and step
        sizes based on the model configuration and input data.

        Returns
        -------
        :
            The function to initialize the state of the solver, if available; otherwise, None if
            the solver has not yet been instantiated.
        """
        return self._solver_init_state

    @property
    def solver_update(self) -> Union[None, SolverUpdate]:
        """
        Provides the function for updating the solver's state during the optimization process.

        This function is used to perform a single update step in the optimization process. It updates
        the model's parameters based on the current state, data, and gradients. It is typically used
        in scenarios where fine-grained control over each optimization step is necessary, such as in
        online learning or complex optimization scenarios.

        Returns
        -------
        :
            The function to update the solver's state, if available; otherwise, None if the solver
            has not yet been instantiated.
        """
        return self._solver_update

    @property
    def solver_run(self) -> Union[None, SolverRun]:
        """
        Provides the function to execute the solver's optimization process.

        This function runs the solver using the initialized parameters and state, performing the
        optimization to fit the model to the data. It iteratively updates the model parameters until
        a stopping criterion is met, such as convergence or exceeding a maximum number of iterations.

        Returns
        -------
        :
            The function to run the solver's optimization process, if available; otherwise, None if
            the solver has not yet been instantiated.
        """
        return self._solver_run

    def set_params(self, **params: Any):
        """Manage warnings in case of multiple parameter settings."""
        if "regularizer" in params:
            # override _regularizer_strength to None to avoid conficts between regularizers
            self._regularizer_strength = None

            if "regularizer_strength" in params:
                # if both regularizer and regularizer_strength are set, then only
                # warn in case the strength is not expected for the regularizer type
                reg = params.pop("regularizer")
                super().set_params(regularizer=reg)

            elif self.regularizer_strength is not None:
                reg = params.pop("regularizer")
                super().set_params(regularizer=reg)

        return super().set_params(**params)

    @property
    def regularizer(self) -> Union[None, Regularizer]:
        """Getter for the regularizer attribute."""
        return self._regularizer

    @regularizer.setter
    def regularizer(self, regularizer: Union[str, Regularizer]):
        """Setter for the regularizer attribute."""
        # instantiate regularizer if str
        if isinstance(regularizer, str):
            self._regularizer = instantiate_regularizer(name=regularizer)
        elif isinstance(regularizer, Regularizer):
            self._regularizer = regularizer
        else:
            raise TypeError(
                f"The regularizer should be either a string from "
                f"{AVAILABLE_REGULARIZERS} or an instance of `nemos.regularizer.Regularizer`"
            )

        # force check of regularizer_strength
        # need to use hasattr to avoid class instantiation issues
        if hasattr(self, "_regularizer_strength"):
            self.regularizer_strength = self._regularizer_strength

    @property
    def regularizer_strength(self) -> RegularizerStrength:
        """Regularizer strength getter."""
        return self._regularizer_strength

    @regularizer_strength.setter
    def regularizer_strength(self, strength: Union[None, RegularizerStrength]):
        # check regularizer strength
        strength = self.regularizer._validate_regularizer_strength(strength)
        self._regularizer_strength = strength

    @property
    def solver_name(self) -> str:
        """Getter for the solver_name attribute."""
        return self._solver_name

    @solver_name.setter
    def solver_name(self, solver_name: str):
        """Setter for the solver_name attribute."""
        # check if solver str passed is valid for regularizer
        self._regularizer.check_solver(solver_name)
        self._solver_name = solver_name

    @property
    def solver_kwargs(self):
        """Getter for the solver_kwargs attribute."""
        return self._solver_kwargs

    @solver_kwargs.setter
    def solver_kwargs(self, solver_kwargs: dict):
        """Setter for the solver_kwargs attribute."""
        if solver_kwargs:
            solver_cls = solvers.solver_registry[self.solver_name]
            self._check_solver_kwargs(solver_cls, solver_kwargs)
        self._solver_kwargs = solver_kwargs

    @staticmethod
    def _check_solver_kwargs(solver_class: Type, solver_kwargs: dict[str, Any]) -> None:
        """
        Check if provided solver keyword arguments are valid.

        Parameters
        ----------
        solver_class :
            Class of the solver.
        solver_kwargs :
            Additional keyword arguments for the solver.

        Raises
        ------
        NameError
            If any of the solver keyword arguments are not valid.
        """
        accepted_args = solver_class.get_accepted_arguments()

        undefined_kwargs = set(solver_kwargs.keys()) - set(accepted_args)

        if undefined_kwargs:
            raise NameError(
                f"kwargs {undefined_kwargs} in solver_kwargs not a kwarg for {solver_class.__name__}!"
            )

<<<<<<< HEAD
    def instantiate_solver(
        self, loss, solver_kwargs: Optional[dict] = None
    ) -> BaseRegressor:
=======
    def instantiate_solver(self, solver_kwargs: Optional[dict] = None) -> BaseRegressor:
>>>>>>> 3ec4f3b8
        """
        Instantiate the solver with the provided loss function.

        Instantiate the solver with the provided loss function, and store callable functions
        that initialize the solver state, update the model parameters, and run the optimization
        as attributes.

        This method creates a solver instance from the solver registry, tailored to
        the specific loss function and regularization approach defined by the Regularizer instance.
        It also handles the proximal operator if required for the optimization method. The returned
        functions are directly usable in optimization loops, simplifying the syntax by pre-setting
        common arguments like regularization strength and other hyperparameters.

        Solvers are expected to adhere to the `AbstractSolver` API.

        Parameters
        ----------
<<<<<<< HEAD
        loss:
            The un-regularized loss function.
=======
>>>>>>> 3ec4f3b8
        solver_kwargs:
            Optional dictionary with the solver kwargs.
            If nothing is provided, it defaults to self.solver_kwargs.

        Returns
        -------
        :
            The instance itself for method chaining.
        """
<<<<<<< HEAD
=======
        # final check that solver is valid for chosen regularizer
>>>>>>> 3ec4f3b8
        self._regularizer.check_solver(self.solver_name)

        if solver_kwargs is None:
            # copy dictionary of kwargs to avoid modifying user settings
            solver_kwargs = deepcopy(self.solver_kwargs)

        # instantiate the solver
        solver_cls = solvers.solver_registry[self.solver_name]

        self._check_solver_kwargs(solver_cls, solver_kwargs)

        solver = solver_cls(
<<<<<<< HEAD
            loss,
=======
            self._predict_and_compute_loss,
>>>>>>> 3ec4f3b8
            self.regularizer,
            self.regularizer_strength,
            **solver_kwargs,
        )
        self._solver = solver

        # nemos's solvers store a .fun attribute, but it's not necessary for a solver to work.
        # A test relies on having _solver_loss_fun saved, so still check and save it if possible.
        # But it's not a problem if .fun doesn't exist in user-defined solvers.
        if hasattr(solver, "fun"):
            # check that the loss is Callable
            utils.assert_is_callable(solver.fun, "solver's loss")
            self._solver_loss_fun = solver.fun

        self._solver_init_state = solver.init_state
        self._solver_update = solver.update
        self._solver_run = solver.run

        return self

    @abc.abstractmethod
    def fit(self, X: DESIGN_INPUT_TYPE, y: Union[NDArray, jnp.ndarray]):
        """Fit the model to neural activity."""
        pass

    @abc.abstractmethod
    def predict(self, X: DESIGN_INPUT_TYPE) -> jnp.ndarray:
        """Predict rates based on fit parameters."""
        pass

    @abc.abstractmethod
    def score(
        self,
        X: DESIGN_INPUT_TYPE,
        y: Union[NDArray, jnp.ndarray],
        # may include score_type or other additional model dependent kwargs
        **kwargs,
    ) -> jnp.ndarray:
        """Score the predicted firing rates (based on fit) to the target neural activity."""
        pass

    @abc.abstractmethod
    def simulate(
        self,
        random_key: jax.Array,
        feedforward_input: DESIGN_INPUT_TYPE,
    ):
        """Simulate neural activity in response to a feed-forward input and recurrent activity."""
        pass

    @staticmethod
    @abc.abstractmethod
    def _check_params(
        params: Tuple[Union[DESIGN_INPUT_TYPE, ArrayLike], ArrayLike],
        data_type: Optional[jnp.dtype] = None,
    ) -> Tuple[DESIGN_INPUT_TYPE, jnp.ndarray]:
        """
        Validate the dimensions and consistency of parameters.

        This function checks the consistency of shapes and dimensions for model
        parameters.
        It ensures that the parameters and data are compatible for the model.

        """
        pass

    @staticmethod
    @abc.abstractmethod
    def _check_input_dimensionality(
        X: Optional[Union[DESIGN_INPUT_TYPE, jnp.ndarray]] = None,
        y: Optional[jnp.ndarray] = None,
    ):
        pass

    @abc.abstractmethod
    def _get_coef_and_intercept(self) -> Tuple[Any, Any]:
        """Pack coef_ and intercept_  into a params pytree."""
        pass

    @abc.abstractmethod
    def _set_coef_and_intercept(self, params: Any):
        """Unpack and store params pytree to coef_ and intercept_."""
        pass

    @staticmethod
    @abc.abstractmethod
    def _check_input_and_params_consistency(
        params: Tuple[Union[DESIGN_INPUT_TYPE, jnp.ndarray], jnp.ndarray],
        X: Optional[Union[DESIGN_INPUT_TYPE, jnp.ndarray]] = None,
        y: Optional[jnp.ndarray] = None,
    ):
        """Validate the number of features in model parameters and input arguments.

        Raises
        ------
        ValueError
            - if the number of features is inconsistent between params[1] and X
              (when provided).

        """
        pass

    @staticmethod
    def _check_input_n_timepoints(
        X: Union[DESIGN_INPUT_TYPE, jnp.ndarray], y: jnp.ndarray
    ):
        if y.shape[0] != X.shape[0]:
            raise ValueError(
                "The number of time-points in X and y must agree. "
                f"X has {X.shape[0]} time-points, "
                f"y has {y.shape[0]} instead!"
            )

    @abc.abstractmethod
    def _predict_and_compute_loss(self, params, X, y):
        """Loss function for a given model to be optimized over."""
        pass

    def _validate(
        self,
        X: Union[DESIGN_INPUT_TYPE, jnp.ndarray],
        y: Union[NDArray, jnp.ndarray],
        init_params: Tuple[DESIGN_INPUT_TYPE, jnp.ndarray],
    ):
        # check input dimensionality
        self._check_input_dimensionality(X, y)
        self._check_input_n_timepoints(X, y)

        # error if all samples are invalid
        validation.error_all_invalid(X, y)

        # validate input and params consistency
        init_params = self._check_params(init_params)

        # validate input and params consistency
        self._check_input_and_params_consistency(init_params, X=X, y=y)

    @abc.abstractmethod
    def update(
        self,
        params: Tuple[jnp.ndarray, jnp.ndarray],
        opt_state: NamedTuple,
        X: DESIGN_INPUT_TYPE,
        y: jnp.ndarray,
        *args,
        **kwargs,
    ) -> StepResult:
        """Run a single update step of the underlying solver."""
        pass

    @cast_to_jax
    def initialize_params(
        self,
        X: DESIGN_INPUT_TYPE,
        y: jnp.ndarray,
        init_params: Optional = None,
    ) -> ParamsT:
        """Initialize the solver's state and optionally sets initial model parameters for the optimization."""
        if init_params is None:
            init_params = self._initialize_parameters(X, y)  # initialize
        else:
            err_message = "Initial parameters must be array-like objects (or pytrees of array-like objects) "
            "with numeric data-type!"
            init_params = validation.convert_tree_leaves_to_jax_array(
                init_params, err_message=err_message, data_type=float
            )

        # validate input
        self._validate(X, y, init_params)

        return init_params

    @abc.abstractmethod
    def _initialize_parameters(
        self,
        X: DESIGN_INPUT_TYPE,
        y: jnp.ndarray,
    ) -> ParamsT:
        """Model specific initialization logic."""
        pass

    def _preprocess_inputs(
        self,
        X: DESIGN_INPUT_TYPE,
        y: jnp.ndarray,
        cast_to_jax_and_drop_nans: bool = True,
    ) -> Tuple[dict | jnp.ndarray, jnp.ndarray]:
        """Preprocess inputs before initializing state."""
        if cast_to_jax_and_drop_nans:
            X, y = cast_to_jax(tree_utils.drop_nans)(X, y)
            data = X.data if isinstance(X, FeaturePytree) else X
        else:
            data = X

        if isinstance(self.regularizer, GroupLasso):
            if self.regularizer.mask is None:
                warnings.warn(
                    "Mask has not been set. Defaulting to a single group for all parameters. "
                    "Please see the documentation on GroupLasso regularization for defining a mask."
                )
                self.regularizer.mask = jnp.ones((1, data.shape[1]))

        return X, y

    @abc.abstractmethod
    def initialize_state(
        self,
        X: DESIGN_INPUT_TYPE,
        y: jnp.ndarray,
        init_params,
        cast_to_jax_and_drop_nans: bool = True,
    ) -> SolverState:
        """Initialize the state of the solver for running fit and update."""
        pass

    def _optimize_solver_params(self, X: DESIGN_INPUT_TYPE, y: jnp.ndarray) -> dict:
        """
        Compute and update solver parameters with optimal defaults if available.

        This method checks the current solver configuration and, if an optimal
        configuration is known for the given model parameters, computes the optimal
        batch size, step size, and other hyperparameters to ensure faster convergence.

        Parameters
        ----------
        X :
            Input data used to compute smoothness and strong convexity constants.
        y :
            Target values used in conjunction with X for the same purpose.

        Returns
        -------
        :
            A dictionary containing the solver parameters, updated with optimal defaults
            where applicable.

        """
        # Start with a copy of the existing solver parameters
        new_solver_kwargs = self.solver_kwargs.copy()

        # get the model specific configs
        (
            compute_defaults,
            compute_l_smooth,
            strong_convexity,
        ) = self._get_optimal_solver_params_config()
        if compute_defaults and compute_l_smooth:
            # Check if the user has provided batch size or stepsize, or else use None
            batch_size = new_solver_kwargs.get("batch_size", None)
            stepsize = new_solver_kwargs.get("stepsize", None)

            # Compute the optimal batch size and stepsize based on smoothness, strong convexity, etc.
            new_params = compute_defaults(
                compute_l_smooth,
                X,
                y,
                batch_size=batch_size,
                stepsize=stepsize,
                strong_convexity=strong_convexity,
            )

            # Update the solver parameters with the computed optimal values
            new_solver_kwargs.update(new_params)

        return new_solver_kwargs

    @abstractmethod
    def _get_optimal_solver_params_config(self):
        """Return the functions for computing default step and batch size for the solver."""
        pass

    @abstractmethod
    def save_params(
        self,
        filename: Union[str, Path],
        fit_attrs: dict,
        string_attrs: list = None,
    ):
        """
        Save model parameters and specified attributes to a .npz file.

        This is a private method intended to be used by subclasses to implement.
        Adds metadata about the jax and nemos versions used to save the model.

        Parameters
        ----------
        filename :
            The output filename.
        fit_attrs :
            Dictionary containing the fitting parameters specific to the subclass model.
        string_attrs :
            List of attributes to be saved as strings.
        """

        # extract model parameters
        model_params = self.get_params(deep=False)
        model_params = _unpack_params(model_params, string_attrs)

        # append the fit attributes to the model parameters
        model_params.update(fit_attrs)

        # set solver_kwargs to None so tha it can be saved in the npz
        if model_params["solver_kwargs"] == {}:
            model_params["solver_kwargs"] = None

        # save jax and nemos versions
        model_params["save_metadata"] = get_env_metadata()

        # save the model class name
        model_params["model_class"] = _get_name(self.__class__)

        # flatten the parameters dictionary to ensure it can be saved
        model_params = _flatten_dict(model_params)
        np.savez(filename, **model_params)

    def _get_fit_state(self) -> dict:
        """
        Collect all attributes that follow the fitted attribute convention.

        Collect all attributes ending with an underscore.

        Returns
        -------
        :
            A dictionary of attribute names and their values.
        """
        return {
            name: getattr(self, name)
            for name in dir(self)
            # sklearn has "_repr_html_" and "_repr_mimebundle_" methods
            # filter callables
            if name.endswith("_")
            and not name.endswith("__")
            and (not callable(getattr(self, name)))
        }<|MERGE_RESOLUTION|>--- conflicted
+++ resolved
@@ -4,38 +4,23 @@
 from __future__ import annotations
 
 import abc
-<<<<<<< HEAD
 import warnings
-=======
->>>>>>> 3ec4f3b8
 from abc import abstractmethod
 from copy import deepcopy
 from functools import wraps
 from pathlib import Path
-<<<<<<< HEAD
 from typing import Any, Generic, NamedTuple, Optional, Tuple, Type, TypeVar, Union
-=======
-from typing import Any, NamedTuple, Optional, Tuple, Type, Union
->>>>>>> 3ec4f3b8
 
 import jax
 import jax.numpy as jnp
 import numpy as np
 from numpy.typing import ArrayLike, NDArray
 
-<<<<<<< HEAD
 from . import solvers, tree_utils, utils, validation
 from ._regularizer_builder import AVAILABLE_REGULARIZERS, instantiate_regularizer
 from .base_class import Base
 from .regularizer import GroupLasso, Regularizer
 from .type_casting import cast_to_jax
-=======
-from . import solvers, utils, validation
-from ._regularizer_builder import AVAILABLE_REGULARIZERS, instantiate_regularizer
-from .base_class import Base
-from .regularizer import Regularizer
-from .solvers._abstract_solver import SolverState, StepResult
->>>>>>> 3ec4f3b8
 from .typing import (
     DESIGN_INPUT_TYPE,
     FeaturePytree,
@@ -48,13 +33,10 @@
 )
 from .utils import _flatten_dict, _get_name, _unpack_params, get_env_metadata
 
-<<<<<<< HEAD
 _SOLVER_ARGS_CACHE = {}
 
 ParamsT = TypeVar("ParamsT")
 
-=======
->>>>>>> 3ec4f3b8
 
 def strip_metadata(arg_num: Optional[int] = None, kwarg_key: Optional[str] = None):
     """Strip metadata from arg."""
@@ -314,13 +296,9 @@
                 f"kwargs {undefined_kwargs} in solver_kwargs not a kwarg for {solver_class.__name__}!"
             )
 
-<<<<<<< HEAD
     def instantiate_solver(
         self, loss, solver_kwargs: Optional[dict] = None
     ) -> BaseRegressor:
-=======
-    def instantiate_solver(self, solver_kwargs: Optional[dict] = None) -> BaseRegressor:
->>>>>>> 3ec4f3b8
         """
         Instantiate the solver with the provided loss function.
 
@@ -338,11 +316,8 @@
 
         Parameters
         ----------
-<<<<<<< HEAD
         loss:
             The un-regularized loss function.
-=======
->>>>>>> 3ec4f3b8
         solver_kwargs:
             Optional dictionary with the solver kwargs.
             If nothing is provided, it defaults to self.solver_kwargs.
@@ -352,10 +327,7 @@
         :
             The instance itself for method chaining.
         """
-<<<<<<< HEAD
-=======
         # final check that solver is valid for chosen regularizer
->>>>>>> 3ec4f3b8
         self._regularizer.check_solver(self.solver_name)
 
         if solver_kwargs is None:
@@ -368,11 +340,7 @@
         self._check_solver_kwargs(solver_cls, solver_kwargs)
 
         solver = solver_cls(
-<<<<<<< HEAD
             loss,
-=======
-            self._predict_and_compute_loss,
->>>>>>> 3ec4f3b8
             self.regularizer,
             self.regularizer_strength,
             **solver_kwargs,
