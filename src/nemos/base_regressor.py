--- conflicted
+++ resolved
@@ -112,10 +112,7 @@
     """
 
     _validator: RegressorValidator = None
-<<<<<<< HEAD
-=======
-
->>>>>>> b077c5a6
+
     # overwrite this in subclasses if their objective functions return aux
     _has_aux: bool = False
 
