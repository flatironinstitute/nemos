--- conflicted
+++ resolved
@@ -87,20 +87,6 @@
     def __repr__(self):
         return format_repr(self)
 
-<<<<<<< HEAD
-    def _validate_regularizer_strength(
-        self,
-        params: Tuple[DESIGN_INPUT_TYPE, jnp.ndarray],
-        strength: Union[None, float, dict],
-    ):
-        if isinstance(strength, dict):
-            if jax.tree_util.tree_structure(strength) != jax.tree_util.tree_structure(
-                params[0]
-            ):
-                raise ValueError(
-                    f"Regularizer strength must conform to parameters: {strength}"
-                )
-=======
     def __str__(self):
         return format_repr(self)
 
@@ -139,10 +125,14 @@
         return _penalized_loss
 
     def _validate_regularizer_strength(self, strength: Union[None, float]):
-        if strength is None:
-            strength = 1.0
+        if isinstance(strength, dict):
+            if jax.tree_util.tree_structure(strength) != jax.tree_util.tree_structure(
+                params[0]
+            ):
+                raise ValueError(
+                    f"Regularizer strength must conform to parameters: {strength}"
+                )
         else:
->>>>>>> be354319
             try:
                 # force conversion to float to prevent weird GPU issues
                 strength = jax.tree_util.tree_map(
@@ -152,17 +142,6 @@
                 raise ValueError(
                     f"Could not convert regularizer strength to floats: {strength}"
                 )
-        else:
-            if strength is None:
-                strength = 1.0
-            else:
-                try:
-                    # force conversion to float to prevent weird GPU issues
-                    strength = float(strength)
-                except ValueError:
-                    raise ValueError(
-                        f"Could not convert regularizer strength to float: {strength}"
-                    )
             strength = tree_utils.tree_full_like(params[0], strength)
         return strength
 
@@ -238,14 +217,9 @@
         super().__init__()
 
     def _penalization(
-<<<<<<< HEAD
+        self,
         params: Tuple[DESIGN_INPUT_TYPE, jnp.ndarray],
         regularizer_strength: Union[float, dict],
-=======
-        self,
-        params: Tuple[DESIGN_INPUT_TYPE, jnp.ndarray],
-        regularizer_strength: float,
->>>>>>> be354319
     ) -> jnp.ndarray:
         """
         Compute the Ridge penalization for given parameters.
@@ -272,7 +246,6 @@
             regularizer_strength,
         )
 
-<<<<<<< HEAD
     def penalized_loss(
         self, loss: Callable, regularizer_strength: Union[float, dict]
     ) -> Callable:
@@ -285,8 +258,6 @@
 
         return _penalized_loss
 
-=======
->>>>>>> be354319
     def get_proximal_operator(
         self,
     ) -> ProximalOperator:
@@ -354,14 +325,9 @@
         return prox_op
 
     def _penalization(
-<<<<<<< HEAD
+        self,
         params: Tuple[DESIGN_INPUT_TYPE, jnp.ndarray],
         regularizer_strength: Union[float, dict],
-=======
-        self,
-        params: Tuple[DESIGN_INPUT_TYPE, jnp.ndarray],
-        regularizer_strength: float,
->>>>>>> be354319
     ) -> jnp.ndarray:
         """
         Compute the Lasso penalization for given parameters.
@@ -388,7 +354,6 @@
             regularizer_strength,
         )
 
-<<<<<<< HEAD
     def penalized_loss(
         self, loss: Callable, regularizer_strength: Union[float, dict]
     ) -> Callable:
@@ -401,8 +366,6 @@
 
         return _penalized_loss
 
-=======
->>>>>>> be354319
 
 class ElasticNet(Regularizer):
     r"""
