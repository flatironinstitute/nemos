--- conflicted
+++ resolved
@@ -234,12 +234,10 @@
         float
             The Ridge penalization value.
         """
-
-<<<<<<< HEAD
         coeffs, intercept = params
 
         def l2_penalty(coeff: jnp.ndarray, strength: jnp.ndarray):
-            return 0.5 * jnp.sum(strength * jnp.square(coeff)) / intercept.shape[0]
+            return 0.5 * jnp.sum(strength * jnp.square(coeff))
 
         return tree_utils.pytree_map_and_reduce(
             l2_penalty,
@@ -247,13 +245,6 @@
             coeffs,
             regularizer_strength,
         )
-=======
-        def l2_penalty(coeff: jnp.ndarray) -> jnp.ndarray:
-            return 0.5 * regularizer_strength * jnp.sum(jnp.power(coeff, 2))
-
-        # tree map the computation and sum over leaves
-        return tree_utils.pytree_map_and_reduce(lambda x: l2_penalty(x), sum, params[0])
->>>>>>> 61777b87
 
     def penalized_loss(
         self, loss: Callable, regularizer_strength: Union[float, dict]
@@ -281,17 +272,11 @@
         """
 
         def prox_op(params, l2reg, scaling=1.0):
-            Ws, bs = params
-<<<<<<< HEAD
-            l2reg = jax.tree_util.tree_map(lambda x: x / bs.shape[0], l2reg)
             return jax.tree_util.tree_map(
                 lambda w, r: jaxopt.prox.prox_ridge(w, r, scaling=scaling),
-                Ws,
+                params[0],
                 l2reg,
-            ), bs
-=======
-            return jaxopt.prox.prox_ridge(Ws, l2reg, scaling=scaling), bs
->>>>>>> 61777b87
+            ), params[1]
 
         return prox_op
 
@@ -331,19 +316,11 @@
 
         def prox_op(params, l1reg, scaling=1.0):
             Ws, bs = params
-<<<<<<< HEAD
-            l1reg = jax.tree_util.tree_map(lambda x: x / bs.shape[0], l1reg)
             return jax.tree_util.tree_map(
                 lambda w, r: jaxopt.prox.prox_lasso(w, r, scaling=scaling),
-                Ws,
+                params[0],
                 l1reg,
-            ), bs
-=======
-            # if Ws is a pytree, l1reg needs to be a pytree with the same
-            # structure
-            l1reg = jax.tree_util.tree_map(lambda x: l1reg * jnp.ones_like(x), Ws)
-            return jaxopt.prox.prox_lasso(Ws, l1reg, scaling=scaling), bs
->>>>>>> 61777b87
+            ), params[1]
 
         return prox_op
 
@@ -367,9 +344,8 @@
         """
         coeffs, intercept = params
 
-<<<<<<< HEAD
         def l1_penalty(coeff: jnp.ndarray, strength: jnp.ndarray):
-            return jnp.sum(strength * jnp.abs(coeff)) / intercept.shape[0]
+            return jnp.sum(strength * jnp.abs(coeff))
 
         return tree_utils.pytree_map_and_reduce(
             l1_penalty,
@@ -377,13 +353,6 @@
             coeffs,
             regularizer_strength,
         )
-=======
-        def l1_penalty(coeff: jnp.ndarray) -> jnp.ndarray:
-            return regularizer_strength * jnp.sum(jnp.abs(coeff))
-
-        # tree map the computation and sum over leaves
-        return tree_utils.pytree_map_and_reduce(lambda x: l1_penalty(x), sum, params[0])
->>>>>>> 61777b87
 
     def penalized_loss(
         self, loss: Callable, regularizer_strength: Union[float, dict]
