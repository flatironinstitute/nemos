--- conflicted
+++ resolved
@@ -41,13 +41,9 @@
     elif observation_model == "Gamma":
         return GammaObservations(**kwargs)
     elif observation_model == "Bernoulli":
-<<<<<<< HEAD
         return BernoulliObservations(**kwargs)
-=======
-        return BernoulliObservations()
     elif observation_model == "NegativeBinomial":
-        return NegativeBinomialObservations()
->>>>>>> 375d05ac
+        return NegativeBinomialObservations(**kwargs)
     else:
         raise ValueError(
             f"Unknown observation model: {observation_model}. "
