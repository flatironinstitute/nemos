--- conflicted
+++ resolved
@@ -56,7 +56,6 @@
 
     +---------------+------------------+-------------------------------------------------------------+
     | Regularizer   | Default Solver   | Available Solvers                                           |
-<<<<<<< HEAD
     +===============+==================+=============================================================+
     | UnRegularized | GradientDescent  | GradientDescent, BFGS, LBFGS, NonlinearCG, ProximalGradient |
     +---------------+------------------+-------------------------------------------------------------+
@@ -66,19 +65,12 @@
     +---------------+------------------+-------------------------------------------------------------+
     | GroupLasso    | ProximalGradient | ProximalGradient                                            |
     +---------------+------------------+-------------------------------------------------------------+
-=======
-    | ------------- | ---------------- | ----------------------------------------------------------- |
-    | UnRegularized | GradientDescent  | GradientDescent, BFGS, LBFGS, NonlinearCG, SVRG, ProximalGradient, ProxSVRG |
-    | Ridge         | GradientDescent  | GradientDescent, BFGS, LBFGS, NonlinearCG, SVRG, ProximalGradient, ProxSVRG |
-    | Lasso         | ProximalGradient | ProximalGradient, ProxSVRG                                           |
-    | GroupLasso    | ProximalGradient | ProximalGradient, ProxSVRG                                         |
-
 
     **Fitting Large Models**
 
     For very large models, you may consider using the Stochastic Variance Reduced Gradient
-    ([SVRG](../solvers/_svrg/#nemos.solvers._svrg.SVRG)) or its proximal variant
-    ([ProxSVRG](../solvers/_svrg/#nemos.solvers._svrg.ProxSVRG)) solver,
+    :class:`nemos.solvers._svrg.SVRG` or its proximal variant
+    :class:`nemos.solvers._svrg.ProxSVRG` solver,
     which take advantage of batched computation. You can change the solver by passing
     `"SVRG"` as `solver_name` at model initialization.
 
@@ -92,13 +84,17 @@
 
     Below is a list of the configurations for which we can provide guaranteed default hyperparameters:
 
-    | GLM / PopulationGLM Configuration | Stepsize |  Batch Size |
-    | --------------------------------- | :------: | :---------: |
-    | Poisson + soft-plus + UnRegularized | ✅         | ❌                |
-    | Poisson + soft-plus + Ridge         | ✅         | ✅                |
-    | Poisson + soft-plus + Lasso         | ✅         | ❌                |
-    | Poisson + soft-plus + GroupLasso    | ✅         | ❌                |
->>>>>>> 25fa840d
+    +---------------------------------------+-----------+-------------+
+    | GLM / PopulationGLM Configuration     | Stepsize  | Batch Size  |
+    +=======================================+===========+=============+
+    | Poisson + soft-plus + UnRegularized   | ✅        | ❌          |
+    +---------------------------------------+-----------+-------------+
+    | Poisson + soft-plus + Ridge           | ✅        | ✅          |
+    +---------------------------------------+-----------+-------------+
+    | Poisson + soft-plus + Lasso           | ✅        | ❌          |
+    +---------------------------------------+-----------+-------------+
+    | Poisson + soft-plus + GroupLasso      | ✅        | ❌          |
+    +---------------------------------------+-----------+-------------+
 
     Parameters
     ----------
@@ -273,12 +269,9 @@
         Raises
         ------
         ValueError
-
-            - If param and X have different structures.
-
-
-            - if the number of features is inconsistent between params[1] and X
-              (when provided).
+            If param and X have different structures.
+        ValueError
+            if the number of features is inconsistent between params[1] and X (when provided).
 
         """
         if X is not None:
@@ -362,20 +355,15 @@
         Raises
         ------
         NotFittedError
-
-            - If ``fit`` has not been called first with this instance.
+            If ``fit`` has not been called first with this instance.
         ValueError
-
-            - If `params` is not a JAX pytree of size two.
-
-
-            - If weights and bias terms in `params` don't have the expected dimensions.
-
-
-            - If `X` is not three-dimensional.
-
-
-            - If there's an inconsistent number of features between spike basis coefficients and `X`.
+            If `params` is not a JAX pytree of size two.
+        ValueError
+            If weights and bias terms in `params` don't have the expected dimensions.
+        ValueError
+            If `X` is not three-dimensional.
+        ValueError
+            If there's an inconsistent number of features between spike basis coefficients and `X`.
 
         Examples
         --------
@@ -688,28 +676,20 @@
         Raises
         ------
         ValueError
-
-            - If `init_params` is not of length two.
-
-
-            - If dimensionality of `init_params` are not correct.
-
-
-            - If `X` is not two-dimensional.
-
-
-            - If `y` is not one-dimensional.
-
-
-            - If solver returns at least one NaN parameter, which means it found
+            If `init_params` is not of length two.
+        ValueError
+            If dimensionality of `init_params` are not correct.
+        ValueError
+            If `X` is not two-dimensional.
+        ValueError
+            If `y` is not one-dimensional.
+        ValueError
+            If solver returns at least one NaN parameter, which means it found
               an invalid solution. Try tuning optimization hyperparameters.
-
         TypeError
-
-            - If `init_params` are not array-like
-
-
-            - If `init_params[i]` cannot be converted to jnp.ndarray for all i
+            If `init_params` are not array-like
+        TypeError
+            If `init_params[i]` cannot be converted to jnp.ndarray for all i
 
         Examples
         -------
@@ -1155,7 +1135,6 @@
 
     +---------------+------------------+-------------------------------------------------------------+
     | Regularizer   | Default Solver   | Available Solvers                                           |
-<<<<<<< HEAD
     +===============+==================+=============================================================+
     | UnRegularized | GradientDescent  | GradientDescent, BFGS, LBFGS, NonlinearCG, ProximalGradient |
     +---------------+------------------+-------------------------------------------------------------+
@@ -1165,13 +1144,6 @@
     +---------------+------------------+-------------------------------------------------------------+
     | GroupLasso    | ProximalGradient | ProximalGradient                                            |
     +---------------+------------------+-------------------------------------------------------------+
-=======
-    | ------------- | ---------------- | ----------------------------------------------------------- |
-    | UnRegularized | GradientDescent  | GradientDescent, BFGS, LBFGS, NonlinearCG, SVRG, ProximalGradient, ProxSVRG |
-    | Ridge         | GradientDescent  | GradientDescent, BFGS, LBFGS, NonlinearCG, SVRG, ProximalGradient, ProxSVRG |
-    | Lasso         | ProximalGradient | ProximalGradient, ProxSVRG                                           |
-    | GroupLasso    | ProximalGradient | ProximalGradient, ProxSVRG                                            |
-
 
     **Fitting Large Models**
 
@@ -1191,13 +1163,17 @@
 
     Below is a list of the configurations for which we can provide guaranteed hyperparameters:
 
-    | GLM / PopulationGLM Configuration | Stepsize |  Batch Size |
-    | --------------------------------- | :------: | :---------: |
-    | Poisson + soft-plus + UnRegularized | ✅         | ❌                |
-    | Poisson + soft-plus + Ridge         | ✅         | ✅                |
-    | Poisson + soft-plus + Lasso         | ✅         | ❌                |
-    | Poisson + soft-plus + GroupLasso    | ✅         | ❌                |
->>>>>>> 25fa840d
+    +---------------------------------------+-----------+-------------+
+    | GLM / PopulationGLM Configuration     | Stepsize  | Batch Size  |
+    +=======================================+===========+=============+
+    | Poisson + soft-plus + UnRegularized   | ✅         | ❌         |
+    +---------------------------------------+-----------+-------------+
+    | Poisson + soft-plus + Ridge           | ✅         | ✅         |
+    +---------------------------------------+-----------+-------------+
+    | Poisson + soft-plus + Lasso           | ✅         | ❌         |
+    +---------------------------------------+-----------+-------------+
+    | Poisson + soft-plus + GroupLasso      | ✅         | ❌         |
+    +---------------------------------------+-----------+-------------+
 
     Parameters
     ----------
@@ -1238,11 +1214,8 @@
     Raises
     ------
     TypeError
-
-        - If provided `regularizer` or `observation_model` are not valid.
-
-
-        - If provided `feature_mask` is not an array-like of dimension two.
+        - If provided `regularizer` or `observation_model` are not valid.:raw-html:`<br>`
+        - If provided `feature_mask` is not an array-like of dimension two.:raw-html:`<br>`
 
     Examples
     --------
@@ -1262,18 +1235,10 @@
            [1, 1],
            [0, 1]], dtype=int32)
     >>> # Create and fit the model
-<<<<<<< HEAD
-    >>> model = PopulationGLM(feature_mask=feature_mask)
-    >>> model.fit(X, y)
-    >>> # Check the fitted coefficients and intercepts
-    >>> print("Model coefficients:")
-    >>> print(model.coef_)
-=======
     >>> model = PopulationGLM(feature_mask=feature_mask).fit(X, y)
     >>> # Check the fitted coefficients
     >>> print(model.coef_.shape)
     (3, 2)
->>>>>>> 25fa840d
     >>> # Example with a FeaturePytree mask
     >>> from nemos.pytrees import FeaturePytree
     >>> # Define two features
