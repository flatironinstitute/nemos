"""Bases classes."""

# required to get ArrayLike to render correctly, unnecessary as of python 3.10
from __future__ import annotations

import abc
from typing import Generator, Tuple

import numpy as np
import scipy.linalg
from numpy.typing import ArrayLike, NDArray
from scipy.interpolate import splev

from .utils import row_wise_kron

__all__ = [
    "MSplineBasis",
    "BSplineBasis",
    "CyclicBSplineBasis",
    "RaisedCosineBasisLinear",
    "RaisedCosineBasisLog",
    "OrthExponentialBasis",
    "AdditiveBasis",
    "MultiplicativeBasis",
]


def __dir__() -> list[str]:
    return __all__


class Basis(abc.ABC):
    """
    Abstract class for basis functions.

    Parameters
    ----------
    n_basis_funcs :
        Number of basis functions.

    Attributes
    ----------
    n_basis_funcs : int
        Number of basis functions.

    """

    def __init__(self, n_basis_funcs: int) -> None:
        self.n_basis_funcs = n_basis_funcs
        self._n_input_dimensionality = 0
        self._check_n_basis_min()

    @abc.abstractmethod
    def evaluate(self, *xi: NDArray) -> NDArray:
        """
        Evaluate the basis set at the given samples x1,...,xn using the subclass-specific "evaluate" method.

        Parameters
        ----------
        *xi: (n_samples,)
            The input samples xi[0],...,xi[n] .
        """
        pass

    @staticmethod
    def _get_samples(*n_samples: int) -> Generator[NDArray]:
        """Get equi-spaced samples for all the input dimensions.

        This will be used to evaluate the basis on a grid of
        points derived by the samples.

        Parameters
        ----------
        n_samples[0],...,n_samples[n]
            The number of samples in each axis of the grid.

        Returns
        -------
        :
            A generator yielding numpy arrays of linspaces from 0 to 1 of sizes specified by `n_samples`.
        """
        return (np.linspace(0, 1, n_samples[k]) for k in range(len(n_samples)))

    def _check_evaluate_input(self, *xi: ArrayLike) -> Tuple[NDArray]:
        """Check evaluate input.

        Parameters
        ----------
        xi[0],...,xi[n] :
            The input samples, each  with shape (number of samples, ).

        Raises
        ------
        ValueError
            - If the time point number is inconsistent between inputs.
            - If the number of inputs doesn't match what the Basis object requires.
            - At least one of the samples is empty.

        """
        # check that the input is array-like (i.e., whether we can cast it to
        # numeric arrays)
        try:
            # make sure array is at least 1d (so that we succeed when only
            # passed a scalar)
            xi = tuple(np.atleast_1d(np.asarray(x, dtype=float)) for x in xi)
        except TypeError:
            raise TypeError("Input samples must be array-like of floats!")

        # check for non-empty samples
        if self._has_zero_samples(tuple(len(x) for x in xi)):
            raise ValueError("All sample provided must be non empty.")

        # checks on input and outputs
        self._check_samples_consistency(*xi)
        self._check_input_dimensionality(xi)
        return xi

    def evaluate_on_grid(self, *n_samples: int) -> Tuple[Tuple[NDArray], NDArray]:
        """Evaluate the basis set on a grid of equi-spaced sample points.

        The i-th axis of the grid will be sampled with n_samples[i] equi-spaced points.
        The method uses numpy.meshgrid with `indexing="ij"`, returning matrix indexing
        instead of the default cartesian indexing, see Notes.

        Parameters
        ----------
        n_samples[0],...,n_samples[n]
            The number of samples in each axis of the grid. The length of
            n_samples must equal the number of combined bases.

        Returns
        -------
        *Xs :
            A tuple of arrays containing the meshgrid values, one element for each of the n dimension of the grid,
            where n equals to the number of inputs.
            The size of Xs[i] is (n_samples[0], ... , n_samples[n]).
        Y :
            The basis function evaluated at the samples,
            shape (n_samples[0], ... , n_samples[n], number of basis).

        Raises
        ------
        ValueError
            - If the time point number is inconsistent between inputs or if the number of inputs doesn't match what
            the Basis object requires.
            - If one of the n_samples is <= 0.

        Notes
        -----
        Setting "indexing = 'ij'" returns a meshgrid with matrix indexing. In the N-D case with inputs of size
        $M_1,...,M_N$, outputs are of shape $(M_1, M_2, M_3, ....,M_N)$.
        This differs from the numpy.meshgrid default, which uses Cartesian indexing.
        For the same input, Cartesian indexing would return an output of shape $(M_2, M_1, M_3, ....,M_N)$.

        """
        self._check_input_dimensionality(n_samples)

        if self._has_zero_samples(n_samples):
            raise ValueError("All sample counts provided must be greater than zero.")

        # get the samples
        sample_tuple = self._get_samples(*n_samples)
        Xs = np.meshgrid(*sample_tuple, indexing="ij")

        # call evaluate to evaluate the basis on a flat NDArray and reshape to match meshgrid output
        Y = self.evaluate(*tuple(grid_axis.flatten() for grid_axis in Xs)).reshape(
            (*n_samples, self.n_basis_funcs)
        )

        return *Xs, Y

    @staticmethod
    def _has_zero_samples(n_samples: Tuple[int]) -> bool:
        return any([n <= 0 for n in n_samples])

    def _check_input_dimensionality(self, xi: Tuple) -> None:
        """
        Check that the number of inputs provided by the user matches the number of inputs required.

        Parameters
        ----------
        xi[0], ..., xi[n] :
            The input samples, shape (number of samples, ).

        Raises
        ------
        ValueError
            If the number of inputs doesn't match what the Basis object requires.
        """
        if len(xi) != self._n_input_dimensionality:
            raise TypeError(
                f"Input dimensionality mismatch. This basis evaluation requires {self._n_input_dimensionality} inputs, "
                f"{len(xi)} inputs provided instead."
            )

    @staticmethod
    def _check_samples_consistency(*xi: NDArray) -> None:
        """
        Check that each input provided to the Basis object has the same number of time points.

        Parameters
        ----------
        xi[0], ..., xi[n] :
            The input samples, shape (number of samples, ).

        Raises
        ------
        ValueError
            If the time point number is inconsistent between inputs.
        """
        sample_sizes = [sample.shape[0] for sample in xi]
        if any(elem != sample_sizes[0] for elem in sample_sizes):
            raise ValueError(
                "Sample size mismatch. Input elements have inconsistent sample sizes."
            )

    @abc.abstractmethod
    def _check_n_basis_min(self) -> None:
        """Check that the user required enough basis elements.

        Most of the basis work with at least 1 element, but some
        such as the RaisedCosineBasisLog requires a minimum of 2 basis to be well defined.

        Raises
        ------
        ValueError
            If an insufficient number of basis element is requested for the basis type
        """
        pass

    def __add__(self, other: Basis) -> AdditiveBasis:
        """
        Add two Basis objects together.

        Parameters
        ----------
        other
            The other Basis object to add.

        Returns
        -------
        : AdditiveBasis
            The resulting Basis object.
        """
        return AdditiveBasis(self, other)

    def __mul__(self, other: Basis) -> MultiplicativeBasis:
        """
        Multiply two Basis objects together.

        Parameters
        ----------
        other
            The other Basis object to multiply.

        Returns
        -------
        :
            The resulting Basis object.
        """
        return MultiplicativeBasis(self, other)

    def __pow__(self, exponent: int) -> MultiplicativeBasis:
        """Exponentiation of a Basis object.

        Define the power of a basis by repeatedly applying the method __multiply__.
        The exponent must be a positive integer.

        Parameters
        ----------
        exponent :
            Positive integer exponent

        Returns
        -------
        :
            The product of the basis with itself "exponent" times. Equivalent to self * self * ... * self.

        Raises
        ------
        TypeError
            If the provided exponent is not an integer.
        ValueError
            If the integer is zero or negative.
        """
        if not isinstance(exponent, int):
            raise TypeError("Exponent should be an integer!")

        if exponent <= 0:
            raise ValueError("Exponent should be a non-negative integer!")

        result = self
        for _ in range(exponent - 1):
            result = result * self
        return result


class AdditiveBasis(Basis):
    """
    Class representing the addition of two Basis objects.

    Parameters
    ----------
    basis1 :
        First basis object to add.
    basis2 :
        Second basis object to add.

    Attributes
    ----------
    n_basis_funcs : int
        Number of basis functions.


    """

    def __init__(self, basis1: Basis, basis2: Basis) -> None:
        self.n_basis_funcs = basis1.n_basis_funcs + basis2.n_basis_funcs
        super().__init__(self.n_basis_funcs)
        self._n_input_dimensionality = (
            basis1._n_input_dimensionality + basis2._n_input_dimensionality
        )
        self._basis1 = basis1
        self._basis2 = basis2
        return

    def _check_n_basis_min(self) -> None:
        pass

    def evaluate(self, *xi: NDArray) -> NDArray:
        """
        Evaluate the basis at the input samples.

        Parameters
        ----------
        xi[0], ..., xi[n] : (n_samples,)
            Tuple of input samples, each with the same number of samples. The
            number of input arrays must equal the number of combined bases.

        Returns
        -------
        :
            The basis function evaluated at the samples, shape (n_samples, n_basis_funcs)

        """
        xi = self._check_evaluate_input(*xi)
        return np.hstack(
            (
                self._basis1.evaluate(*xi[: self._basis1._n_input_dimensionality]),
                self._basis2.evaluate(*xi[self._basis1._n_input_dimensionality :]),
            )
        )


class MultiplicativeBasis(Basis):
    """
    Class representing the multiplication (external product) of two Basis objects.

    Parameters
    ----------
    basis1 :
        First basis object to multiply.
    basis2 :
        Second basis object to multiply.

    Attributes
    ----------
    n_basis_funcs : int
        Number of basis functions.

    """

    def __init__(self, basis1: Basis, basis2: Basis) -> None:
        self.n_basis_funcs = basis1.n_basis_funcs * basis2.n_basis_funcs
        super().__init__(self.n_basis_funcs)
        self._n_input_dimensionality = (
            basis1._n_input_dimensionality + basis2._n_input_dimensionality
        )
        self._basis1 = basis1
        self._basis2 = basis2
        return

    def _check_n_basis_min(self) -> None:
        pass

    def evaluate(self, *xi: NDArray) -> NDArray:
        """
        Evaluate the basis at the input samples.

        Parameters
        ----------
        xi[0], ..., xi[n] : (n_samples,)
            Tuple of input samples, each with the same number of samples. The
            number of input arrays must equal the number of combined bases.

        Returns
        -------
        :
            The basis function evaluated at the samples, shape (n_samples, n_basis_funcs)
        """
        xi = self._check_evaluate_input(*xi)
        return np.array(
            row_wise_kron(
                self._basis1.evaluate(*xi[: self._basis1._n_input_dimensionality]),
                self._basis2.evaluate(*xi[self._basis1._n_input_dimensionality :]),
                transpose=False,
            )
        )


class SplineBasis(Basis, abc.ABC):
    """
    SplineBasis class inherits from the Basis class and represents spline basis functions.

    Parameters
    ----------
    n_basis_funcs :
        Number of basis functions.
    order : optional
        Spline order.

    Attributes
    ----------
    order : int
        Spline order.

    """

    def __init__(self, n_basis_funcs: int, order: int = 2) -> None:
        self.order = order
        super().__init__(n_basis_funcs)
        self._n_input_dimensionality = 1
        if self.order < 1:
            raise ValueError("Spline order must be positive!")

    def _generate_knots(
        self,
        sample_pts: NDArray,
        perc_low: float = 0.0,
        perc_high: float = 1.0,
        is_cyclic: bool = False,
    ) -> NDArray:
        """
        Generate knot locations for spline basis functions.

        Parameters
        ----------
        sample_pts : (n_samples,)
            The sample points.
        perc_low
            The low percentile value, between [0,1).
        perc_high
            The high percentile value, between (0,1].
        is_cyclic : optional
            Whether the spline is cyclic.

        Returns
        -------
            The knot locations for the spline basis functions.

        Raises
        ------
        AssertionError
            If the percentiles or order values are not within the valid range.
        """
        # Determine number of interior knots.
        num_interior_knots = self.n_basis_funcs - self.order
        if is_cyclic:
            num_interior_knots += self.order - 1

        assert 0 <= perc_low <= 1, "Specify `perc_low` as a float between 0 and 1."
        assert 0 <= perc_high <= 1, "Specify `perc_high` as a float between 0 and 1."
        assert perc_low < perc_high, "perc_low must be less than perc_high."

        # clip to avoid numerical errors in case of percentile numerical precision close to 0 and 1
        # Spline basis have support on the semi-open [a, b)  interval, we add a small epsilon
        # to mx so that the so that basis_element(max(samples)) != 0
        mn = np.nanpercentile(sample_pts, np.clip(perc_low * 100, 0, 100))
        mx = np.nanpercentile(sample_pts, np.clip(perc_high * 100, 0, 100)) + 10**-8

        knot_locs = np.concatenate(
            (
                mn * np.ones(self.order - 1),
                np.linspace(mn, mx, num_interior_knots + 2),
                mx * np.ones(self.order - 1),
            )
        )
        return knot_locs

    def _check_n_basis_min(self) -> None:
        """Check that the user required enough basis elements.

        Check that the spline-basis has at least as many basis as the order.

        Raises
        ------
        ValueError
            If an insufficient number of basis element is requested for the basis type
        """
        if self.n_basis_funcs < self.order:
            raise ValueError(
                f"{self.__class__.__name__} `order` parameter cannot be larger "
                "than `n_basis_funcs` parameter."
            )


class MSplineBasis(SplineBasis):
    """M-spline 1-dimensional basis functions.

    Parameters
    ----------
    n_basis_funcs :
        Number of basis functions.
    order :
        Order of the splines used in basis functions. Must lie within [1,
        n_basis_funcs]. The m-splines have ``order-2`` continuous derivatives
        at each interior knot. The higher this number, the smoother the basis
        representation will be.

    References
    ----------
    [^1]:
        Ramsay, J. O. (1988). Monotone regression splines in action.
        Statistical science, 3(4), 425-441.
    """

    def __init__(self, n_basis_funcs: int, order: int = 2) -> None:
        super().__init__(n_basis_funcs, order)

    def evaluate(self, sample_pts: NDArray) -> NDArray:
        """Generate basis functions with given spacing.

        Parameters
        ----------
        sample_pts :
            Spacing for basis functions, shape (n_samples,)

        Returns
        -------
        basis_funcs :
            Evaluated spline basis functions, shape (n_samples, n_basis_funcs).

        """
        (sample_pts,) = self._check_evaluate_input(sample_pts)
        # add knots if not passed
        knot_locs = self._generate_knots(
            sample_pts, perc_low=0.0, perc_high=1.0, is_cyclic=False
        )

        return np.stack(
            [
                mspline(sample_pts, self.order, i, knot_locs)
                for i in range(self.n_basis_funcs)
            ],
            axis=1,
        )

    def evaluate_on_grid(self, n_samples: int) -> Tuple[NDArray, NDArray]:
        """Evaluate the M-spline basis set on a grid of equi-spaced sample points.

        Parameters
        ----------
        n_samples :
            The number of samples.

        Returns
        -------
        X :
            Array of shape (n_samples,) containing the equi-spaced sample
            points where we've evaluated the basis.
        basis_funcs :
            Raised cosine basis functions, shape (n_samples, n_basis_funcs)

        """
        return super().evaluate_on_grid(n_samples)


class BSplineBasis(SplineBasis):
    """
    B-spline 1-dimensional basis functions.

    Parameters
    ----------
    n_basis_funcs :
        Number of basis functions.
    order :
        Order of the splines used in basis functions. Must lie within [1, n_basis_funcs].
        The B-splines have (order-2) continuous derivatives at each interior knot.
        The higher this number, the smoother the basis representation will be.

    Attributes
    ----------
    order :
        Spline order.


    References
    ----------
    [^2]:
        Prautzsch, H., Boehm, W., Paluszny, M. (2002). B-spline representation. In: Bézier and B-Spline Techniques.
        Mathematics and Visualization. Springer, Berlin, Heidelberg. https://doi.org/10.1007/978-3-662-04919-8_5

    """

    def __init__(self, n_basis_funcs: int, order: int = 2):
        super().__init__(n_basis_funcs, order=order)

    def evaluate(self, sample_pts: NDArray) -> NDArray:
        """
        Evaluate the B-spline basis functions with given sample points.

        Parameters
        ----------
        sample_pts :
            The sample points at which the B-spline is evaluated, shape (n_samples,).

        Returns
        -------
        basis_funcs :
            The basis function evaluated at the samples, shape (n_samples, n_basis_funcs)

        Raises
        ------
        AssertionError
            If the sample points are not within the B-spline knots.

        Notes
        -----
        The evaluation is performed by looping over each element and using `splev`
        from SciPy to compute the basis values.
        """
<<<<<<< HEAD
=======
        (sample_pts,) = self._check_evaluate_input(sample_pts)

>>>>>>> ae465762
        # add knots
        knot_locs = self._generate_knots(sample_pts, 0.0, 1.0)

        basis_eval = bspline(
            sample_pts, knot_locs, order=self.order, der=0, outer_ok=False
        )

        return basis_eval

    def evaluate_on_grid(self, n_samples: int) -> Tuple[NDArray, NDArray]:
        """Evaluate the B-spline basis set on a grid of equi-spaced sample points.

        Parameters
        ----------
        n_samples :
            The number of samples.

        Returns
        -------
        X :
            Array of shape (n_samples,) containing the equi-spaced sample
            points where we've evaluated the basis.
        basis_funcs :
            Raised cosine basis functions, shape (n_samples, n_basis_funcs)

        Notes
        -----
        The evaluation is performed by looping over each element and using `splev` from
        SciPy to compute the basis values.
        """
        return super().evaluate_on_grid(n_samples)


class CyclicBSplineBasis(SplineBasis):
    """
    B-spline 1-dimensional basis functions for cyclic splines.

    Parameters
    ----------
    n_basis_funcs :
        Number of basis functions.
    order :
        Order of the splines used in basis functions. Order must lie within [2, n_basis_funcs].
        The B-splines have (order-2) continuous derivatives at each interior knot.
        The higher this number, the smoother the basis representation will be.

    Attributes
    ----------
    n_basis_funcs : int
        Number of basis functions.
    order : int
        Order of the splines used in basis functions.
    """

    def __init__(self, n_basis_funcs: int, order: int = 2):
        super().__init__(n_basis_funcs, order=order)
        if self.order < 2:
            raise ValueError(
                f"Order >= 2 required for cyclic B-spline, "
                f"order {self.order} specified instead!"
            )

    def evaluate(self, sample_pts: NDArray) -> NDArray:
        """Evaluate the Cyclic B-spline basis functions with given sample points.

        Parameters
        ----------
        sample_pts :
            The sample points at which the cyclic B-spline is evaluated, shape
            (n_samples,).

        Returns
        -------
        basis_funcs :
            The basis function evaluated at the samples, shape (n_samples, n_basis_funcs)

        Notes
        -----
        The evaluation is performed by looping over each element and using `splev` from
        SciPy to compute the basis values.

        """
<<<<<<< HEAD
=======
        (sample_pts,) = self._check_evaluate_input(sample_pts)

>>>>>>> ae465762
        knot_locs = self._generate_knots(sample_pts, 0.0, 1.0, is_cyclic=True)

        # for cyclic, do not repeat knots
        knot_locs = np.unique(knot_locs)

        nk = knot_locs.shape[0]

        # make sure knots are sorted
        knot_locs.sort()

        # extend knots
        xc = knot_locs[nk - self.order]
        knots = np.hstack(
            (
                knot_locs[0] - knot_locs[-1] + knot_locs[nk - self.order : nk - 1],
                knot_locs,
            )
        )
        ind = sample_pts > xc

        basis_eval = bspline(sample_pts, knots, order=self.order, der=0, outer_ok=True)
        sample_pts[ind] = sample_pts[ind] - knots.max() + knot_locs[0]

        if np.sum(ind):
            basis_eval[ind] = basis_eval[ind] + bspline(
                sample_pts[ind], knots, order=self.order, outer_ok=True, der=0
            )
        # restore points
        sample_pts[ind] = sample_pts[ind] + knots.max() - knot_locs[0]

        return basis_eval

    def evaluate_on_grid(self, n_samples: int) -> Tuple[NDArray, NDArray]:
        """Evaluate the Cyclic B-spline basis set on a grid of equi-spaced sample points.

        Parameters
        ----------
        n_samples :
            The number of samples.

        Returns
        -------
        X :
            Array of shape (n_samples,) containing the equi-spaced sample
            points where we've evaluated the basis.
        basis_funcs :
            Raised cosine basis functions, shape (n_samples, n_basis_funcs)

        Notes
        -----
        The evaluation is performed by looping over each element and using `splev` from
        SciPy to compute the basis values.
        """
        return super().evaluate_on_grid(n_samples)


class RaisedCosineBasis(Basis, abc.ABC):
    def __init__(self, n_basis_funcs: int) -> None:
        super().__init__(n_basis_funcs)
        self._n_input_dimensionality = 1

    @abc.abstractmethod
    def _transform_samples(self, sample_pts: NDArray) -> NDArray:
        """
        Abstract method for transforming sample points.

        Parameters
        ----------
        sample_pts :
           The sample points to be transformed, shape (n_samples,).
        """
        pass

    def evaluate(self, sample_pts: NDArray) -> NDArray:
        """Generate basis functions with given samples.

        Parameters
        ----------
        sample_pts : (number of samples,)
            Spacing for basis functions, holding elements on interval [0, 1). A
            good default is ``nmo.sample_points.raised_cosine_log`` for log
            spacing (as used in [2]_) or
            ``nmo.sample_points.raised_cosine_linear`` for linear spacing.
            Shape (n_samples,).

        Returns
        -------
        basis_funcs :
            Raised cosine basis functions, shape (n_samples, n_basis_funcs).

        Raises
        ------
        ValueError
            If the sample provided do not lie in [0,1].

        """
        (sample_pts,) = self._check_evaluate_input(sample_pts)
        if any(sample_pts < 0) or any(sample_pts > 1):
            raise ValueError("Sample points for RaisedCosine basis must lie in [0,1]!")

        # transform to the proper domain
        transform_sample_pts = self._transform_samples(sample_pts)

        shifted_sample_pts = (
            transform_sample_pts[:, None]
            - (np.pi * np.arange(self.n_basis_funcs))[None, :]
        )
        basis_funcs = 0.5 * (np.cos(np.clip(shifted_sample_pts, -np.pi, np.pi)) + 1)

        return basis_funcs

    def evaluate_on_grid(self, n_samples: int) -> Tuple[NDArray, NDArray]:
        """Evaluate the basis set on a grid of equi-spaced sample points.

        Parameters
        ----------
        n_samples :
            The number of samples.

        Returns
        -------
        X :
            Array of shape (n_samples,) containing the equi-spaced sample
            points where we've evaluated the basis.
        basis_funcs :
            Raised cosine basis functions, shape (n_samples, n_basis_funcs)

        """
        return super().evaluate_on_grid(n_samples)


class RaisedCosineBasisLinear(RaisedCosineBasis):
    """Linearly-spaced raised cosine basis functions used by Pillow et al.

    These are "cosine bumps" that uniformly tile the space.


    Parameters
    ----------
    n_basis_funcs
        Number of basis functions.

    References
    ----------
    [^3]:
        Pillow, J. W., Paninski, L., Uzzel, V. J., Simoncelli, E. P., & J.,
        C. E. (2005). Prediction and decoding of retinal ganglion cell responses
        with a probabilistic spiking model. Journal of Neuroscience, 25(47),
        11003–11013. http://dx.doi.org/10.1523/jneurosci.3305-05.2005

    """

    def __init__(self, n_basis_funcs: int) -> None:
        super().__init__(n_basis_funcs)

    def _transform_samples(self, sample_pts: NDArray) -> NDArray:
        """
        Linearly map the samples from [0,1] to the the [0, (n_basis_funcs - 1) * pi].

        Parameters
        ----------
        sample_pts :
            The sample points used for evaluating the splines, shape (n_samples,)

        Returns
        -------
        :
            A transformed version of the sample points that matches the Raised Cosine basis domain,
            shape (number of samples, ).
        """
        return sample_pts * np.pi * (self.n_basis_funcs - 1)

    def _check_n_basis_min(self) -> None:
        """Check that the user required enough basis elements.

        Check that the number of basis is at least 1.

        Raises
        ------
        ValueError
            If an insufficient number of basis element is requested for the basis type
        """
        if self.n_basis_funcs < 1:
            raise ValueError(
                f"Object class {self.__class__.__name__} requires >= 1 basis elements. "
                f"{self.n_basis_funcs} basis elements specified instead"
            )


class RaisedCosineBasisLog(RaisedCosineBasis):
    """Log-spaced raised cosine basis functions used by Pillow et al. [2]_.

    These are "cosine bumps" that uniformly tile the space.

    Parameters
    ----------
    n_basis_funcs
        Number of basis functions.

    References
    ----------
    .. [2] Pillow, J. W., Paninski, L., Uzzel, V. J., Simoncelli, E. P., & J.,
       C. E. (2005). Prediction and decoding of retinal ganglion cell responses
       with a probabilistic spiking model. Journal of Neuroscience, 25(47),
       11003–11013. http://dx.doi.org/10.1523/jneurosci.3305-05.2005

    """

    def __init__(self, n_basis_funcs: int) -> None:
        super().__init__(n_basis_funcs)

    def _transform_samples(self, sample_pts: NDArray) -> NDArray:
        """Map the sample domain to log-space.

        Map the equi-spaced samples from [0,1] to log equi-spaced samples [0, (n_basis_funcs - 1) * pi].

        Parameters
        ----------
        sample_pts :
            The sample points used for evaluating the splines, shape (n_samples,).

        Returns
        -------
        :
            A transformed version of the sample points that matches the Raised Cosine basis domain,
            shape (n_sample_points, ).
        """
        return (
            np.power(
                10,
                -(np.log10((self.n_basis_funcs - 1) * np.pi) + 1) * sample_pts
                + np.log10((self.n_basis_funcs - 1) * np.pi),
            )
            - 0.1
        )

    def _check_n_basis_min(self) -> None:
        """Check that the user required enough basis elements.

        Checks that the number of basis is at least 2.

        Raises
        ------
        ValueError
            If an insufficient number of basis element is requested for the basis type
        """
        if self.n_basis_funcs < 2:
            raise ValueError(
                f"Object class {self.__class__.__name__} requires >= 2 basis elements. "
                f"{self.n_basis_funcs} basis elements specified instead"
            )


class OrthExponentialBasis(Basis):
    """Set of 1D basis decaying exponential functions numerically orthogonalized.

    Parameters
    ----------
    n_basis_funcs
            Number of basis functions.
    decay_rates :
            Decay rates of the exponentials, shape (n_basis_funcs,).
    """

    def __init__(self, n_basis_funcs: int, decay_rates: NDArray[np.floating]):
        super().__init__(n_basis_funcs=n_basis_funcs)
        self._decay_rates = np.asarray(decay_rates)
        if self._decay_rates.shape[0] != n_basis_funcs:
            raise ValueError(
                f"The number of basis functions must match the number of decay rates provided. "
                f"Number of basis functions provided: {n_basis_funcs}, "
                f"Number of decay rates provided: {self._decay_rates.shape[0]}"
            )

        self._check_rates()
        self._n_input_dimensionality = 1

    def _check_n_basis_min(self) -> None:
        """Check that the user required enough basis elements.

        Checks that the number of basis is at least 1.

        Raises
        ------
        ValueError
            If an insufficient number of basis element is requested for the basis type
        """
        if self.n_basis_funcs < 1:
            raise ValueError(
                f"Object class {self.__class__.__name__} requires >= 1 basis elements. "
                f"{self.n_basis_funcs} basis elements specified instead"
            )

    def _check_rates(self):
        """
        Check if the decay rates list has duplicate entries.

        Raises
        ------
        ValueError
            If two or more decay rates are repeated, which would result in a linearly
            dependent set of functions for the basis.
        """
        if len(set(self._decay_rates)) != len(self._decay_rates):
            raise ValueError(
                "Two or more rate are repeated! Repeating rate will result in a "
                "linearly dependent set of function for the basis."
            )

    def _check_sample_range(self, sample_pts: NDArray):
        """
        Check if the sample points are all positive.

        Parameters
        ----------
        sample_pts
            Sample points to check.

        Raises
        ------
        ValueError
            If any of the sample points are negative, as OrthExponentialBasis requires
            positive samples.
        """
        if any(sample_pts < 0):
            raise ValueError(
                "OrthExponentialBasis requires positive samples. Negative values provided instead!"
            )

    def _check_sample_size(self, *sample_pts: NDArray):
        """Check that the sample size is greater than the number of basis.

        This is necessary for the orthogonalization procedure,
        that otherwise will return (sample_size, ) basis elements instead of the expected number.

        Parameters
        ----------
        sample_pts
            Spacing for basis functions, holding elements on the interval [0, inf).

        Raises
        ------
        ValueError
            If the number of basis element is less than the number of samples.
        """
        if sample_pts[0].size < self.n_basis_funcs:
            raise ValueError(
                "OrthExponentialBasis requires at least as many samples as basis functions!\n"
                f"Class instantiated with {self.n_basis_funcs} basis functions "
                f"but only {sample_pts[0].size} samples provided!"
            )

    def evaluate(self, sample_pts: NDArray) -> NDArray:
        """Generate basis functions with given spacing.

        Parameters
        ----------
        sample_pts
            Spacing for basis functions, holding elements on the interval [0,
            inf), shape (n_samples,).

        Returns
        -------
        basis_funcs
            Evaluated exponentially decaying basis functions, numerically
            orthogonalized, shape (n_samples, n_basis_funcs)

        """
        (sample_pts,) = self._check_evaluate_input(sample_pts)
        self._check_sample_range(sample_pts)
        self._check_sample_size(sample_pts)
        # because of how scipy.linalg.orth works, have to create a matrix of
        # shape (n_pts, n_basis_funcs) and then transpose, rather than
        # directly computing orth on the matrix of shape (n_basis_funcs,
        # n_pts)
        return scipy.linalg.orth(
            np.stack([np.exp(-lam * sample_pts) for lam in self._decay_rates], axis=1)
        )

    def evaluate_on_grid(self, n_samples: int) -> Tuple[NDArray, NDArray]:
        """Evaluate the basis set on a grid of equi-spaced sample points.

        Parameters
        ----------
        n_samples :
            The number of samples.

        Returns
        -------
        X :
            Array of shape (n_samples,) containing the equi-spaced sample
            points where we've evaluated the basis.
        basis_funcs :
            Evaluated exponentially decaying basis functions, numerically
            orthogonalized, shape (n_samples, n_basis_funcs)

        """
        return super().evaluate_on_grid(n_samples)


def mspline(x: NDArray, k: int, i: int, T: NDArray):
    """Compute M-spline basis function.

    Parameters
    ----------
    x
        Spacing for basis functions, shape (n_sample_points, ).
    k
        Order of the spline basis.
    i
        Number of the spline basis.
    T
        knot locations. should lie in interval [0, 1], shape (k + n_basis_funcs,).

    Returns
    -------
    spline
        M-spline basis function, shape (n_sample_points, ).
    """
    # Boundary conditions.
    if (T[i + k] - T[i]) < 1e-6:
        return np.zeros_like(x)

    # Special base case of first-order spline basis.
    elif k == 1:
        v = np.zeros_like(x)
        v[(x >= T[i]) & (x < T[i + 1])] = 1 / (T[i + 1] - T[i])
        return v

    # General case, defined recursively
    else:
        return (
            k
            * (
                (x - T[i]) * mspline(x, k - 1, i, T)
                + (T[i + k] - x) * mspline(x, k - 1, i + 1, T)
            )
            / ((k - 1) * (T[i + k] - T[i]))
        )


def bspline(
    sample_pts: NDArray,
    knots: NDArray,
    order: int = 4,
    der: int = 0,
    outer_ok: bool = False,
):
    """
    Calculate and return the evaluation of B-spline basis.

    This function evaluates B-spline basis for given sample points. It checks for
    out of range points and optionally handles them. It also handles the NaNs if present.

    Parameters
    ----------
    sample_pts :
        An array containing sample points for which B-spline basis needs to be evaluated,
        shape (n_samples,)
    knots :
        An array containing knots for the B-spline basis. The knots are sorted in ascending order.
    order :
        The order of the B-spline basis.
    der :
        The derivative of the B-spline basis to be evaluated.
    outer_ok :
        If True, allows for evaluation at points outside the range of knots.
        Default is False, in which case an assertion error is raised when
        points outside the knots range are encountered.

    Returns
    -------
    basis_eval :
        An array containing the evaluation of B-spline basis for the given sample points.
        Shape (n_samples, n_basis_funcs).

    Raises
    ------
    AssertionError
        If `outer_ok` is False and the sample points lie outside the B-spline knots range.

    Notes
    -----
    The function uses splev function from scipy.interpolate library for the basis evaluation.
    """
    knots.sort()
    nk = knots.shape[0]

    # check for out of range points (in cyclic b-spline need_outer must be set to False)
    need_outer = any(sample_pts < knots[order - 1]) or any(
        sample_pts > knots[nk - order]
    )
    assert (
        not need_outer
    ) | outer_ok, 'sample points must lie within the B-spline knots range unless "outer_ok==True".'

    # select knots that are within the knots range (this takes care of eventual NaNs)
    in_sample = (sample_pts >= knots[0]) & (sample_pts <= knots[-1])

    if need_outer:
        reps = order - 1
        knots = np.hstack((np.ones(reps) * knots[0], knots, np.ones(reps) * knots[-1]))
        nk = knots.shape[0]
    else:
        reps = 0

    # number of basis elements
    n_basis = nk - order

    # initialize the basis element container
    basis_eval = np.zeros((n_basis - 2 * reps, sample_pts.shape[0]))

    # loop one element at the time and evaluate the basis using splev
    id_basis = np.eye(n_basis, nk, dtype=np.int8)
    for i in range(reps, len(knots) - order - reps):
        basis_eval[i - reps, in_sample] = splev(
            sample_pts[in_sample], (knots, id_basis[i], order - 1), der=der
        )

    return basis_eval.T<|MERGE_RESOLUTION|>--- conflicted
+++ resolved
@@ -629,11 +629,8 @@
         The evaluation is performed by looping over each element and using `splev`
         from SciPy to compute the basis values.
         """
-<<<<<<< HEAD
-=======
         (sample_pts,) = self._check_evaluate_input(sample_pts)
 
->>>>>>> ae465762
         # add knots
         knot_locs = self._generate_knots(sample_pts, 0.0, 1.0)
 
@@ -716,11 +713,8 @@
         SciPy to compute the basis values.
 
         """
-<<<<<<< HEAD
-=======
         (sample_pts,) = self._check_evaluate_input(sample_pts)
 
->>>>>>> ae465762
         knot_locs = self._generate_knots(sample_pts, 0.0, 1.0, is_cyclic=True)
 
         # for cyclic, do not repeat knots
