--- conflicted
+++ resolved
@@ -1786,17 +1786,10 @@
             **kwargs,
         )
         self._n_input_dimensionality = 1
-<<<<<<< HEAD
-        self.width = width
-        # if linear raised cosine are initialized
-        # this flag is always true, the samples
-        # must be rescaled to 0 and 1.
-=======
         self._check_width(width)
         self._width = width
         # for these linear raised-cosine basis functions,
         # the samples must be rescaled to 0 and 1.
->>>>>>> 8784eace
         self._rescale_samples = True
 
     @property
