--- conflicted
+++ resolved
@@ -15,21 +15,12 @@
 from .type_casting import is_numpy_array_like, support_pynapple
 
 __all__ = [
-    # "check_dimensionality",
-    # "validate_axis",
-    # "check_non_empty",
-    "_check_trials_longer_than_time_window",
-    # "nan_pad",
-    # "shift_time_series",
-    # "row_wise_kron",
-    # "assert_has_attribute",
-    # "assert_is_callable",
-    # "assert_returns_ndarray",
-    # "assert_differentiable",
-    # "assert_preserve_shape",
-    # "assert_scalar_func",
-    # "format_repr",
-    # "one_over_x",
+    "check_dimensionality",
+    "validate_axis",
+    "nan_pad",
+    "shift_time_series",
+    "row_wise_kron",
+    "one_over_x",
 ]
 
 
@@ -120,37 +111,6 @@
         )
 
 
-<<<<<<< HEAD
-def _check_trials_longer_than_time_window(
-    time_series: Any, window_size: int, axis: int = 0
-):
-    """
-    Check if the duration of each trial in the time series is at least as long as the window size.
-
-    Parameters
-    ----------
-    time_series :
-        A pytree of trial data.
-    window_size :
-        The size of the window to be used in convolution.
-    axis :
-        The axis in the arrays representing the time dimension.
-
-    Raises
-    ------
-    ValueError
-        If any trial in the time series is shorter than the window size.
-    """
-    # Check window size
-    if pytree_map_and_reduce(lambda x: x.shape[axis] < window_size, any, time_series):
-        raise ValueError(
-            "Insufficient trial duration. The number of time points in each trial must "
-            "be greater or equal to the window size."
-        )
-
-
-=======
->>>>>>> a667e276
 def _pad_dimension(
     array: jnp.ndarray,
     axis: int,
@@ -626,7 +586,6 @@
 
 def one_over_x(x: NDArray):
     """Implement 1/x."""
-<<<<<<< HEAD
     return jnp.power(x, -1)
 
 
@@ -765,7 +724,4 @@
                 out[key] = _get_name(value)
             else:
                 out[key] = value
-    return out
-=======
-    return jnp.power(x, -1)
->>>>>>> a667e276
+    return out