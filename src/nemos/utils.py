"""Utility functions for data pre-processing."""

import inspect
import os
import warnings
from typing import Any, Callable, List, Literal, Optional, Union

import jax
import jax.numpy as jnp
import numpy as np
from numpy.typing import NDArray

from .base_class import Base
from .tree_utils import pytree_map_and_reduce
from .type_casting import is_numpy_array_like, support_pynapple


def check_dimensionality(
    pytree: Any,
    expected_dim: int,
) -> bool:
    """
    Check the dimensionality of the arrays in a pytree.

    Check that all arrays in pytree have the expected dimensionality.

    Parameters
    ----------
    pytree :
        A pytree object.
    expected_dim :
        Number of expected dimension for the NDArrays.

    Returns
    -------
    True if all the arrays has the expected number of dimension, False otherwise.
    """
    return not pytree_map_and_reduce(lambda x: x.ndim != expected_dim, any, pytree)


def validate_axis(tree: Any, axis: int):
    """
    Validate the axis for each array in a given tree structure.

    This function checks if the specified axis exists in each array within the tree. It raises a ValueError
    if the specified axis is equal to or greater than the number of dimensions in any of the arrays.

    Parameters
    ----------
    tree :
        A tree containing arrays.
    axis :
        The axis that should be valid for each array in the tree. This means each array must have at least
        `axis + 1` dimensions.

    Raises
    ------
    ValueError
        If the specified axis is equal to or greater than the number of dimensions (`ndim`) of any array
        within the tree. This ensures that operations intended for a specific axis can be safely performed
        on every array in the tree.
    ValueError
        If the axis is negative or non-integer.
    """
    if not isinstance(axis, int) or axis < 0:
        raise ValueError("`axis` must be a non negative integer.")

    if pytree_map_and_reduce(lambda x: x.ndim <= axis, any, tree):
        raise ValueError(
            "'axis' must be smaller than the number of dimensions of any array in 'tree'."
        )


def check_non_empty(pytree: Any, pytree_name: str):
    """
    Check if any array in the pytree is empty.

    Parameters
    ----------
    pytree :
        A pytree object containing arrays.
    pytree_name :
        The name of the pytree variable for error message purposes.

    Raises
    ------
    ValueError
        If any array in the pytree is empty (i.e., has a zero dimension).
    """
    if pytree_map_and_reduce(lambda x: 0 in x.shape, any, pytree):
        raise ValueError(
            f"Empty array provided. At least one of dimension in {pytree_name} is empty."
        )


def check_trials_longer_than_time_window(
    time_series: Any, window_size: int, axis: int = 0
):
    """
    Check if the duration of each trial in the time series is at least as long as the window size.

    Parameters
    ----------
    time_series :
        A pytree of trial data.
    window_size :
        The size of the window to be used in convolution.
    axis :
        The axis in the arrays representing the time dimension.

    Raises
    ------
    ValueError
        If any trial in the time series is shorter than the window size.
    """
    # Check window size
    if pytree_map_and_reduce(lambda x: x.shape[axis] < window_size, any, time_series):
        raise ValueError(
            "Insufficient trial duration. The number of time points in each trial must "
            "be greater or equal to the window size."
        )


def _pad_dimension(
    array: jnp.ndarray,
    axis: int,
    pad_size: int,
    predictor_causality: Literal["causal", "acausal", "anti-causal"] = "causal",
    constant_values: float = jnp.nan,
) -> jnp.ndarray:
    """
    Add padding to the last dimension of an array based on the convolution type.

    This is a helper function used by `nan_pad_conv`, which is the function we expect the user will interact with.

    Parameters
    ----------
    array:
        The array to be padded.
    axis:
        The axis to be padded.
    pad_size:
        The number of NaNs to concatenate as padding.
    predictor_causality:
        Causality of this predictor, which determines where padded values are added.
    constant_values:
        The constant values for padding, default is jnp.nan.

    Returns
    -------
    :
        An array with padded last dimension.
    """
    padding_settings = {
        "causal": (pad_size, 0),
        "acausal": ((pad_size) // 2, pad_size - (pad_size) // 2),
        "anti-causal": (0, pad_size),
    }
    # convert negative axis in jax jit compilable way
    axis = axis * (axis >= 0) + (array.ndim + axis) * (axis < 0)

    pad_width = (
        ((0, 0),) * axis
        + (padding_settings[predictor_causality],)
        + ((0, 0),) * (array.ndim - 1 - axis)
    )
    return jnp.pad(array, pad_width, constant_values=constant_values)


def nan_pad(
    conv_time_series: Any,
    pad_size: int,
    predictor_causality: Literal["causal", "acausal", "anti-causal"] = "causal",
    axis: int = 0,
) -> Any:
    """
    Add NaN padding to a convolved time series based on specified causality and axis.

    This function pads the convolved time series with NaNs along a specified axis. The amount
    and location of the padding are determined by the pad_size and predictor_causality parameters.

    Parameters
    ----------
    conv_time_series :
        The convolved time series to pad. This variable should be a pytree with arrays as leaves.
        The structure can be one of the following:
        1. A single array with ndim > axis.
        2. A pytree whose leaves are arrays.
    pad_size :
        The number of NaNs to concatenate as padding.
    predictor_causality : {'causal', 'acausal', 'anti-causal'}, default='causal'
        Causality of the predictor, which determines where padded values are added:
        - 'causal': Padding is added before the data.
        - 'acausal': Padding is evenly distributed before and after the data.
        - 'anti-causal': Padding is added after the data.
    axis : int, default=0
        The axis along which to add padding.

    Returns
    -------
    padded_conv_time_series : Any
        The convolved time series with NaN padding. The structure matches that of `conv_time_series`.

    Raises
    ------
    ValueError
        - If `pad_size` is not a positive integer.
        - If `predictor_causality` is not one of the expected values ('causal', 'acausal', 'anti-causal').
        - If `axis` is not a valid axis for any of the arrays in `conv_time_series`, specifically
          if `axis >= array.ndim` for any array.
        - If any array in `conv_time_series` does not have a floating-point data type.
    """
    if not isinstance(pad_size, int) or pad_size <= 0:
        raise ValueError(
            f"pad_size must be a positive integer! Pad size of {pad_size} provided instead!"
        )

    causality_choices = ["causal", "acausal", "anti-causal"]
    if predictor_causality not in causality_choices:
        raise ValueError(
            f"predictor_causality must be one of {causality_choices}. {predictor_causality} provided instead!"
        )
    if predictor_causality == "acausal" and (pad_size % 2 == 1):
        warnings.warn(
            "With acausal filter, pad_size should probably be even,"
            " so that we can place an equal number of NaNs on either side of input",
            UserWarning,
        )

    # convert to jax ndarray
    conv_time_series = jax.tree_util.tree_map(jnp.asarray, conv_time_series)

    # validate the axis
    validate_axis(conv_time_series, axis)

    if is_numpy_array_like(conv_time_series):
        if not np.issubdtype(conv_time_series.dtype, np.floating):
            raise ValueError("conv_time_series must have a float dtype!")
        return _pad_dimension(
            conv_time_series,
            axis,
            pad_size,
            predictor_causality,
            constant_values=jnp.nan,
        )

    else:
        if pytree_map_and_reduce(
            lambda trial: not np.issubdtype(trial.dtype, np.floating),
            any,
            conv_time_series,
        ):
            raise ValueError("All leaves of conv_time_series must have a float dtype!")
        return jax.tree_util.tree_map(
            lambda trial: _pad_dimension(
                trial, axis, pad_size, predictor_causality, constant_values=jnp.nan
            ),
            conv_time_series,
        )


def _compute_index_adjust(
    time_series: NDArray, causality: Literal["causal", "anti-causal"], axis: int
):
    """Compute index adjustment for shifting a time series."""
    adjust_indices = {
        "causal": (0, time_series.shape[axis] - 1),
        "anti-causal": (1, time_series.shape[axis]),
    }
    return adjust_indices[causality]


def shift_time_series(
    time_series: Any,
    predictor_causality: Literal["causal", "anti-causal"] = "causal",
    axis: int = 0,
):
    """Shift time series based on causality of predictor, adding NaNs as needed.

    Shift a time series based on the causality of the predictor and adds NaNs as needed,
    with the operation applied along a specified axis.

    Parameters
    ----------
    time_series :
        The time series to shift, which can be a single array or a pytree of arrays.
        Each array should have a floating-point data type.
    predictor_causality :
        Determines the direction of the shift:
        - 'causal': Shifts the series forward, inserting a NaN at the start.
        - 'anti-causal': Shifts the series backward, appending a NaN at the end.
    axis :
        The axis along which to perform the shift. Must be valid for all arrays in the time series.

    Returns
    -------
    shifted_time_series : Any
        The shifted time series. The structure matches that of `time_series`, with each element
        shifted according to `predictor_causality` and NaNs added accordingly.

    Raises
    ------
    ValueError
        - If `predictor_causality` is not 'causal' or 'anti-causal'.
        - If `axis` is invalid for any array within `time_series`.
        - If any array in `time_series` does not have a floating-point data type.

    Notes
    -----
    The direction of the shift depends on the value of `predictor_causality`:

    - `'causal'`: shift `time_series` one time bin forward and drop final time
      point, so that e.g., `[0, 1, 2]` becomes `[np.nan, 0, 1]`
    - `'anti-causal'`: shift `time_series` one time bin backwards and drop
      first time point, so that e.g., `[0, 1, 2]` becomes `[1, 2, np.nan]`

    """
    # validate axis
    validate_axis(time_series, axis)

    if predictor_causality not in ["causal", "anti-causal"]:
        raise ValueError(
            f"predictor_causality must be one of 'causal', 'anti-causal'. {predictor_causality} provided instead!"
        )

    # compute the start, end indices tree
    adjust_idx = jax.tree_util.tree_map(
        lambda x: _compute_index_adjust(x, predictor_causality, axis), time_series
    )

    # convert to jax ndarray
    time_series = jax.tree_util.tree_map(jnp.asarray, time_series)

    if is_numpy_array_like(time_series):

        if not np.issubdtype(time_series.dtype, np.floating):
            raise ValueError("time_series must have a float dtype!")
        return _pad_dimension(
            jnp.take(time_series, jnp.arange(*adjust_idx), axis=axis),
            axis,
            1,
            predictor_causality,
            jnp.nan,
        )
    else:
        if pytree_map_and_reduce(
            lambda trial: not np.issubdtype(trial.dtype, np.floating), any, time_series
        ):
            raise ValueError("All leaves of time_series must have a float dtype!")
        return jax.tree_util.tree_map(
            lambda trial, idx: _pad_dimension(
                jnp.take(trial, jnp.arange(*idx), axis=axis),
                axis,
                1,
                predictor_causality,
                jnp.nan,
            ),
            time_series,
            adjust_idx,
        )


def row_wise_kron(
    A: jnp.ndarray, C: jnp.ndarray, jit=False, transpose=True
) -> jnp.ndarray:
    r"""Compute the row-wise Kronecker product.

    Compute the row-wise Kronecker product between two matrices using JAX.
    See [\[1\]](#references) for more details on the Kronecker product.

    Parameters
    ----------
    A : jax.numpy.ndarray
        The first matrix.
    C : jax.numpy.ndarray
        The second matrix.
    jit : bool, optional
        Activate Just-in-Time (JIT) compilation. Default is False.
    transpose : bool, optional
        Transpose matrices A and C before computation. Default is True.

    Returns
    -------
    K : jnp.nparray
        The resulting matrix with row-wise Kronecker product.

    Notes
    -----
    This function computes the row-wise Kronecker product between dense matrices A and C
    using JAX for automatic differentiation and GPU acceleration.

    # References
    ------------
    [1] Petersen, Kaare Brandt, and Michael Syskind Pedersen. "The matrix cookbook."
    Technical University of Denmark 7.15 (2008): 510.
    """
    if transpose:
        A = A.T
        C = C.T

    @jax.jit if jit else lambda x: x
    def row_wise_kron(a, c):
        return jnp.kron(a, c)

    K = jax.vmap(row_wise_kron)(A, C)

    if transpose:
        K = K.T

    return K


def assert_has_attribute(obj: Any, attr_name: str):
    """Ensure the object has the given attribute."""
    if not hasattr(obj, attr_name):
        raise AttributeError(
            f"The provided object does not have the required `{attr_name}` attribute!"
        )


def assert_is_callable(func: Callable, func_name: str):
    """Ensure the provided function is callable."""
    if not callable(func):
        raise TypeError(f"The `{func_name}` must be a Callable!")


def assert_returns_ndarray(
    func: Callable, inputs: Union[List[jnp.ndarray], List[float]], func_name: str
):
    """Ensure the function returns a jax.numpy.ndarray."""
    array_out = func(*inputs)
    if not isinstance(array_out, jnp.ndarray):
        raise TypeError(f"The `{func_name}` must return a jax.numpy.ndarray!")


def assert_differentiable(func: Callable, func_name: str):
    """Ensure the function is differentiable."""
    try:
        gradient_fn = jax.grad(func)
        gradient_fn(jnp.array(1.0))
    except Exception as e:
        raise TypeError(f"The `{func_name}` is not differentiable. Error: {str(e)}")


def assert_preserve_shape(
    func: Callable, inputs: List[jnp.ndarray], func_name: str, input_index: int
):
    """Check that the function preserve the input shape."""
    result = func(*inputs)
    if not result.shape == inputs[input_index].shape:
        raise ValueError(f"The `{func_name}` must preserve the input array shape!")


def assert_scalar_func(func: Callable, inputs: List[jnp.ndarray], func_name: str):
    """Check that `func` return an array containing a single scalar."""
    assert_returns_ndarray(func, inputs, func_name)
    array_out = func(*inputs)
    try:
        float(array_out)
    except TypeError:
        raise TypeError(
            f"The `{func_name}` should return a scalar! "
            f"Array of shape {array_out.shape} returned instead!"
        )


def format_repr(
    obj: Base,
    exclude_keys: Optional[List[str]] = None,
    use_name_keys: Optional[List[str]] = None,
    multiline=False,
):
    """
    Format the representation string of an object (`__repr__`).

    This function generates a string representation of an object, including
    the parameters returned by `obj.get_params(deep=False)`. The output excludes
    specified keys and formats certain keys using their class names instead of
    their default string representations.

    Parameters
    ----------
    obj :
        The object inheriting from  Base whose representation string is being formatted.
    exclude_keys :
        List of parameter keys to exclude from the representation. If `None`, no
        keys are excluded. Defaults to `None`.
    use_name_keys :
        List of keys for which the value's `__name__` attribute is used instead
        of the default `__repr__` output. Defaults to an empty list.
    multiline:
        If True, add each parameter on a new line, if False (default), list all parameters
        in a single line.

    Returns
    -------
    :
        A formatted representation string for the object, including its class
        name and relevant parameters.

    Notes
    -----
    - The function includes only non-empty or falsey values (except 0 and False) in the
      representation. The falsey values include empty list or dict, or similar.
    - Parameters are displayed in the order defined in the `obj.__init__`
      method.
    - Parameters with a `shape` attribute (arrays) are excluded from the representation.

    Examples
    --------
    >>> import jax
    >>> from nemos.base_class import Base
    >>> from nemos.regularizer import Ridge
    >>> from nemos.utils import format_repr
    >>> class Example(Base):
    ...     def __init__(self, a, b, c, d):
    ...         self.a = a
    ...         self.b = b
    ...         self.c = c
    ...         self.d = d
    >>> obj = Example(1, jax.numpy.exp, c="hi", d=None)
    >>> format_repr(obj, exclude_keys=["c"], use_name_keys=["b"])
    'Example(a=1, b=exp)'
    """
    exclude_keys = [] if exclude_keys is None else exclude_keys
    use_name_keys = [] if use_name_keys is None else use_name_keys

    init_params = list(inspect.signature(obj.__init__).parameters.keys())
    disp_params = []
    # use special method for basis
<<<<<<< HEAD
    get_params = getattr(obj, "__sklearn_get_params__", obj.get_params)
    all_params = get_params(deep=False)
=======
    all_params = obj.get_params(deep=False)
>>>>>>> 6d18346b
    label = all_params.pop("label", None)
    for k, v in all_params.items():
        repr_param = (
            k not in exclude_keys and not hasattr(v, "shape") and (v or v in (0, False))
        )
        if repr_param:
            if k in use_name_keys:
                v = getattr(v, "__name__", repr(v))
            elif isinstance(v, str):
                v = repr(v)
            disp_params.append(f"{k}={v}")
    disp_params = sorted(disp_params, key=lambda x: init_params.index(x.split("=")[0]))
    cls_name = obj.__class__.__name__
    # if label doesn't exist or is the same as the class name (as is the default for
    # basis), then don't use it
    disp_label = (label is not None) and (label != cls_name)
    if multiline:
        if disp_label:
            # cannot use tab directly since IDE converts to spaces, and doctests fail
            tab = "        "
        else:
            tab = "    "
        disp_params = "\n" + tab + f",\n{tab}".join(disp_params) + "\n" + tab[:-4]
        repr_str = (
            f"{repr(label)}:\n    {cls_name}({disp_params})"
            if disp_label
            else f"{cls_name}({disp_params})"
        )
    else:
        disp_params = ", ".join(disp_params)
        repr_str = (
            f"{repr(label)}: {cls_name}({disp_params})"
            if disp_label
            else f"{cls_name}({disp_params})"
        )
    return repr_str


# enable concatenation for pynapple objects.
pynapple_concatenate_jax = support_pynapple(conv_type="jax")(jnp.concatenate)
pynapple_concatenate_numpy = support_pynapple(conv_type="numpy")(np.concatenate)


def _get_terminal_size():
    """Helper to get terminal size for __repr__

    Returns
    -------
    rows:
        Number of rows in the terminal window.
    cols:
        Number of columns in the terminal window.

    """
    cols = 100  # Default
    rows = 2
    try:
        cols, rows = os.get_terminal_size()
    except Exception:
        import shutil

        cols, rows = shutil.get_terminal_size()

    return cols, rows<|MERGE_RESOLUTION|>--- conflicted
+++ resolved
@@ -528,12 +528,7 @@
     init_params = list(inspect.signature(obj.__init__).parameters.keys())
     disp_params = []
     # use special method for basis
-<<<<<<< HEAD
-    get_params = getattr(obj, "__sklearn_get_params__", obj.get_params)
-    all_params = get_params(deep=False)
-=======
     all_params = obj.get_params(deep=False)
->>>>>>> 6d18346b
     label = all_params.pop("label", None)
     for k, v in all_params.items():
         repr_param = (
