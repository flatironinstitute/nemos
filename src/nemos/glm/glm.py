"""GLM core module."""

# required to get ArrayLike to render correctly
from __future__ import annotations

import warnings
from pathlib import Path
from typing import Callable, Literal, Optional, Tuple, Union

import jax
import jax.numpy as jnp
from numpy.typing import ArrayLike
from sklearn.utils import InputTags, TargetTags

from .. import observation_models as obs
from .. import tree_utils, validation
from .._observation_model_builder import instantiate_observation_model
from ..base_regressor import BaseRegressor, strip_metadata
from ..exceptions import NotFittedError
from ..inverse_link_function_utils import resolve_inverse_link_function
from ..pytrees import FeaturePytree
from ..regularizer import ElasticNet, GroupLasso, Lasso, Regularizer, Ridge
from ..solvers._compute_defaults import glm_compute_optimal_stepsize_configs
from ..type_casting import cast_to_jax, support_pynapple
from ..typing import DESIGN_INPUT_TYPE, RegularizerStrength, SolverState
from ..utils import format_repr
from .initialize_parameters import initialize_intercept_matching_mean_rate
from .params import GLMParams, GLMUserParams
from .validation import GLMValidator, PopulationGLMValidator


class GLM(BaseRegressor[GLMUserParams, GLMParams]):
    r"""Generalized Linear Model (GLM) for neural activity data.

    This GLM implementation allows users to model neural activity based on a combination of exogenous inputs
    (like convolved currents or light intensities) and a choice of observation model. It is suitable for scenarios where
    the relationship between predictors and the response variable might be non-linear, and the residuals
    don't follow a normal distribution.

    Below is a table of the default inverse link function for the availabe observation model.

    +---------------------+---------------------------------+
    | Observation Model   | Default Inverse Link Function   |
    +=====================+=================================+
    | Poisson             | :math:`e^x`                     |
    +---------------------+---------------------------------+
    | Gamma               | :math:`1/x`                     |
    +---------------------+---------------------------------+
    | Bernoulli            | :math:`1 / (1 + e^{-x})`       |
    +---------------------+---------------------------------+
    | NegativeBinomial    | :math:`e^x`                     |
    +---------------------+---------------------------------+
    | Gaussian            | :math:`x`                       |
    +---------------------+---------------------------------+


    Below is a table listing the default and available solvers for each regularizer.

    +---------------+------------------+-------------------------------------------------------------+
    | Regularizer   | Default Solver   | Available Solvers                                           |
    +===============+==================+=============================================================+
    | UnRegularized | GradientDescent  | GradientDescent, BFGS, LBFGS, NonlinearCG, ProximalGradient |
    +---------------+------------------+-------------------------------------------------------------+
    | Ridge         | GradientDescent  | GradientDescent, BFGS, LBFGS, NonlinearCG, ProximalGradient |
    +---------------+------------------+-------------------------------------------------------------+
    | Lasso         | ProximalGradient | ProximalGradient                                            |
    +---------------+------------------+-------------------------------------------------------------+
    | GroupLasso    | ProximalGradient | ProximalGradient                                            |
    +---------------+------------------+-------------------------------------------------------------+

    **Fitting Large Models**

    For very large models, you may consider using the Stochastic Variance Reduced Gradient
    :class:`nemos.solvers._svrg.SVRG` or its proximal variant
    :class:`nemos.solvers._svrg.ProxSVRG` solver,
    which take advantage of batched computation. You can change the solver by passing
    ``"SVRG"`` as ``solver_name`` at model initialization.

    The performance of the SVRG solver depends critically on the choice of ``batch_size`` and ``stepsize``
    hyperparameters. These parameters control the size of the mini-batches used for gradient computations
    and the step size for each iteration, respectively. Improper selection of these parameters can lead to slow
    convergence or even divergence of the optimization process.

    To assist with this, for certain GLM configurations, we provide ``batch_size`` and ``stepsize`` default
    values that are theoretically guaranteed to ensure fast convergence.

    Below is a list of the configurations for which we can provide guaranteed default hyperparameters:

    +---------------------------------------+-----------+-------------+
    | GLM / PopulationGLM Configuration     | Stepsize  | Batch Size  |
    +=======================================+===========+=============+
    | Poisson + soft-plus + UnRegularized   | ✅        | ❌          |
    +---------------------------------------+-----------+-------------+
    | Poisson + soft-plus + Ridge           | ✅        | ✅          |
    +---------------------------------------+-----------+-------------+
    | Poisson + soft-plus + Lasso           | ✅        | ❌          |
    +---------------------------------------+-----------+-------------+
    | Poisson + soft-plus + GroupLasso      | ✅        | ❌          |
    +---------------------------------------+-----------+-------------+

    Parameters
    ----------
    observation_model :
        Observation model to use. The model describes the distribution of the neural activity.
        Default is the Poisson model. Alternatives are "Gamma", "Bernoulli", "NegativeBinomial" and "Gaussian".
    inverse_link_function :
        A function that maps the linear combination of predictors into a firing rate. The default depends
        on the observation model, see the table above.
    regularizer :
        Regularization to use for model optimization. Defines the regularization scheme
        and related parameters.
        Default is UnRegularized regression.
    regularizer_strength :
        Float that is default None. Sets the regularizer strength. If a user does not pass a value, and it is needed for
        regularization, a warning will be raised and the strength will default to 1.0.
    solver_name :
        Solver to use for model optimization. Defines the optimization scheme and related parameters.
        The solver must be an appropriate match for the chosen regularizer.
        Default is ``None``. If no solver specified, one will be chosen based on the regularizer.
        Please see table above for regularizer/optimizer pairings.
    solver_kwargs :
        Optional dictionary for keyword arguments that are passed to the solver when instantiated.
        E.g. stepsize, tol, acceleration, etc.
         For details on each solver's kwargs, see `get_accepted_arguments` and `get_solver_documentation`.

    Attributes
    ----------
    intercept_ :
        Model baseline linked firing rate parameters, e.g. if the link is the logarithm, the baseline
        firing rate will be ``jnp.exp(model.intercept_)``.
    coef_ :
        Basis coefficients for the model.
    solver_state_ :
        State of the solver after fitting. May include details like optimization error.
    scale_:
        Scale parameter for the model. The scale parameter is the constant :math:`\Phi`, for which
        :math:`\text{Var} \left( y \right) = \Phi V(\mu)`. This parameter, together with the estimate
        of the mean :math:`\mu` fully specifies the distribution of the activity :math:`y`.
    dof_resid_:
        Degrees of freedom for the residuals.


    Raises
    ------
    TypeError
        If provided ``regularizer`` or ``observation_model`` are not valid.

    Examples
    --------
    >>> import nemos as nmo
    >>> # define single neuron GLM model
    >>> model = nmo.glm.GLM()
    >>> model
    GLM(
        observation_model=PoissonObservations(),
        inverse_link_function=exp,
        regularizer=UnRegularized(),
        solver_name='GradientDescent'
    )
    >>> print("Regularizer type: ", type(model.regularizer))
    Regularizer type:  <class 'nemos.regularizer.UnRegularized'>
    >>> print("Observation model: ", type(model.observation_model))
    Observation model:  <class 'nemos.observation_models.PoissonObservations'>
    >>> # define a Gamma GLM providing a string
    >>> nmo.glm.GLM(observation_model="Gamma")
    GLM(
        observation_model=GammaObservations(),
        inverse_link_function=one_over_x,
        regularizer=UnRegularized(),
        solver_name='GradientDescent'
    )
    >>> # or equivalently, passing the observation model object
    >>> nmo.glm.GLM(observation_model=nmo.observation_models.GammaObservations())
    GLM(
        observation_model=GammaObservations(),
        inverse_link_function=one_over_x,
        regularizer=UnRegularized(),
        solver_name='GradientDescent'
    )
    >>> # define GLM model of PoissonObservations model with soft-plus NL
    >>> model = nmo.glm.GLM(inverse_link_function=jax.nn.softplus, solver_name="LBFGS")
    >>> print("Regularizer type: ", type(model.regularizer))
    Regularizer type:  <class 'nemos.regularizer.UnRegularized'>
    >>> print("Observation model: ", type(model.observation_model))
    Observation model:  <class 'nemos.observation_models.PoissonObservations'>
    """

    _validator = GLMValidator()

    def __init__(
        self,
        # With python 3.11 Literal[*AVAILABLE_OBSERVATION_MODELS] will be allowed.
        # Replace this manual list after dropping support for 3.10?
        observation_model: (
            obs.Observations
            | Literal["Poisson", "Gamma", "Bernoulli", "NegativeBinomial", "Gaussian"]
        ) = "Poisson",
        inverse_link_function: Optional[Callable] = None,
        regularizer: Optional[Union[str, Regularizer]] = None,
        regularizer_strength: Optional[RegularizerStrength] = None,
        solver_name: str = None,
        solver_kwargs: dict = None,
    ):
        super().__init__(
            regularizer=regularizer,
            regularizer_strength=regularizer_strength,
            solver_name=solver_name,
            solver_kwargs=solver_kwargs,
        )

        self.observation_model = observation_model
        self.inverse_link_function = inverse_link_function

        # initialize to None fit output
        self.intercept_ = None
        self.coef_ = None
        self.solver_state_ = None
        self.scale_ = None
        self.dof_resid_ = None
        self.aux_ = None

    def __sklearn_tags__(self):
        """Return GLM specific estimator tags."""
        tags = super().__sklearn_tags__()
        # Tags for X
        tags.input_tags = InputTags(allow_nan=True, two_d_array=True)
        # Tags for y
        tags.target_tags = TargetTags(
            required=True, one_d_labels=True, two_d_labels=False
        )
        return tags

    @property
    def inverse_link_function(self):
        """Getter for the inverse link function for the model."""
        return self._inverse_link_function

    @inverse_link_function.setter
    def inverse_link_function(self, inverse_link_function: Callable):
        """Setter for the inverse link function for the model."""
        self._inverse_link_function = resolve_inverse_link_function(
            inverse_link_function, self._observation_model
        )

    @property
    def observation_model(self) -> Union[None, obs.Observations]:
        """Getter for the ``observation_model`` attribute."""
        return self._observation_model

    @observation_model.setter
    def observation_model(self, observation: obs.Observations):
        if isinstance(observation, str):
            self._observation_model = instantiate_observation_model(observation)
            return
        # check that the model has the required attributes
        # and that the attribute can be called
        obs.check_observation_model(observation)
        self._observation_model = observation

    def _check_is_fit(self):
        """Ensure the instance has been fitted."""
        if (self.coef_ is None) or (self.intercept_ is None):
            raise NotFittedError(
                "This GLM instance is not fitted yet. Call 'fit' with appropriate arguments."
            )

    def _predict(
        self, params: GLMParams, X: Union[dict[str, jnp.ndarray], jnp.ndarray]
    ) -> jnp.ndarray:
        """
        Predicts firing rates based on given parameters and design matrix.

        This function computes the predicted firing rates using the provided parameters
        and model design matrix ``X``. It is a streamlined version used internally within
        optimization routines, where it serves as the loss function. Unlike the ``GLM.predict``
        method, it does not perform any input validation, assuming that the inputs are pre-validated.


        Parameters
        ----------
        params :
            GLMParams containing the spike basis coefficients and bias terms.
        X :
            Predictors.

        Returns
        -------
        :
            The predicted rates. Shape (n_time_bins, ).
        """
        return self._inverse_link_function(
            # First, multiply each feature by its corresponding coefficient,
            # then sum across all features and add the intercept, before
            # passing to the inverse link function
            tree_utils.pytree_map_and_reduce(
                lambda x, w: jnp.dot(x, w), sum, X, params.coef
            )
            + params.intercept
        )

    @support_pynapple(conv_type="jax")
    def predict(self, X: DESIGN_INPUT_TYPE) -> jnp.ndarray:
        """Predict rates based on fit parameters.

        Parameters
        ----------
        X :
            Predictors, array of shape ``(n_time_bins, n_features)`` or pytree of same.

        Returns
        -------
        :
            The predicted rates with shape ``(n_time_bins, )``.

        Raises
        ------
        NotFittedError
            If ``fit`` has not been called first with this instance.
        ValueError
            If ``params`` is not a JAX pytree of size two.
        ValueError
            If weights and bias terms in ``params`` don't have the expected dimensions.
        ValueError
            If ``X`` is not three-dimensional.
        ValueError
            If there's an inconsistent number of features between spike basis coefficients and ``X``.

        Examples
        --------
        >>> # example input
        >>> import numpy as np
        >>> X, y = np.random.normal(size=(10, 2)), np.random.poisson(size=10)
        >>> # define and fit a GLM
        >>> import nemos as nmo
        >>> model = nmo.glm.GLM()
        >>> model = model.fit(X, y)
        >>> # predict new spike data
        >>> Xnew = np.random.normal(size=(20, X.shape[1]))
        >>> predicted_spikes = model.predict(Xnew)

        See Also
        --------
        :meth:`nemos.glm.GLM.score`
            Score predicted rates against target spike counts.

        :meth:`nemos.glm.GLM.simulate`
            Simulate neural activity in response to a feed-forward input (feed-forward only).

        :func:`nemos.simulation.simulate_recurrent`
            Simulate neural activity in response to a feed-forward input
            using the GLM as a recurrent network (feed-forward + coupling).
        """
        # check that the model is fitted
        self._check_is_fit()
        # extract model params
        params = self._get_model_params()

        # filter for non-nans, grab data if needed
        data, _ = self._preprocess_inputs(X, drop_nans=False)

        self._validator.validate_inputs(data)

        # check consistency between X and params
        self._validator.validate_consistency(params, X=data)
        self._validator.feature_mask_consistency(
            getattr(self, "_feature_mask", None), params
        )

        return self._predict(params, data)

    def _compute_loss(
        self,
        params: GLMParams,
        X: DESIGN_INPUT_TYPE,
        y: jnp.ndarray,
        *args,
        **kwargs,
    ) -> jnp.ndarray:
        r"""Predict the rate and compute the negative log-likelihood against neural activity.

        This method computes the negative log-likelihood up to a constant term. Unlike ``score``,
        it does not conduct parameter checks prior to evaluation. Passed directly to the solver,
        it serves to establish the optimization objective for learning the model parameters.

        Parameters
        ----------
        params :
            2-tuple containing the spike basis coefficients and bias terms.
        X :
            Predictors.
        y :
            Target neural activity.

        Returns
        -------
        :
            The model negative log-likehood. Shape (1,).

        """
        predicted_rate = self._predict(params, X)
        return self._observation_model._negative_log_likelihood(y, predicted_rate)

    @cast_to_jax
    def score(
        self,
        X: Union[DESIGN_INPUT_TYPE, ArrayLike],
        y: ArrayLike,
        score_type: Literal[
            "log-likelihood", "pseudo-r2-McFadden", "pseudo-r2-Cohen"
        ] = "log-likelihood",
        aggregate_sample_scores: Callable = jnp.mean,
    ) -> jnp.ndarray:
        r"""Evaluate the goodness-of-fit of the model to the observed neural data.

        This method computes the goodness-of-fit score, which can either be the mean
        log-likelihood or of two versions of the pseudo-:math:`R^2`.
        The scoring process includes validation of input compatibility with the model's
        parameters, ensuring that the model has been previously fitted and the input data
        are appropriate for scoring. A higher score indicates a better fit of the model
        to the observed data.


        Parameters
        ----------
        X :
            The exogenous variables. Shape ``(n_time_bins, n_features)``.
        y :
            Neural activity. Shape ``(n_time_bins, )``.
        score_type :
            Type of scoring: either log-likelihood or pseudo-:math:`R^2`.
        aggregate_sample_scores :
            Function that aggregates the score of all samples.

        Returns
        -------
        score :
            The log-likelihood or the pseudo-:math:`R^2` of the current model.

        Raises
        ------
        NotFittedError

            If ``fit`` has not been called first with this instance.
        ValueError

            If X structure doesn't match the params, and if X and y have different
            number of samples.

        Examples
        --------
        >>> # example input
        >>> import numpy as np
        >>> X, y = np.random.normal(size=(10, 2)), np.random.poisson(size=10)
        >>> import nemos as nmo
        >>> model = nmo.glm.GLM()
        >>> model = model.fit(X, y)
        >>> # get model score
        >>> log_likelihood_score = model.score(X, y)
        >>> # get a pseudo-R2 score
        >>> pseudo_r2_score = model.score(X, y, score_type='pseudo-r2-McFadden')

        Notes
        -----
        The log-likelihood is not on a standard scale, its value is influenced by many factors,
        among which the number of model parameters. The log-likelihood can assume both positive
        and negative values.

        The Pseudo-:math:`R^2` is not equivalent to the :math:`R^2` value in linear regression. While both
        provide a measure of model fit, and assume values in the [0,1] range, the methods and
        interpretations can differ. The Pseudo-:math:`R^2` is particularly useful for generalized linear
        models when the interpretation of the :math:`R^2` as explained variance does not apply
        (i.e., when the observations are not Gaussian distributed).

        Why does the traditional :math:`R^2` is usually a poor measure of performance in GLMs?

        1.  In the context of GLMs the variance and the mean of the observations are related.
            Ignoring the relation between them can result in underestimating the model
            performance; for instance, when we model a Poisson variable with large mean we expect an
            equally large variance. In this scenario, even if our model perfectly captures the mean,
            the high-variance  will result in large residuals and low :math:`R^2`.
            Additionally, when the mean of the observations varies, the variance will vary too. This
            violates the "homoschedasticity" assumption, necessary  for interpreting the :math:`R^2` as
            variance explained.

        2.  The :math:`R^2` capture the variance explained when the relationship between the observations and
            the predictors is linear. In GLMs, the link function sets a non-linear mapping between the predictors
            and the mean of the observations, compromising the interpretation of the :math:`R^2`.

        Note that it is possible to re-normalized the residuals by a mean-dependent quantity proportional
        to the model standard deviation (i.e. Pearson residuals). This "rescaled" residual distribution however
        deviates substantially from normality for counting data with low mean (common for spike counts).
        Therefore, even the Pearson residuals performs poorly as a measure of fit quality, especially
        for GLM modeling counting data.

        Refer to the ``nmo.observation_models.Observations`` concrete subclasses for the likelihood and
        pseudo-:math:`R^2` equations.

        """
        self._check_is_fit()
        params = self._get_model_params()

        self._validator.validate_inputs(X, y)
        X, y = self._preprocess_inputs(X, y, drop_nans=True)
        self._validator.validate_consistency(params, X, y)
        self._validator.feature_mask_consistency(
            getattr(self, "_feature_mask", None), params
        )

        if score_type == "log-likelihood":
            score = self._observation_model.log_likelihood(
                y,
                self._predict(params, X),
                self.scale_,
                aggregate_sample_scores=aggregate_sample_scores,
            )
        elif score_type.startswith("pseudo-r2"):
            score = self._observation_model.pseudo_r2(
                y,
                self._predict(params, X),
                score_type=score_type,
                scale=self.scale_,
                aggregate_sample_scores=aggregate_sample_scores,
            )
        else:
            raise NotImplementedError(
                f"Scoring method {score_type} not implemented! "
                "`score_type` must be either 'log-likelihood', 'pseudo-r2-McFadden', "
                "or 'pseudo-r2-Cohen'."
            )
        return score

    def _model_specific_initialization(
        self,
        X: DESIGN_INPUT_TYPE,
        y: jnp.ndarray,
    ) -> GLMParams:
        """Initialize the parameters based on the structure and dimensions X and y.

        This method initializes the coefficients (spike basis coefficients) and intercepts (bias terms)
        required for the GLM. The coefficients are initialized to zeros with dimensions based on the input X.
        If X is a :class:`nemos.pytrees.FeaturePytree`, the coefficients retain the pytree structure with
        arrays of zeros shaped according to the features in X.
        If X is a simple ndarray, the coefficients are initialized as a 2D array. The intercepts are initialized
        based on the log mean of the target data y across the first axis, corresponding to the average log activity
        of the neuron.

        Parameters
        ----------
        X :
            The input data which can be a :class:`nemos.pytrees.FeaturePytree` with n_features arrays of shape
            ``(n_timebins, n_features)``, or a simple ndarray of shape ``(n_timebins, n_features)``.
        y :
            The target data array of shape ``(n_timebins, )``, representing
            the neuron firing rates or similar metrics.

        Returns
        -------
        Tuple[Union[FeaturePytree, jnp.ndarray], jnp.ndarray]
            A tuple containing the initialized parameters:
            - The first element is the initialized coefficients
            (either as a FeaturePytree or ndarray, matching the structure of X) with shapes (n_features,).
            - The second element is the initialized intercept (bias terms) as an ndarray of shape (1,).
        """
        if isinstance(X, FeaturePytree):
            data = X.data
        else:
            data = X

        initial_intercept = initialize_intercept_matching_mean_rate(
            self._inverse_link_function, y
        )

        # Initialize parameters
        init_params = GLMParams(
            # coeff, spike basis coeffs.
            # - If X is a FeaturePytree with n_features arrays of shape
            #   (n_timebins, n_features), then this will be a
            #   dict with n_features arrays of shape (n_features,).
            # - If X is an array of shape (n_timebins,
            #   n_features), this will be an array of shape (n_features,).
            jax.tree_util.tree_map(
                lambda x: jnp.zeros((*x[0].shape, *y.shape[1:])), data
            ),
            # intercept, bias terms, keepdims=False needed by PopulationGLM
            initial_intercept,
        )
        return init_params

    @cast_to_jax
    def fit(
        self,
        X: Union[DESIGN_INPUT_TYPE, ArrayLike],
        y: ArrayLike,
        init_params: Optional[GLMUserParams] = None,
    ):
        """Fit GLM to neural activity.

        Fit and store the model parameters as attributes
        ``coef_`` and ``coef_``.

        Parameters
        ----------
        X :
            Predictors, array of shape (n_time_bins, n_features) or pytree of the same
            shape.
        y :
            Target neural activity arranged in a matrix, shape (n_time_bins, ).
        init_params :
            2-tuple of initial parameter values: (coefficients, intercepts). If
            None, we initialize coefficients with zeros, intercepts with the
            log of the mean neural activity. coefficients is an array of shape
            (n_features,) or pytree of same, intercepts is an array
            of shape (1, )

        Raises
        ------
        ValueError
            If ``init_params`` is not of length two.
        ValueError
            If dimensionality of ``init_params`` are not correct.
        ValueError
            If ``X`` is not two-dimensional.
        ValueError
            If ``y`` is not one-dimensional.
        ValueError
            If solver returns at least one NaN parameter, which means it found
              an invalid solution. Try tuning optimization hyperparameters.
        TypeError
            If ``init_params`` are not array-like
        TypeError
            If ``init_params[i]`` cannot be converted to ``jnp.ndarray`` for all ``i``

        Examples
        --------
        >>> # example input
        >>> import numpy as np
        >>> X, y = np.random.normal(size=(10, 2)), np.random.poisson(size=10)
        >>> # fit a ridge regression Poisson GLM
        >>> import nemos as nmo
        >>> model = nmo.glm.GLM(regularizer="Ridge", regularizer_strength=0.1)
        >>> model = model.fit(X, y)
        >>> # get model weights and intercept
        >>> model_weights = model.coef_
        >>> model_intercept = model.intercept_

        """
        self._validator.validate_inputs(X, y)

        # initialize params if no params are provided
        if init_params is None:
            init_params = self._model_specific_initialization(X, y)
        else:
            init_params = self._validator.validate_and_cast_params(init_params)
            self._validator.validate_consistency(init_params, X=X, y=y)

        self._validator.feature_mask_consistency(
            getattr(self, "_feature_mask", None), init_params
        )

        # filter for non-nans, grab data if needed
        data, y = self._preprocess_inputs(X, y)

        self._initialize_solver_and_state(data, y, init_params)

        params, state, aux = self.solver_run(init_params, data, y)

        if tree_utils.pytree_map_and_reduce(
            lambda x: jnp.any(jnp.isnan(x)), any, params
        ):
            raise ValueError(
                "Solver returned at least one NaN parameter, so solution is invalid!"
                " Try tuning optimization hyperparameters, specifically try decreasing the `stepsize` "
                "and/or setting `acceleration=False`."
            )

        if not self._solver.get_optim_info(state).converged:
            warnings.warn(
                "The fit did not converge. "
                "Consider the following:"
                "\n1) Enable float64 with ``jax.config.update('jax_enable_x64', True)`` "
                "\n2) Increase the max number of iterations or increase tolerance (if reasonable). "
                "These parameters can be specified by providing a ``solver_kwargs`` dictionary. "
                "For the available options see the ``self.solver.__init__`` docstrings.",
                RuntimeWarning,
            )

        self._set_model_params(params)

        self.dof_resid_ = self._estimate_resid_degrees_of_freedom(X)
        self.scale_ = self.observation_model.estimate_scale(
            y, self._predict(params, data), dof_resid=self.dof_resid_
        )

        # note that this will include an error value, which is not the same as
        # the output of loss. I believe it's the output of
        # solver.l2_optimality_error
        self.solver_state_ = state
        self.aux_ = aux
        return self

    def _get_model_params(self):
        """Pack coef_ and intercept_  into a params pytree.

        This method should be overwritten in case the parameter structure changes,
        or if new regression models will have a different parameter structure.
        """
        # Retrieve parameter tree
        return GLMParams(self.coef_, self.intercept_)

    def _set_model_params(self, params: GLMParams):
        """Unpack and store params pytree to coef_ and intercept_.

        This method should be overwritten in case the parameter structure changes,
        or if new regression models will have a different parameter structure.
        """
        # Store parameters
        self.coef_: DESIGN_INPUT_TYPE = params.coef
        self.intercept_: jnp.ndarray = params.intercept

    @support_pynapple(conv_type="jax")
    def simulate(
        self,
        random_key: jax.Array,
        feedforward_input: DESIGN_INPUT_TYPE,
    ) -> Tuple[jnp.ndarray, jnp.ndarray]:
        """Simulate neural activity in response to a feed-forward input.

        Parameters
        ----------
        random_key :
            jax.random.key for seeding the simulation.
        feedforward_input :
            External input matrix to the model, representing factors like convolved currents,
            light intensities, etc. When not provided, the simulation is done with coupling-only.
            Array of shape (n_time_bins, n_basis_input) or pytree of same.

        Returns
        -------
        simulated_activity :
            Simulated activity (spike counts for Poisson GLMs) for the neuron over time.
            Shape: ``(n_time_bins, )``.
        firing_rates :
            Simulated rates for the neuron over time. Shape, ``(n_time_bins, )``.

        Raises
        ------
        NotFittedError
            - If the model hasn't been fitted prior to calling this method.
        ValueError
            - If the instance has not been previously fitted.

        Examples
        --------
        >>> # example input
        >>> import numpy as np
        >>> X, y = np.random.normal(size=(10, 2)), np.random.poisson(size=10)
        >>> # define and fit model
        >>> import nemos as nmo
        >>> model = nmo.glm.GLM()
        >>> model = model.fit(X, y)
        >>> # generate spikes and rates
        >>> random_key = jax.random.key(123)
        >>> Xnew = np.random.normal(size=(20, X.shape[1]))
        >>> spikes, rates = model.simulate(random_key, Xnew)

        See Also
        --------
        :meth:`nemos.glm.GLM.predict`
            Method to predict rates based on the model's parameters.
        """
        # check if the model is fit
        self._check_is_fit()

        params = self._get_model_params()

        # if all invalid, raise error
        validation.error_all_invalid(feedforward_input)

        # check input dimensionality
        self._validator.validate_inputs(X=feedforward_input)

        # validate input and params consistency
        self._validator.validate_consistency(params, X=feedforward_input)
        self._validator.feature_mask_consistency(
            getattr(self, "_feature_mask", None), params
        )

        # pre-process
        feedforward_input, _ = self._preprocess_inputs(
            X=feedforward_input, drop_nans=False
        )

        predicted_rate = self._predict(params, feedforward_input)
        return (
            self._observation_model.sample_generator(
                key=random_key, predicted_rate=predicted_rate, scale=self.scale_
            ),
            predicted_rate,
        )

    def _estimate_resid_degrees_of_freedom(
        self, X: DESIGN_INPUT_TYPE, n_samples: Optional[int] = None
    ) -> jnp.ndarray:
        """
        Estimate the degrees of freedom of the residuals.

        Parameters
        ----------
        self :
            A fitted GLM model.
        X :
            The design matrix.
        n_samples :
            The number of samples observed. If not provided, n_samples is set to ``X.shape[0]``. If the fit is
            batched, the n_samples could be larger than ``X.shape[0]``.

        Returns
        -------
        :
            An estimate of the degrees of freedom of the residuals.
        """
        # Convert a pytree to a design-matrix with pytrees
        X = jnp.hstack(jax.tree_util.tree_leaves(X))

        if n_samples is None:
            n_samples = X.shape[0]
        else:
            if not isinstance(n_samples, int):
                raise TypeError(
                    "`n_samples` must either `None` or of type `int`. Type {type(n_sample)} provided "
                    "instead!"
                )

        params = self._get_model_params()
        # if the regularizer is lasso use the non-zero
        # coeff as an estimate of the dof
        # see https://arxiv.org/abs/0712.0881
        if isinstance(self.regularizer, (GroupLasso, Lasso, ElasticNet)):
            resid_dof = tree_utils.pytree_map_and_reduce(
                lambda x: ~jnp.isclose(x, jnp.zeros_like(x)),
                lambda x: sum([jnp.sum(i, axis=0) for i in x]),
                params.coef,
            )
            return n_samples - resid_dof - 1

        elif isinstance(self.regularizer, Ridge):
            # for Ridge, use the tot parameters (X.shape[1] + intercept)
            return (n_samples - X.shape[1] - 1) * jnp.ones_like(params.intercept)
        else:
            # for UnRegularized, use the rank
            rank = jnp.linalg.matrix_rank(X)
            return (n_samples - rank - 1) * jnp.ones_like(params.intercept)

    def _initialize_solver_and_state(
        self,
        X: dict[str, jnp.ndarray] | jnp.ndarray,
        y: jnp.ndarray,
        init_params: GLMParams,
    ) -> SolverState:
        """Initialize the solver by instantiating its init_state, update and, run methods.

        This method also prepares the solver's state by using the initialized model parameters and data.
        This setup is ready to be used for running the solver's optimization routines.

        Parameters
        ----------
        X :
            The predictors used in the model fitting process. This can include feature matrices or other structures
            compatible with the model's design.
        y :
            The response variables or outputs corresponding to the predictors. Used to initialize parameters when
            they are not provided.
        init_params :
            Initial parameters for the model.

        Returns
        -------
        SolverState
            The initialized solver state

        Examples
        --------
        >>> import numpy as np
        >>> import nemos as nmo
        >>> X, y = np.random.normal(size=(10, 2)), np.random.poisson(size=10)
        >>> model = nmo.glm.GLM()
        >>> params = model.initialize_params(X, y)
        >>> opt_state = model._initialize_solver_and_state(X, y, params)
        >>> # Now ready to run optimization or update steps
        """
        opt_solver_kwargs = self._optimize_solver_params(X, y)
        #  set up the solver init/run/update attrs
        self._instantiate_solver(self._compute_loss, solver_kwargs=opt_solver_kwargs)

        opt_state = self.solver_init_state(init_params, X, y)
        return opt_state

    @cast_to_jax
    def update(
        self,
<<<<<<< HEAD
        params: GLMUserParams,
=======
        params: ModelParams,
>>>>>>> 85224271
        opt_state: SolverState,
        X: DESIGN_INPUT_TYPE,
        y: jnp.ndarray,
        *args,
        n_samples: Optional[int] = None,
        **kwargs,
<<<<<<< HEAD
    ) -> StepResult:
        """Update the model parameters and solver state.
=======
    ) -> Tuple[ModelParams, SolverState]:
        """
        Update the model parameters and solver state.
>>>>>>> 85224271

        This method performs a single optimization step using the model's current solver.
        It updates the model's coefficients and intercept based on the provided parameters, predictors (X),
        responses (y), and the current optimization state. This method is particularly useful for iterative
        model fitting, especially in scenarios where model parameters need to be updated incrementally,
        such as online learning or when dealing with very large datasets that do not fit into memory at once.

        Parameters
        ----------
        params
            The current model parameters, typically a tuple of coefficients and intercepts.
        opt_state
            The current state of the optimizer, encapsulating information necessary for the
            optimization algorithm to continue from the current state. This includes gradients,
            step sizes, and other optimizer-specific metrics.
        X
            The predictors used in the model fitting process, which may include feature matrices
            or :class:`nemos.pytrees.FeaturePytree` objects. Shape ``(n_time_bins, n_features)``.
        y
            The response variable or output data corresponding to the predictors. Shape ``(n_time_bins,)``.
        *args
            Additional positional arguments to be passed to the solver's update method.
        n_samples
            The total number of samples. Usually larger than the samples of an individual batch,
            the ``n_samples`` are used to estimate the scale parameter of the GLM.
        **kwargs
            Additional keyword arguments to be passed to the solver's update method.

        Returns
        -------
<<<<<<< HEAD
        params
            Updated model parameters (coefficients, intercepts).
        state
            Updated optimizer state.
=======
        params, opt_state
            A tuple containing the updated parameters and optimization state. This tuple is
            typically used to continue the optimization process in subsequent steps.
>>>>>>> 85224271

        Raises
        ------
        ValueError
            If the solver has not been instantiated or if the solver returns NaN values
            indicating an invalid update step, typically due to numerical instabilities
            or inappropriate solver configurations.

        Examples
        --------
        >>> import nemos as nmo
        >>> import numpy as np
        >>> import jax
        >>> X, y = np.random.normal(size=(10, 2)), np.random.poisson(size=10)
        >>> glm_instance = nmo.glm.GLM()
        >>> params = glm_instance.initialize_params(X, y)
        >>> opt_state = glm_instance.initialize_solver_and_state(X, y, params)
        >>> new_params, new_opt_state = glm_instance.update(params, opt_state, X, y)

        """
        # find non-nans
        X, y = tree_utils.drop_nans(X, y)

        # grab the data
        data = X.data if isinstance(X, FeaturePytree) else X

        # wrap into GLM params, this assumes params are well structured,
        # if initializaiton is done via `initialize_solver_and_state` it
        # should be fine
        params = self._validator.to_model_params(params)

        # perform a one-step update
<<<<<<< HEAD
        updated_params, updated_state = self.solver_update(
=======
        params, opt_state, aux = self.solver_update(
>>>>>>> 85224271
            params, opt_state, data, y, *args, **kwargs
        )

        # store params and state
<<<<<<< HEAD
        self._set_model_params(updated_params)
        self.solver_state_ = updated_state
=======
        self._set_coef_and_intercept(params)
        self.solver_state_ = opt_state
        self.aux_ = aux
>>>>>>> 85224271

        # estimate the scale
        self.dof_resid_ = self._estimate_resid_degrees_of_freedom(
            X, n_samples=n_samples
        )
        self.scale_ = self.observation_model.estimate_scale(
            y, self._predict(params, data), dof_resid=self.dof_resid_
        )

<<<<<<< HEAD
        return self._validator.from_model_params(updated_params), updated_state
=======
        return (params, opt_state)
>>>>>>> 85224271

    def _get_optimal_solver_params_config(self):
        """Return the functions for computing default step and batch size for the solver."""
        return glm_compute_optimal_stepsize_configs(self)

    def __repr__(self):
        """Representation of the GLM class."""
        return format_repr(
            self, multiline=True, use_name_keys=["inverse_link_function"]
        )

    def __sklearn_clone__(self) -> GLM:
        """Clone the GLM."""
        params = self.get_params(deep=False)
        klass = self.__class__(**params)
        return klass

    def save_params(self, filename: Union[str, Path]):
        """
        Save GLM model parameters to a .npz file.

        This method allows to reuse the model parameters. The saved parameters can be loaded back
        into a GLM instance using the `load_params` function.

        Parameters
        ----------
        filename :
            The name of the file where the model parameters will be saved. The file will be saved in `.npz` format.

        Examples
        --------
        >>> import nemos as nmo
        >>> # Create a GLM model with specified parameters
        >>> solver_args = {"stepsize": 0.1, "maxiter": 1000, "tol": 1e-6}
        >>> model = nmo.glm.GLM(
        ...     regularizer="Ridge",
        ...     regularizer_strength=0.1,
        ...     observation_model="Gamma",
        ...     solver_name="BFGS",
        ...     solver_kwargs=solver_args,
        ... )
        >>> for key, value in model.get_params().items():
        ...     print(f"{key}: {value}")
        inverse_link_function: <function one_over_x at ...>
        observation_model: GammaObservations()
        regularizer: Ridge()
        regularizer_strength: 0.1
        solver_kwargs: {'stepsize': 0.1, 'maxiter': 1000, 'tol': 1e-06}
        solver_name: BFGS
        >>> # Save the model parameters to a file
        >>> model.save_params("model_params.npz")
        >>> # Load the model from the saved file
        >>> model = nmo.load_model("model_params.npz")
        >>> # Model has the same parameters before and after load
        >>> for key, value in model.get_params().items():
        ...     print(f"{key}: {value}")
        inverse_link_function: <function one_over_x at ...>
        observation_model: GammaObservations()
        regularizer: Ridge()
        regularizer_strength: 0.1
        solver_kwargs: {'stepsize': 0.1, 'maxiter': 1000, 'tol': 1e-06}
        solver_name: BFGS

        >>> # Saving and loading a custom inverse link function
        >>> model = nmo.glm.GLM(
        ...     observation_model="Poisson",
        ...     inverse_link_function=lambda x: x**2
        ... )
        >>> model.save_params("model_params.npz")
        >>> # Provide a mapping for the custom link function when loading.
        >>> mapping_dict = {
        ...     "inverse_link_function": lambda x: x**2,
        ... }
        >>> loaded_model = nmo.load_model("model_params.npz", mapping_dict=mapping_dict)
        >>> # Now the loaded model will have the updated solver_name and solver_kwargs
        >>> for key, value in loaded_model.get_params().items():
        ...     print(f"{key}: {value}")
        inverse_link_function: <function <lambda> at ...>
        observation_model: PoissonObservations()
        regularizer: UnRegularized()
        regularizer_strength: None
        solver_kwargs: {}
        solver_name: GradientDescent
        """

        # initialize saving dictionary
        fit_attrs = self._get_fit_state()
        fit_attrs.pop("solver_state_")
        string_attrs = ["inverse_link_function"]

        super().save_params(filename, fit_attrs, string_attrs)


class PopulationGLM(GLM):
    """
    Population Generalized Linear Model.

    This class implements a Generalized Linear Model for a neural population.
    This GLM implementation allows users to model the activity of a population of neurons based on a
    combination of exogenous inputs (like convolved currents or light intensities) and a choice of observation model.
    It is suitable for scenarios where the relationship between predictors and the response
    variable might be non-linear, and the residuals  don't follow a normal distribution. The predictors must be
    stored in tabular format, shape (n_timebins, num_features) or as :class:`nemos.pytrees.FeaturePytree`.
    Below is a table listing the default and available solvers for each regularizer.

    +---------------+------------------+-------------------------------------------------------------+
    | Regularizer   | Default Solver   | Available Solvers                                           |
    +===============+==================+=============================================================+
    | UnRegularized | GradientDescent  | GradientDescent, BFGS, LBFGS, NonlinearCG, ProximalGradient |
    +---------------+------------------+-------------------------------------------------------------+
    | Ridge         | GradientDescent  | GradientDescent, BFGS, LBFGS, NonlinearCG, ProximalGradient |
    +---------------+------------------+-------------------------------------------------------------+
    | Lasso         | ProximalGradient | ProximalGradient                                            |
    +---------------+------------------+-------------------------------------------------------------+
    | GroupLasso    | ProximalGradient | ProximalGradient                                            |
    +---------------+------------------+-------------------------------------------------------------+

    **Fitting Large Models**

    For very large models, you may consider using the Stochastic Variance Reduced Gradient
    :class:`nemos.solvers._svrg.SVRG` or its proximal variant
    (:class:`nemos.solvers._svrg.ProxSVRG`) solver,
    which take advantage of batched computation. You can change the solver by passing
    ``"SVRG"`` or ``"ProxSVRG"`` as ``solver_name`` at model initialization.

    The performance of the SVRG solver depends critically on the choice of ``batch_size`` and ``stepsize``
    hyperparameters. These parameters control the size of the mini-batches used for gradient computations
    and the step size for each iteration, respectively. Improper selection of these parameters can lead to slow
    convergence or even divergence of the optimization process.

    To assist with this, for certain GLM configurations, we provide ``batch_size`` and ``stepsize`` default
    values that are theoretically guaranteed to ensure fast convergence.

    Below is a list of the configurations for which we can provide guaranteed hyperparameters:

    +---------------------------------------+-----------+-------------+
    | GLM / PopulationGLM Configuration     | Stepsize  | Batch Size  |
    +=======================================+===========+=============+
    | Poisson + soft-plus + UnRegularized   | ✅         | ❌         |
    +---------------------------------------+-----------+-------------+
    | Poisson + soft-plus + Ridge           | ✅         | ✅         |
    +---------------------------------------+-----------+-------------+
    | Poisson + soft-plus + Lasso           | ✅         | ❌         |
    +---------------------------------------+-----------+-------------+
    | Poisson + soft-plus + GroupLasso      | ✅         | ❌         |
    +---------------------------------------+-----------+-------------+

    Parameters
    ----------
    observation_model :
        Observation model to use. The model describes the distribution of the neural activity.
        Default is the Poisson model.
    inverse_link_function :
        A function that maps the linear combination of predictors into a firing rate. The default depends
        on the observation model, see the table above.
    regularizer :
        Regularization to use for model optimization. Defines the regularization scheme
        and related parameters.
        Default is UnRegularized regression.
    regularizer_strength :
        Float that is default None. Sets the regularizer strength. If a user does not pass a value, and it is needed for
        regularization, a warning will be raised and the strength will default to 1.0.
    solver_name :
        Solver to use for model optimization. Defines the optimization scheme and related parameters.
        The solver must be an appropriate match for the chosen regularizer.
        Default is ``None``. If no solver specified, one will be chosen based on the regularizer.
        Please see table above for regularizer/optimizer pairings.
    solver_kwargs :
        Optional dictionary for keyword arguments that are passed to the solver when instantiated.
        E.g. stepsize, tol, acceleration, etc.
         For details on each solver's kwargs, see `get_accepted_arguments` and `get_solver_documentation`.
    feature_mask :
        Either a matrix of shape (num_features, num_neurons) or a :meth:`nemos.pytrees.FeaturePytree` of 0s and 1s, with
        ``feature_mask[feature_name]`` of shape (num_neurons, ).
        The mask will be used to select which features are used as predictors for which neuron.

    Attributes
    ----------
    intercept_ :
        Model baseline linked firing rate parameters, e.g. if the link is the logarithm, the baseline
        firing rate will be ``jnp.exp(model.intercept_)``.
    coef_ :
        Basis coefficients for the model.
    solver_state_ :
        State of the solver after fitting. May include details like optimization error.

    Raises
    ------
    TypeError
        If provided ``regularizer`` or ``observation_model`` are not valid.
    TypeError
        If provided ``feature_mask`` is not an array-like of dimension two.

    Examples
    --------
    >>> # Example with an array mask
    >>> import jax.numpy as jnp
    >>> import numpy as np
    >>> from nemos.glm import PopulationGLM
    >>> # Define predictors (X), weights, and neural activity (y)
    >>> num_samples, num_features, num_neurons = 100, 3, 2
    >>> X = np.random.normal(size=(num_samples, num_features))
    >>> weights = np.array([[ 0.5,  0. ], [-0.5, -0.5], [ 0. ,  1. ]])
    >>> y = np.random.poisson(np.exp(X.dot(weights)))
    >>> # Define a feature mask, shape (num_features, num_neurons)
    >>> feature_mask = np.array([[1, 0], [1, 1], [0, 1]])
    >>> feature_mask
    array([[1, 0],
           [1, 1],
           [0, 1]])
    >>> # Create and fit the model
    >>> model = PopulationGLM(feature_mask=feature_mask).fit(X, y)
    >>> model
    PopulationGLM(
        observation_model=PoissonObservations(),
        inverse_link_function=exp,
        regularizer=UnRegularized(),
        solver_name='GradientDescent'
    )
    >>> # Check the fitted coefficients
    >>> print(model.coef_.shape)
    (3, 2)
    >>> # Example with a FeaturePytree mask
    >>> from nemos.pytrees import FeaturePytree
    >>> # Define two features
    >>> feature_1 = np.random.normal(size=(num_samples, 2))
    >>> feature_2 = np.random.normal(size=(num_samples, 1))
    >>> # Define the FeaturePytree predictor, and weights
    >>> X = FeaturePytree(feature_1=feature_1, feature_2=feature_2)
    >>> weights = dict(feature_1=jnp.array([[0., 0.5], [0., -0.5]]), feature_2=jnp.array([[1., 0.]]))
    >>> # Compute the firing rate and counts
    >>> rate = np.exp(X["feature_1"].dot(weights["feature_1"]) + X["feature_2"].dot(weights["feature_2"]))
    >>> y = np.random.poisson(rate)
    >>> # Define a feature mask with arrays of shape (num_neurons, )
    >>> feature_mask = FeaturePytree(
    ...     feature_1=jnp.array([0, 1], dtype=jnp.int32),
    ...     feature_2=jnp.array([1, 0], dtype=jnp.int32)
    ... )
    >>> print(feature_mask)
    feature_1: shape (2,), dtype int32
    feature_2: shape (2,), dtype int32
    >>> # Fit a PopulationGLM
    >>> model = PopulationGLM(feature_mask=feature_mask).fit(X, y)
    >>> # Coefficients are stored in a dictionary with keys the feature labels
    >>> print(model.coef_.keys())
    dict_keys(['feature_1', 'feature_2'])
    """

    _validator = PopulationGLMValidator()

    def __init__(
        self,
        observation_model: (
            obs.Observations
            | Literal["Poisson", "Gamma", "Bernoulli", "NegativeBinomial"]
        ) = "Poisson",
        inverse_link_function: Optional[Callable] = None,
        regularizer: Union[str, Regularizer] = "UnRegularized",
        regularizer_strength: Optional[float] = None,
        solver_name: str = None,
        solver_kwargs: dict = None,
        feature_mask: Optional[jnp.ndarray] = None,
        **kwargs,
    ):
        super().__init__(
            observation_model=observation_model,
            inverse_link_function=inverse_link_function,
            regularizer_strength=regularizer_strength,
            regularizer=regularizer,
            solver_name=solver_name,
            solver_kwargs=solver_kwargs,
            **kwargs,
        )
        self._metadata = None
        self.feature_mask = feature_mask

    def __sklearn_tags__(self):
        """Return Population GLM specific estimator tags."""
        tags = super().__sklearn_tags__()
        # Tags for y
        tags.target_tags = TargetTags(
            required=True, one_d_labels=False, two_d_labels=True
        )
        return tags

    @property
    def feature_mask(self) -> Union[jnp.ndarray, dict[str, jnp.ndarray]]:
        """Define a feature mask of shape ``(n_features, n_neurons)``."""
        return self._feature_mask

    @feature_mask.setter
    @cast_to_jax
    def feature_mask(self, feature_mask: Union[DESIGN_INPUT_TYPE, dict]):
        # do not allow reassignment after fit
        if (self.coef_ is not None) and (self.intercept_ is not None):
            raise AttributeError(
                "property 'feature_mask' of 'populationGLM' cannot be set after fitting."
            )

        if feature_mask is None:
            self._feature_mask = feature_mask
            return

        elif isinstance(feature_mask, FeaturePytree):
            feature_mask = feature_mask.data

        if isinstance(feature_mask, dict):
            feature_mask = dict((i, jnp.asarray(v)) for i, v in feature_mask.items())

        self._feature_mask = self._validator.validate_and_cast_feature_mask(
            feature_mask
        )

    @strip_metadata(arg_num=1)
    def fit(
        self,
        X: Union[DESIGN_INPUT_TYPE, ArrayLike],
        y: ArrayLike,
        init_params: Optional[GLMUserParams] = None,
    ):
        """Fit GLM to the activity of a population of neurons.

        Fit and store the model parameters as attributes ``coef_`` and ``intercept_``.
        Each neuron can have different predictors. The ``feature_mask`` will determine which
        feature will be used for which neurons. See the note below for more information on
        the ``feature_mask``.

        Parameters
        ----------
        X :
            Predictors, array of shape (n_timebins, n_features) or pytree of the same
            shape.
        y :
            Target neural activity arranged in a matrix, shape (n_timebins, n_neurons).
        init_params :
            2-tuple of initial parameter values: (coefficients, intercepts). If
            None, we initialize coefficients with zeros, intercepts with the
            log of the mean neural activity. coefficients is an array of shape
            (n_features, n_neurons) or pytree of the same shape, intercepts is an array
            of shape (n_neurons, )

        Raises
        ------
        ValueError
            If ``init_params`` is not of length two.
        ValueError
            If dimensionality of ``init_params`` are not correct.
        ValueError
            If ``X`` is not two-dimensional.
        ValueError
            If ``y`` is not two-dimensional.
        ValueError
            If the ``feature_mask`` is not of the right shape.
        ValueError
            If solver returns at least one NaN parameter, which means it found
            an invalid solution. Try tuning optimization hyperparameters.
        TypeError
            If ``init_params`` are not array-like
        TypeError
            If ``init_params[i]`` cannot be converted to jnp.ndarray for all i

        Notes
        -----
        The ``feature_mask`` is used to select features for each neuron, and it is
        an NDArray or a :class:`nemos.pytrees.FeaturePytree` of 0s and 1s. In particular,

        - If the mask is in array format, feature ``i`` is a predictor for neuron ``j`` if
          ``feature_mask[i, j] == 1``.

        - If the mask is a :class:``nemos.pytrees.FeaturePytree``, then
          ``"feature_name"`` is a predictor of neuron ``j`` if ``feature_mask["feature_name"][j] == 1``.

        Examples
        --------
        >>> # Generate sample data
        >>> import jax.numpy as jnp
        >>> import numpy as np
        >>> from nemos.glm import PopulationGLM
        >>> # Define predictors (X), weights, and neural activity (y)
        >>> num_samples, num_features, num_neurons = 100, 3, 2
        >>> X = np.random.normal(size=(num_samples, num_features))
        >>> # Weights is defined by how each feature influences the output, shape (num_features, num_neurons)
        >>> weights = np.array([[ 0.5,  0. ], [-0.5, -0.5], [ 0. ,  1. ]])
        >>> # Output y simulates a Poisson distribution based on a linear model between features X and wegihts
        >>> y = np.random.poisson(np.exp(X.dot(weights)))
        >>> # Define a feature mask, shape (num_features, num_neurons)
        >>> feature_mask = jnp.array([[1, 0], [1, 1], [0, 1]])
        >>> # Create and fit the model
        >>> model = PopulationGLM(feature_mask=feature_mask).fit(X, y)
        >>> print(model.coef_.shape)
        (3, 2)
        """
        return super().fit(X, y, init_params)

    def _initialize_feature_mask(self, X: FeaturePytree, y: jnp.ndarray):
        if self.feature_mask is None:
            # static checker does not realize conversion to ndarray happened in cast_to_jax.
            if isinstance(X, FeaturePytree):
                self._feature_mask = jax.tree_util.tree_map(
                    lambda x: jnp.ones((y.shape[1],)), X.data
                )
            elif isinstance(X, dict):
                self._feature_mask = jax.tree_util.tree_map(
                    lambda x: jnp.ones((y.shape[1],)), X
                )
            else:
                self._feature_mask = jnp.ones((X.shape[1], y.shape[1]))

    def _predict(self, params: GLMParams, X: jnp.ndarray) -> jnp.ndarray:
        """
        Predicts firing rates based on given parameters and design matrix.

        This function computes the predicted firing rates using the provided parameters, the feature
        mask and model design matrix ``X``. It is a streamlined version used internally within
        optimization routines, where it serves as the loss function. Unlike the ``GLM.predict``
        method, it does not perform any input validation, assuming that the inputs are pre-validated.
        The parameters are first element-wise multiplied with the mask, then the canonical
        linear-non-linear GLM map is applied.

        Parameters
        ----------
        params :
            GLMParams containing the spike basis coefficients and bias terms.
        X :
            Predictors.

        Returns
        -------
        :
            The predicted rates. Shape (n_timebins, n_neurons).
        """
        if self._feature_mask is None:
            return super()._predict(params, X)
        return self.inverse_link_function(
            # First, multiply each feature by its corresponding coefficient,
            # then sum across all features and add the intercept, before
            # passing to the inverse link function
            tree_utils.pytree_map_and_reduce(
                lambda x, w, m: jnp.dot(x, w * m),
                sum,
                X,
                params.coef,
                self._feature_mask,
            )
            + params.intercept
        )

    def __sklearn_clone__(self) -> PopulationGLM:
        """Clone the PopulationGLM, dropping feature_mask."""
        params = self.get_params(deep=False)
        params.pop("feature_mask")
        klass = self.__class__(**params)
        # reattach metadata
        klass._metadata = self._metadata
        return klass<|MERGE_RESOLUTION|>--- conflicted
+++ resolved
@@ -22,7 +22,7 @@
 from ..regularizer import ElasticNet, GroupLasso, Lasso, Regularizer, Ridge
 from ..solvers._compute_defaults import glm_compute_optimal_stepsize_configs
 from ..type_casting import cast_to_jax, support_pynapple
-from ..typing import DESIGN_INPUT_TYPE, RegularizerStrength, SolverState
+from ..typing import DESIGN_INPUT_TYPE, RegularizerStrength, SolverState, StepResult
 from ..utils import format_repr
 from .initialize_parameters import initialize_intercept_matching_mean_rate
 from .params import GLMParams, GLMUserParams
@@ -898,25 +898,15 @@
     @cast_to_jax
     def update(
         self,
-<<<<<<< HEAD
         params: GLMUserParams,
-=======
-        params: ModelParams,
->>>>>>> 85224271
         opt_state: SolverState,
         X: DESIGN_INPUT_TYPE,
         y: jnp.ndarray,
         *args,
         n_samples: Optional[int] = None,
         **kwargs,
-<<<<<<< HEAD
     ) -> StepResult:
         """Update the model parameters and solver state.
-=======
-    ) -> Tuple[ModelParams, SolverState]:
-        """
-        Update the model parameters and solver state.
->>>>>>> 85224271
 
         This method performs a single optimization step using the model's current solver.
         It updates the model's coefficients and intercept based on the provided parameters, predictors (X),
@@ -947,16 +937,10 @@
 
         Returns
         -------
-<<<<<<< HEAD
         params
             Updated model parameters (coefficients, intercepts).
         state
             Updated optimizer state.
-=======
-        params, opt_state
-            A tuple containing the updated parameters and optimization state. This tuple is
-            typically used to continue the optimization process in subsequent steps.
->>>>>>> 85224271
 
         Raises
         ------
@@ -989,23 +973,14 @@
         params = self._validator.to_model_params(params)
 
         # perform a one-step update
-<<<<<<< HEAD
-        updated_params, updated_state = self.solver_update(
-=======
-        params, opt_state, aux = self.solver_update(
->>>>>>> 85224271
+        updated_params, updated_state, aux = self.solver_update(
             params, opt_state, data, y, *args, **kwargs
         )
 
         # store params and state
-<<<<<<< HEAD
         self._set_model_params(updated_params)
         self.solver_state_ = updated_state
-=======
-        self._set_coef_and_intercept(params)
-        self.solver_state_ = opt_state
         self.aux_ = aux
->>>>>>> 85224271
 
         # estimate the scale
         self.dof_resid_ = self._estimate_resid_degrees_of_freedom(
@@ -1015,11 +990,7 @@
             y, self._predict(params, data), dof_resid=self.dof_resid_
         )
 
-<<<<<<< HEAD
         return self._validator.from_model_params(updated_params), updated_state
-=======
-        return (params, opt_state)
->>>>>>> 85224271
 
     def _get_optimal_solver_params_config(self):
         """Return the functions for computing default step and batch size for the solver."""
