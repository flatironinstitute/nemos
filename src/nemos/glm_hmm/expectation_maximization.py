"""Forward backward pass for a GLM-HMM."""

from functools import partial
from typing import Any, Callable, Optional, Tuple

import equinox as eqx
import jax
import jax.numpy as jnp
from numpy.typing import NDArray

Array = NDArray | jax.numpy.ndarray


class GLMHMMState(eqx.Module):
    """State class for the GLMHHM EM-algorithm."""

    initial_prob: Array
    transition_matrix: Array
    projection_weights: Array
    data_log_likelihood: float | Array
    iterations: int


def _analytical_m_step_initial_prob(
    posteriors: jnp.ndarray,
    is_new_session: jnp.ndarray,
    dirichlet_prior_alphas: Optional[jnp.ndarray] = None,
):
    """
<<<<<<< HEAD
    Calculate the M-step for initial probabilities.

    Parameters
    ----------
    posteriors:
        The posterior distribution over latent states, shape ``(n_time_bins, n_states)``.
    dirichlet_prior_alphas:
        The parameters of the Dirichlet prior, if available. Flat prior otherwise.

    Returns
    -------
        Updated initial parameters.
=======
    Calculate the M-step for initial state probabilities.

    Computes the maximum likelihood estimate (or MAP estimate with prior) of the
    initial state distribution by summing posterior probabilities at session starts.

    Parameters
    ----------
    posteriors :
        The posterior distribution over latent states, shape ``(n_time_bins, n_states)``.
    is_new_session :
        Boolean array indicating session start points, shape ``(n_time_bins,)``.
    dirichlet_prior_alphas :
        The parameters of the Dirichlet prior for the initial distribution,
        shape ``(n_states,)``. If None, uses a flat (uniform) prior.

    Returns
    -------
    new_initial_prob :
        Updated initial state probabilities, shape ``(n_states,)``.
        Normalized to sum to 1.
>>>>>>> 3ec4f3b8
    """
    tmp_initial_prob = jnp.sum(posteriors, axis=0, where=is_new_session[:, jnp.newaxis])
    if dirichlet_prior_alphas is not None:
        tmp_initial_prob += dirichlet_prior_alphas - 1

    new_initial_prob = tmp_initial_prob / jnp.sum(tmp_initial_prob)
    return new_initial_prob


def _analytical_m_step_transition_prob(
    joint_posterior: jnp.ndarray, dirichlet_prior_alphas: Optional[jnp.ndarray] = None
):
<<<<<<< HEAD
=======
    """
    Calculate the M-step for state transition probabilities.

    Computes the maximum likelihood estimate (or MAP estimate with prior) of the
    transition matrix by normalizing expected transition counts from the joint posterior.

    Parameters
    ----------
    joint_posterior:
        Expected counts of transitions from state i to state j,
        shape ``(n_states, n_states)``. Typically computed from the forward-backward
        algorithm as the sum over time of P(z_t=i, z_{t+1}=j | data).
    dirichlet_prior_alphas:
        The parameters of the Dirichlet prior for each row of the transition matrix,
        shape ``(n_states, n_states)``. If None, uses a flat (uniform) prior.

    Returns
    -------
    new_transition_prob:
        Updated transition probability matrix, shape ``(n_states, n_states)``.
        Each row sums to 1, where entry [i, j] is P(z_{t+1}=j | z_t=i).
    """
>>>>>>> 3ec4f3b8
    if dirichlet_prior_alphas is not None:
        new_transition_prob = joint_posterior + dirichlet_prior_alphas - 1
    else:
        new_transition_prob = joint_posterior

    new_transition_prob /= jnp.sum(new_transition_prob, axis=1)[:, jnp.newaxis]
    return new_transition_prob


def compute_xi(
    alphas, betas, conditionals, normalization, is_new_session, transition_prob
):
    """
    Compute the sum of the joint posterior (xi) over consecutive latent states.

    Compute the sum of the joint posterior (xis, eqn. 13.14 of [1]_) over samples, implementing
    the summation required in the eqn. 13.19 of [1]_.

    Parameters
    ----------
    alphas :
        Forward messages, shape ``(n_time_bins, n_states)``
    betas :
        Backward messages, shape ``(n_time_bins, n_states)``.
    conditionals :
        Observation likelihoods p(y_t | z_t), shape ``(n_time_bins, n_states)``.
    normalization :
        Normalization constants from forward pass, shape ``(n_time_bins,)``.
    is_new_session :
        Boolean array, True at start of new sessions, shape ``(n_time_bins,)``.
    transition_prob :
        Transition probability matrix, shape ``(n_states, n_states)``.

    Returns
    -------
    :
        Expected joint posteriors between time steps, shape ``(n_states, n_states)``.

    References
    ----------
    .. [1] Bishop, C. M. (2006). Pattern recognition and machine learning. Springer.

    """
    # shift alpha so that alpha[t-1] aligns with beta[t]
    norm_alpha = alphas[:-1] / normalization[1:, jnp.newaxis]

    # mask out steps where t is a new session
    norm_alpha = jnp.where(is_new_session[1:, jnp.newaxis], 0.0, norm_alpha)

    # Compute xi sum in one matmul
    xi_sum = norm_alpha.T @ (conditionals[1:] * betas[1:])

    return xi_sum * transition_prob


def forward_pass(
    initial_prob: Array,
    transition_prob: Array,
    conditional_prob: Array,
    is_new_session: Array,
) -> Tuple[Array, Array]:
    """
    Forward pass of an HMM.

    This function performs the recursive forward pass over time using ``jax.lax.scan``,
    computing the filtered probabilities (``alpha``, eqn. 13.34 and 13.36 of [1]_) at each time step.
    At the start of a new session, the recursion is reset using the initial state distribution.

    Parameters
    ----------
    initial_prob :
        Initial state probability distribution, array of shape ``(n_states,)``.

    transition_prob :
        Transition matrix of shape ``(n_states, n_states)``, where entry ``T[i, j]`` is the
        probability of transitioning from state ``i`` to state ``j``.

    conditional_prob :
        Array of shape ``(n_time_bins, n_states)``, representing the observation likelihood
        ``p(y_t | z_t)`` at each time step for each state.

    is_new_session :
        Boolean array of shape ``(n_time_bins,)`` indicating the start of new sessions. When
        ``is_new_session[t]`` is True, the recursion at time ``t`` is reset using ``initial_prob``.

    Returns
    -------
    alphas :
        Array of shape ``(n_time_bins, n_states)``, containing the filtered probabilities
        at each time step. ``alphas[t]`` corresponds to the forward message at time ``t``.

    normalizers :
        Array of shape ``(n_time_bins,)`` containing the normalization constants at each
        time step. These values can be used to compute the log-likelihood of the sequence.

    Notes
    -----
    Normalization is performed at each time step to avoid numerical underflow, guarding
    against divide-by-zero errors.

    Equivalent pseudocode in standard Python:

    .. code-block:: python

        n_time_bins, n_states = py_z.shape
        alphas = np.full((n_time_bins, n_states), np.nan)
        c = np.full(n_time_bins, np.nan)

        for t in range(n_time_bins):
            if new_sess[t]:
                alphas[t] = initial_prob * py_z[t]
            else:
                alphas[t] = py_z[t] * (transition_prob.T @ alphas[t - 1])

            c[t] = np.sum(alphas[t])
            alphas[t] /= c[t]

    References
    ----------
    .. [1] Bishop, C. M. (2006). Pattern recognition and machine learning. Springer.

    """

    def initial_compute(posterior, _):
        # Equation 13.37. Reinitialize for new sessions
        return posterior * initial_prob

    def transition_compute(posterior, alpha_previous):
        # Equation 13.36
        exp_transition = jnp.matmul(transition_prob, alpha_previous)
        return posterior * exp_transition

    def body_fn(carry, xs):
        alpha_previous = carry
        posterior, is_new_session = xs
        # if it is a new session, run initial_compute
        # else, run transition_compute
        # for both functions, the inputs are posterior and alpha_previous
        alpha = jax.lax.cond(
            is_new_session,
            initial_compute,
            transition_compute,
            posterior,
            alpha_previous,
        )
        const = jnp.sum(alpha)  # Store marginal likelihood

        # Safe divide implementation so we don't divide over 0
        const = jnp.where(const > 0, const, 1.0)

        alpha = alpha / const  # Normalize - Equation 13.59
        return alpha, (alpha, const)

    init = jnp.zeros_like(conditional_prob[0])
    transition_prob = transition_prob.T
    _, (alphas, normalizers) = jax.lax.scan(
        body_fn, init, (conditional_prob, is_new_session)
    )
    return alphas, normalizers


def backward_pass(
    transition_prob: Array,
    conditional_prob: Array,
    normalizers: Array,
    is_new_session: Array,
):
    """
    Run the backward pass of the HMM inference algorithm to compute beta messages.

    This function performs the backward recursion step of the forward–backward algorithm,
    using ``jax.lax.scan`` in reverse to compute beta messages at each time step, computing
    the ``beta`` parameters, see eqn. 13.35 and 13.38 of [1]_.
    It handles session boundaries by resetting the beta messages when a new session starts.

    Parameters
    ----------
    transition_prob :
        Transition matrix of shape ``(n_states, n_states)``, where entry ``T[i, j]`` is the
        probability of transitioning from state ``i`` to state ``j``.

    conditional_prob :
        Array of shape ``(n_time_bins, n_states)``, representing the observation likelihoods
        ``p(y_t | z_t)`` at each time step for each state.

    normalizers :
        Array of shape ``(n_time_bins,)`` containing the normalization constants from the forward
        pass (e.g., sums of alpha messages). These are used to normalize the backward recursion.

    is_new_session :
        Boolean array of shape ``(n_time_bins,)`` indicating the start of new sessions. When
        ``is_new_session[t]`` is True, the backward message at time ``t`` is reset to a vector of ones.

    Returns
    -------
    betas :
        Array of shape ``(n_time_bins, n_states)``, containing the beta messages at each time step.
        The indexing is aligned with the forward pass, such that ``betas[t]`` corresponds to the
        backward message at time ``t``.

    Notes
    -----
    This implementation follows the standard HMM backward equations (Bishop, 2006, Eq. 13.38–13.39),
    including reinitialization for segmented sequences.

    Equivalent pseudocode in standard Python:

    .. code-block:: python

        n_time_bins, n_states = py_z.shape
        betas = np.full((n_time_bins, n_states), np.nan)
        betas[-1] = np.ones(n_states)

        for t in range(n_time_bins - 2, -1, -1):
            if new_sess[t + 1]:
                betas[t] = np.ones(n_states)
            else:
                betas[t] = transition_prob @ (
                        betas[t + 1] * py_z[t + 1]
                )
                betas[t] /= c[t + 1]

    References
    ----------
    .. [1] Bishop, C. M. (2006). Pattern recognition and machine learning. Springer.

    """
    init = jnp.ones_like(conditional_prob[0])

    def initial_compute(posterior, *_):
        # Initialize
        return jnp.ones_like(posterior)

    def backward_step(posterior, beta, normalization):
        # Normalize (Equation 13.62)
        return jnp.matmul(transition_prob, posterior * beta) / normalization

    def body_fn(carry, xs):
        posterior, norm, is_new_sess = xs
        beta = jax.lax.cond(
            is_new_sess,
            initial_compute,
            backward_step,
            posterior,
            carry,
            norm,
        )
        return beta, carry

    # Keeping the carrys because I am interested in
    # all outputs, including the last one.
    _, betas = jax.lax.scan(
        body_fn, init, (conditional_prob, normalizers, is_new_session), reverse=True
    )
    return betas


def initialize_new_session(n_samples, is_new_session):
    """Initialize new session indicator."""
    # Revise if the data is one single session or multiple sessions.
    # If new_sess is not provided, assume one session
    if is_new_session is None:
        # default: all False, but first time bin must be True
        is_new_session = jax.lax.dynamic_update_index_in_dim(
            jnp.zeros(n_samples, dtype=bool), True, 0, axis=0
        )
    else:
        # use the user-provided tree, but force the first time bin to be True
        is_new_session = jax.lax.dynamic_update_index_in_dim(
            jnp.asarray(is_new_session, dtype=bool), True, 0, axis=0
        )

    return is_new_session


def compute_rate_per_state(X, glm_params, inverse_link_function):
    """Compute the GLM mean per state."""
    coef, intercept = glm_params

    # Predicted y
    if coef.ndim > 2:
        predicted_rate_given_state = inverse_link_function(
            jnp.einsum("ik, kjw->ijw", X, coef) + intercept
        )
    else:
        predicted_rate_given_state = inverse_link_function(X @ coef + intercept)
    return predicted_rate_given_state


@partial(jax.jit, static_argnames=["inverse_link_function", "likelihood_func"])
def forward_backward(
    X: Array,
    y: Array,
    initial_prob: Array,
    transition_prob: Array,
    glm_params: Tuple[Array, Array],
    inverse_link_function: Callable,
    likelihood_func: Callable[[Array, Array], Array],
    is_new_session: Array | None = None,
):
    """
    Run the forward-backward Baum-Welch algorithm.

    Run the forward-backward Baum-Welch algorithm [1]_ that compute a posterior distribution over latent
    states. It handles session boundaries by resetting the ``alpha`` and ``beta`` messages when a new
    session starts.

    Parameters
    ----------
    X :
        Design matrix, pytree with leaves of shape ``(n_time_bins, n_features)``.

    y :
        Observations, pytree with leaves of shape ``(n_time_bins,)``.

    initial_prob :
        Initial latent state probability, pytree with leaves of shape ``(n_states, 1)``.

    transition_prob :
        Latent state transition matrix, pytree with leaves of shape ``(n_states, n_states)``.
        ``transition_prob[i, j]`` is the probability of transitioning from state ``i`` to state ``j``.

    glm_params :
        Length two tuple with the GLM coefficients of shape ``(n_features, n_states)``
        and intercept of shape ``(n_states,)``.

    inverse_link_function :
        Function mapping linear predictors to the mean of the observation distribution
        (e.g., exp for Poisson, sigmoid for Bernoulli).

    likelihood_func :
        Function computing the elementwise likelihood of observations given predicted mean values.
        Must return an array of shape ``(n_time_bins, n_states)``.

    is_new_session :
        Boolean array marking the start of a new session.
        If unspecified or empty, treats the full set of trials as a single session.

    Returns
    -------
    posteriors :
        Marginal posterior distribution over latent states, shape ``(n_time_bins, n_states)``.

    joint_posterior :
        Joint posterior distribution between consecutive time steps summed
        over samples, shape ``(n_states, n_states)``.

    log_likelihood :
        Total log-likelihood of the observation sequence under the model.

    log_likelihood_norm :
        The normalized total likelihood.

    alphas :
        Forward messages (alpha values), shape ``(n_time_bins, n_states)``.

    betas :
        Backward messages (beta values), shape ``(n_time_bins, n_states)``.

    References
    ----------
    .. [1] Bishop, C. M. (2006). *Pattern recognition and machine learning*. Springer.
    """
    # Initialize variables
    n_time_bins = X.shape[0]
    is_new_session = initialize_new_session(y.shape[0], is_new_session)
    predicted_rate_given_state = compute_rate_per_state(
        X, glm_params, inverse_link_function
    )

    # Compute likelihood given the fixed weights
    # Data likelihood p(y|z) from emissions model
    # NOTE:
    # For N neurons and S samples, we want the total likelihood
    # across neurons for each sample and latent state.

    # Example helper:
    # def combined_likelihood(log_likelihood_func, y, rate):
    #     # log_likelihood_func takes (y, rate) and returns log-likelihood per neuron:
    #     #   y:    shape (S, N)
    #     #   rate: shape (S, N, K)  # K = number of latent states
    #
    #     assert y.ndim == 2      # (samples, neurons)
    #     assert rate.ndim == 3   # (samples, neurons, states)
    #
    #     # vmap over the state axis: apply log_likelihood_func for each state
    #     # Result: shape (S, N, K)
    #     log_like = jax.vmap(log_likelihood_func, in_axes=(None, 2), out_axes=2)(y, rate)
    #
    #     # Combine neurons assuming conditional independence:
    #     # sum log-likelihoods over neurons (axis=1), then exponentiate for stability
    #     # Final shape: (S, K)
    #     return jnp.exp(jnp.sum(log_like, axis=1))
    #
    # Here, log_likelihood_func is the ``log_likelihood`` method from
    # nemos.observation_models.Observations with ``aggregate_sample_scores = lambda x:x``

    conditionals = likelihood_func(y, predicted_rate_given_state)

    # Compute forward pass
    alphas, normalization = forward_pass(
        initial_prob, transition_prob, conditionals, is_new_session
    )  # these are equivalent to the forward pass with python loop

    # Compute backward pass
    betas = backward_pass(transition_prob, conditionals, normalization, is_new_session)

    log_likelihood = jnp.sum(
        jnp.log(normalization)
    )  # Store log-likelihood, log of Equation 13.63

    likelihood_norm = jnp.exp(log_likelihood / n_time_bins)  # Normalize

    # Posteriors
    # ----------
    # Compute posterior distributions
    # Gamma - Equations 13.32, 13.64 from [1]
    posteriors = alphas * betas

    # xis Equations 13.43 and 13.65 from [1]
    # Posterior over consecutive states summed across time steps
    joint_posterior = compute_xi(
        alphas,
        betas,
        conditionals,
        normalization,
        is_new_session,
        transition_prob,
    )
    return (
        posteriors,
        joint_posterior,
        log_likelihood,
        likelihood_norm,
        alphas,
        betas,
    )


@partial(
    jax.jit, static_argnames=["inverse_link_function", "negative_log_likelihood_func"]
)
def hmm_negative_log_likelihood(
    glm_params: Array,
    X: Array,
    y: Array,
    posteriors: Array,
    inverse_link_function: Callable,
    negative_log_likelihood_func: Callable,
):
    """
    Compute the negative log-likelihood of the GLM-HMM.

    Compute the expected negative log-likelihood as a function of
    the projection weights. The expectation is taken over the posteriors.

    Parameters
    ----------
    glm_params:
        Projection coefficients and intercept for the GLM.
    X:
        Design matrix of observations.
    y:
        Target responses.
    posteriors:
        Posterior probabilities over states.
    inverse_link_function:
        Function mapping linear predictors to rates.
    negative_log_likelihood_func:
        Function to compute the negative log-likelihood.

    Returns
    -------
    nll:
        The scalar negative log-likelihood weighted by the posteriors.
    """
    coef, intercept = glm_params
    if coef.ndim > 2:
        # coef.shape is (n_features, n_neurons, n_states)
        predicted_rate = inverse_link_function(
            jnp.einsum("ik, kjw->ijw", X, coef) + intercept
        )
        nll = negative_log_likelihood_func(
            y,
            predicted_rate,
        ).sum(axis=1)
    else:
        predicted_rate = inverse_link_function(X @ coef + intercept)
        nll = negative_log_likelihood_func(
            y,
            predicted_rate,
        )

    # Compute dot products between log-likelihood terms and gammas
    nll = jnp.sum(nll * posteriors)

    return nll


@partial(jax.jit, static_argnames=["solver_run"])
def run_m_step(
    X: Array,
    y: Array,
    posteriors: Array,
    joint_posterior: Array,
    glm_params: Tuple[Array, Array],
    is_new_session: Array,
    solver_run: Callable[[Tuple[Array, Array], Array, Array, Array], Array],
    dirichlet_prior_alphas_init_prob: Array | None = None,
    dirichlet_prior_alphas_transition: Array | None = None,
) -> Tuple[Array, Array, Array, Any]:
    r"""
    Perform the M-step of the EM algorithm for GLM-HMM.

    Parameters
    ----------
    X:
        Design matrix of observations, shape (n_samples, n_features).
    y:
        Target responses, shape ``(n_samples,)`` or ``(n_samples, n_neurons)``.
    posteriors:
        Posterior probabilities over states, shape ``(n_samples, n_states)``.
    joint_posterior:
        Joint posterior probabilities over pairs of states summed over samples. Shape ``(n_states, n_states)``.
        :math:`\sum_t P(z_{t-1}, z_t \mid X, y, \theta_{\text{old}})`.
    glm_params:
        Current GLM coefficients and intercept terms. Coefficients have shape ``(n_features, n_states)`` for
        single observation fits and ``(n_features, n_neurons, n_states)`` for population fits. Intercepts have
        shape ``(n_states,)`` for single observation fits and ``(n_states, n_neurons)`` for population fits.
    is_new_session:
        Boolean mask marking the first observation of each session. Shape ``(n_samples,)``.
    solver_run:
        Callable performing a full optimization loop for the GLM weights.
        Note that the prior for the projection weights is baked in the solver run.
    dirichlet_prior_alphas_init_prob:
        Prior for the initial states, shape ``(n_states,)``.
    dirichlet_prior_alphas_transition:
        Prior for the transition probabilities, shape ``(n_states, n_states)``.

    Returns
    -------
    optimized_projection_weights:
        Updated projection weights after optimization.
    new_initial_prob:
        Updated initial state distribution.
    new_transition_prob:
        Updated transition matrix.
    state:
        State returned by the solver.

    Notes
    -----
    In the current implementation all Dirichlet alpha coefficients must be greater than one.
    """

    # # Update Initial state probability Eq. 13.18
    new_initial_prob = _analytical_m_step_initial_prob(
        posteriors,
        is_new_session=is_new_session,
        dirichlet_prior_alphas=dirichlet_prior_alphas_init_prob,
    )
    new_transition_prob = _analytical_m_step_transition_prob(
        joint_posterior, dirichlet_prior_alphas=dirichlet_prior_alphas_transition
    )

    # Minimize negative log-likelihood to update GLM weights
    optimized_projection_weights, state = solver_run(glm_params, X, y, posteriors)

<<<<<<< HEAD
    return optimized_projection_weights, new_initial_prob, new_transition_prob, state


def max_sum(
    X: Array,
    y: Array,
    initial_prob: Array,
    transition_prob: Array,
    glm_params: Tuple[Array, Array],
    inverse_link_function: Callable,
    log_likelihood_func: Callable[[Array, Array], Array],
    is_new_session: Array | None = None,
    return_index: bool = False,
):
    """
    Find maximum a posteriori (MAP) state path via the max-sum algorithm.

    This function implements the max-sum algorithm for a GLM-HMM, also known as Viterbi algorithm.

    Parameters
    ----------
    X :
        Design matrix, pytree with leaves of shape ``(n_time_bins, n_features)``.

    y :
        Observations, pytree with leaves of shape ``(n_time_bins,)``.

    initial_prob :
        Initial latent state probability, pytree with leaves of shape ``(n_states, 1)``.

    transition_prob :
        Latent state transition matrix, pytree with leaves of shape ``(n_states, n_states)``.
        ``transition_prob[i, j]`` is the probability of transitioning from state ``i`` to state ``j``.

    glm_params :
        Length two tuple with the GLM coefficients of shape ``(n_features, n_states)``
        and intercept of shape ``(n_states,)``.

    inverse_link_function :
        Function mapping linear predictors to the mean of the observation distribution
        (e.g., exp for Poisson, sigmoid for Bernoulli).

    is_new_session :
        Boolean array marking the start of a new session.
        If unspecified or empty, treats the full set of trials as a single session.

    return_index:
        If False, return 1-hot encoded map states, if True, return map state indices.

    Returns
    -------
    map_path:
        The MAP state path.

    """
    is_new_session = initialize_new_session(y.shape[0], is_new_session)
    predicted_rate_given_state = compute_rate_per_state(
        X, glm_params, inverse_link_function
    )
    log_emission = log_likelihood_func(y, predicted_rate_given_state)

    log_transition = jnp.log(transition_prob)
    log_init = jnp.log(initial_prob)
    n_states = initial_prob.shape[0]

    def forward_max_sum(omega_prev, xs):
        log_em, is_new_sess = xs

        def reset_chain(omega_prev, log_em):
            # New session: reset to initial distribution
            omega = log_init + log_em
            max_prob_state = jnp.full(n_states, -1, dtype=jnp.int32)  # Boundary marker
            return omega, max_prob_state

        def continue_chain(omega_prev, log_em):
            # Continue existing session: Viterbi step
            step = log_em[None, :] + log_transition + omega_prev[:, None]
            max_prob_state = jnp.argmax(step, axis=0)
            omega = step[max_prob_state, jnp.arange(n_states)]
            return omega, max_prob_state

        omega, max_prob_state = jax.lax.cond(
            is_new_sess,
            reset_chain,
            continue_chain,
            omega_prev,
            log_em,
        )

        return omega, (omega, max_prob_state)

    init_omega = log_init + log_emission[0]
    _, (omegas, max_prob_states) = jax.lax.scan(
        forward_max_sum, init_omega, (log_emission[1:], is_new_session[1:])
    )

    # Backward pass
    best_final_state = jnp.argmax(omegas[-1])
    # Prepend initial omega and exclude last one, which is already considered.
    omegas = jnp.concatenate([init_omega[None, :], omegas[:-1]], axis=0)

    def backward_max_sum(current_state_idx, xs):
        max_prob_st, omega_t = xs

        def session_boundary(state_idx, max_prob, omega):
            # Hit a session start, pick best state at this boundary
            return jnp.argmax(omega)

        def continue_backward(state_idx, max_prob, omega):
            # Normal backtracking
            return max_prob[state_idx]

        is_boundary = max_prob_st[current_state_idx] == -1

        prev_state_idx = jax.lax.cond(
            is_boundary,
            session_boundary,
            continue_backward,
            current_state_idx,
            max_prob_st,
            omega_t,
        )

        return prev_state_idx, prev_state_idx

    _, map_path = jax.lax.scan(
        backward_max_sum, best_final_state, (max_prob_states, omegas), reverse=True
    )

    # Append the final state
    map_path = jnp.concatenate([map_path, jnp.array([best_final_state])])

    if not return_index:
        map_path = jax.nn.one_hot(map_path, n_states, dtype=jnp.int32)

    return map_path
=======
    return optimized_projection_weights, new_initial_prob, new_transition_prob, state
>>>>>>> 3ec4f3b8
<|MERGE_RESOLUTION|>--- conflicted
+++ resolved
@@ -27,20 +27,6 @@
     dirichlet_prior_alphas: Optional[jnp.ndarray] = None,
 ):
     """
-<<<<<<< HEAD
-    Calculate the M-step for initial probabilities.
-
-    Parameters
-    ----------
-    posteriors:
-        The posterior distribution over latent states, shape ``(n_time_bins, n_states)``.
-    dirichlet_prior_alphas:
-        The parameters of the Dirichlet prior, if available. Flat prior otherwise.
-
-    Returns
-    -------
-        Updated initial parameters.
-=======
     Calculate the M-step for initial state probabilities.
 
     Computes the maximum likelihood estimate (or MAP estimate with prior) of the
@@ -61,7 +47,6 @@
     new_initial_prob :
         Updated initial state probabilities, shape ``(n_states,)``.
         Normalized to sum to 1.
->>>>>>> 3ec4f3b8
     """
     tmp_initial_prob = jnp.sum(posteriors, axis=0, where=is_new_session[:, jnp.newaxis])
     if dirichlet_prior_alphas is not None:
@@ -74,8 +59,6 @@
 def _analytical_m_step_transition_prob(
     joint_posterior: jnp.ndarray, dirichlet_prior_alphas: Optional[jnp.ndarray] = None
 ):
-<<<<<<< HEAD
-=======
     """
     Calculate the M-step for state transition probabilities.
 
@@ -98,7 +81,6 @@
         Updated transition probability matrix, shape ``(n_states, n_states)``.
         Each row sums to 1, where entry [i, j] is P(z_{t+1}=j | z_t=i).
     """
->>>>>>> 3ec4f3b8
     if dirichlet_prior_alphas is not None:
         new_transition_prob = joint_posterior + dirichlet_prior_alphas - 1
     else:
@@ -667,7 +649,6 @@
     # Minimize negative log-likelihood to update GLM weights
     optimized_projection_weights, state = solver_run(glm_params, X, y, posteriors)
 
-<<<<<<< HEAD
     return optimized_projection_weights, new_initial_prob, new_transition_prob, state
 
 
@@ -803,7 +784,4 @@
     if not return_index:
         map_path = jax.nn.one_hot(map_path, n_states, dtype=jnp.int32)
 
-    return map_path
-=======
-    return optimized_projection_weights, new_initial_prob, new_transition_prob, state
->>>>>>> 3ec4f3b8
+    return map_path