"""Forward backward pass for a GLM-HMM."""

from functools import partial
from typing import Any, Callable, Optional, Tuple

import equinox as eqx
import jax
import jax.numpy as jnp
from numpy.typing import NDArray

from ..glm.params import GLMParams
from ..tree_utils import pytree_map_and_reduce
from ..typing import Aux, SolverState

Array = NDArray | jax.numpy.ndarray


class GLMHMMState(eqx.Module):
    """State class for the GLMHHM EM-algorithm."""

    data_log_likelihood: float | Array
    previous_data_log_likelihood: float | Array
    log_likelihood_history: Array
    iterations: int


EMCarry = Tuple[Tuple[Array, Array, Tuple[Array, Array]], GLMHMMState]


def _analytical_m_step_initial_prob(
    posteriors: jnp.ndarray,
    is_new_session: jnp.ndarray,
    dirichlet_prior_alphas: Optional[jnp.ndarray] = None,
):
    """
    Compute the M-step update for initial state probabilities.

    Analytically computes the maximum-likelihood (or MAP with Dirichlet prior)
    estimate of the initial state distribution. Computation is performed in
    probability space for efficiency.

    Parameters
    ----------
    posteriors :
        Posterior probabilities over latent states, shape ``(n_time_bins, n_states)``.
    is_new_session :
        Boolean array indicating session start time bins, shape ``(n_time_bins,)``.
        Only these positions contribute to the initial state estimate.
    dirichlet_prior_alphas :
        Dirichlet prior parameters for the initial distribution,
        shape ``(n_states,)``. If None, uses uniform prior.
        **Note**: All alpha values must be >= 1.

    Returns
    -------
    new_initial_prob :
        Initial state probabilities, shape ``(n_states,)``.
        Normalized to sum to 1.

    Notes
    -----
    The current implementation requires Dirichlet prior parameters alpha >= 1.
    Support for sparse priors (0 < alpha < 1) may be added in a future version
    using alternative optimization methods.
    """
    # Mask and sum
    new_initial_prob = jnp.sum(posteriors, axis=0, where=is_new_session[:, jnp.newaxis])

    # Add prior
    if dirichlet_prior_alphas is not None:
        new_initial_prob += dirichlet_prior_alphas - 1

    # Normalize
    new_initial_prob /= jnp.sum(new_initial_prob)

    return new_initial_prob


def _analytical_m_step_transition_prob(
    joint_posterior: jnp.ndarray,
    dirichlet_prior_alphas: Optional[jnp.ndarray] = None,
):
    """
    Compute the M-step update for the transition probability matrix.

    Analytically computes the maximum-likelihood (or MAP with Dirichlet prior)
    estimate of the transition matrix using expected transition counts.
    Computation is performed in probability space for efficiency.

    Parameters
    ----------
    joint_posterior :
        Expected transition counts from state i to j (in probability space),
        shape ``(n_states, n_states)``.
    dirichlet_prior_alphas :
        Dirichlet prior parameters for each row of the transition matrix,
        shape ``(n_states, n_states)``. If None, uses uniform prior.
        **Note**: All alpha values must be >= 1.

    Returns
    -------
    transition_prob :
        Transition probability matrix, shape ``(n_states, n_states)``.
        Each row is normalized to sum to 1.

    Notes
    -----
    The current implementation requires Dirichlet prior parameters alpha >= 1.
    Support for sparse priors (0 < alpha < 1) may be added in a future version
    using alternative optimization methods.
    """

    if dirichlet_prior_alphas is not None:
        new_transition_prob = joint_posterior + dirichlet_prior_alphas - 1
    else:
        new_transition_prob = joint_posterior

    # Normalize rows
    new_transition_prob /= jnp.sum(new_transition_prob, axis=1, keepdims=True)

    return new_transition_prob


def compute_xi_log(
    log_alphas,
    log_betas,
    log_conditional_prob,
    log_normalization,
    is_new_session,
    log_transition_prob,
):
    """
    Compute the sum of the joint posterior (xi) over consecutive latent states in log-space.

    Compute the sum of the joint posterior (xis, eqn. 13.14 of [1]_) over samples, implementing
    the summation required in the eqn. 13.19 of [1]_.

    Parameters
    ----------
    log_alphas :
        Log forward messages, shape ``(n_time_bins, n_states)``
    log_betas :
        Log backward messages, shape ``(n_time_bins, n_states)``.
    log_conditional_prob :
        Log observation likelihoods log p(y_t | z_t), shape ``(n_time_bins, n_states)``.
    log_normalization :
        Log normalization constants from forward pass, shape ``(n_time_bins,)``.
    is_new_session :
        Boolean array, True at start of new sessions, shape ``(n_time_bins,)``.
    log_transition_prob :
        Log transition probability matrix, shape ``(n_states, n_states)``.

    Returns
    -------
    :
        Log expected joint posteriors between time steps, shape ``(n_states, n_states)``.

    References
    ----------
    .. [1] Bishop, C. M. (2006). Pattern recognition and machine learning. Springer.

    """
    # shift alpha so that alpha[t-1] aligns with beta[t]
    norm_log_alpha = log_alphas[:-1] - log_normalization[1:, jnp.newaxis]

    # mask out steps where t is a new session
    norm_log_alpha = jnp.where(
        is_new_session[1:, jnp.newaxis], -jnp.inf, norm_log_alpha
    )

    # Compute xi sum in one matmul
    log_xi_sum = jax.scipy.special.logsumexp(
        norm_log_alpha.T[..., jnp.newaxis]
        + (log_conditional_prob[1:] + log_betas[1:])[jnp.newaxis],
        axis=1,
    )

    return log_xi_sum + log_transition_prob


def forward_pass(
    log_initial_prob: Array,
    log_transition_prob: Array,
    log_conditional_prob: Array,
    is_new_session: Array,
) -> Tuple[Array, Array]:
    """
    Forward pass of an HMM in log-space.

    This function performs the recursive forward pass over time using ``jax.lax.scan``,
    computing the filtered log-probabilities (``log alpha``, eqn. 13.34 and 13.36 of [1]_) at each time step.
    At the start of a new session, the recursion is reset using the initial state distribution.
    All computations are performed in log-space for numerical stability.

    Parameters
    ----------
    log_initial_prob :
        Initial state log-probability distribution, array of shape ``(n_states,)``.

    log_transition_prob :
        Log-transition matrix of shape ``(n_states, n_states)``, where entry ``log T[i, j]`` is the
        log-probability of transitioning from state ``i`` to state ``j``.

    log_conditional_prob :
        Array of shape ``(n_time_bins, n_states)``, representing the observation log-likelihood
        ``log p(y_t | z_t)`` at each time step for each state.

    is_new_session :
        Boolean array of shape ``(n_time_bins,)`` indicating the start of new sessions. When
        ``is_new_session[t]`` is True, the recursion at time ``t`` is reset using ``log_initial_prob``.

    Returns
    -------
    log_alphas :
        Array of shape ``(n_time_bins, n_states)``, containing the filtered log-probabilities
        at each time step. ``log_alphas[t]`` corresponds to the log forward message at time ``t``.

    log_normalizers :
        Array of shape ``(n_time_bins,)`` containing the log-normalization constants at each
        time step. The sum of these values gives the log-likelihood of the sequence.

    Notes
    -----
    All operations are performed in log-space to avoid numerical underflow/overflow.
    Normalization is performed at each time step using ``logsumexp`` for numerical stability.

    Equivalent pseudocode in standard Python (log-space version):

    .. code-block:: python

        n_time_bins, n_states = log_py_z.shape
        log_alphas = np.full((n_time_bins, n_states), -np.inf)
        log_c = np.full(n_time_bins, -np.inf)

        for t in range(n_time_bins):
            if new_sess[t]:
                log_alphas[t] = log_initial_prob + log_py_z[t]
            else:
                log_alphas[t] = log_py_z[t] + logsumexp(
                    log_transition_prob + log_alphas[t - 1][None, :],
                    axis=1
                )

            log_c[t] = logsumexp(log_alphas[t])
            log_alphas[t] -= log_c[t]

    References
    ----------
    .. [1] Bishop, C. M. (2006). Pattern recognition and machine learning. Springer.

    """

    def initial_compute(log_posterior, _):
        return log_posterior + log_initial_prob

    def transition_compute(log_posterior, log_alpha_previous):
        log_exp_transition = jax.scipy.special.logsumexp(
            log_transition_prob + log_alpha_previous[None, :],  # Broadcasting
            axis=1,  # Sum over second axis (after transpose)
        )
        return log_posterior + log_exp_transition

    def body_fn(carry, xs):
        log_alpha_previous = carry
        log_posterior, is_new_session = xs

        log_alpha = jax.lax.cond(
            is_new_session,
            initial_compute,
            transition_compute,
            log_posterior,
            log_alpha_previous,
        )
        log_const = jax.scipy.special.logsumexp(log_alpha)
        log_alpha = log_alpha - log_const
        return log_alpha, (log_alpha, log_const)

    init = jnp.full_like(log_conditional_prob[0], -jnp.inf)  # log(0)
    log_transition_prob = log_transition_prob.T
    _, (log_alphas, log_normalizers) = jax.lax.scan(
        body_fn, init, (log_conditional_prob, is_new_session)
    )
    return log_alphas, log_normalizers


def backward_pass(
    log_transition_prob: Array,
    log_conditional_prob: Array,
    log_normalizers: Array,
    is_new_session: Array,
):
    """
    Run the backward pass of the HMM inference algorithm to compute log-beta messages.

    This function performs the backward recursion step of the forward–backward algorithm,
    using ``jax.lax.scan`` in reverse to compute log-beta messages at each time step, computing
    the ``log beta`` parameters, see eqn. 13.35 and 13.38 of [1]_.
    It handles session boundaries by resetting the beta messages when a new session starts.
    All computations are performed in log-space for numerical stability.

    Parameters
    ----------
    log_transition_prob :
        Log-transition matrix of shape ``(n_states, n_states)``, where entry ``log T[i, j]`` is the
        log-probability of transitioning from state ``i`` to state ``j``.

    log_conditional_prob :
        Array of shape ``(n_time_bins, n_states)``, representing the observation log-likelihoods
        ``log p(y_t | z_t)`` at each time step for each state.

    log_normalizers :
        Array of shape ``(n_time_bins,)`` containing the log-normalization constants from the forward
        pass. These are used to normalize the backward recursion in log-space.

    is_new_session :
        Boolean array of shape ``(n_time_bins,)`` indicating the start of new sessions. When
        ``is_new_session[t]`` is True, the backward message at time ``t`` is reset to a vector of zeros
        (corresponding to log(1) for each state).

    Returns
    -------
    log_betas :
        Array of shape ``(n_time_bins, n_states)``, containing the log-beta messages at each time step.
        The indexing is aligned with the forward pass, such that ``log_betas[t]`` corresponds to the
        log backward message at time ``t``.

    Notes
    -----
    This implementation follows the standard HMM backward equations (Bishop, 2006, Eq. 13.38–13.39),
    adapted to log-space, including reinitialization for segmented sequences.

    Equivalent pseudocode in standard Python (log-space version):

    .. code-block:: python

        n_time_bins, n_states = log_py_z.shape
        log_betas = np.full((n_time_bins, n_states), -np.inf)
        log_betas[-1] = np.zeros(n_states)  # log(1) = 0

        for t in range(n_time_bins - 2, -1, -1):
            if new_sess[t + 1]:
                log_betas[t] = np.zeros(n_states)
            else:
                log_betas[t] = logsumexp(
                    log_transition_prob + (log_betas[t + 1] + log_py_z[t + 1])[None, :],
                    axis=1
                ) - log_c[t + 1]

    References
    ----------
    .. [1] Bishop, C. M. (2006). Pattern recognition and machine learning. Springer.

    """
    init = jnp.zeros_like(log_conditional_prob[0])

    def initial_compute(log_posterior, *_):
        # Initialize with log(ones) = zeros
        return jnp.zeros_like(log_posterior)

    def backward_step(log_posterior, log_betas, log_normalization):
        # Normalize (log of Equation 13.62)
        return (
            jax.scipy.special.logsumexp(
                log_transition_prob + (log_posterior + log_betas)[None, :], axis=1
            )
            - log_normalization
        )

    def body_fn(carry, xs):
        log_posterior, log_norm, is_new_sess = xs
        log_beta = jax.lax.cond(
            is_new_sess,
            initial_compute,
            backward_step,
            log_posterior,
            carry,
            log_norm,
        )
        return log_beta, carry

    # Keeping the output betas because I am interested in
    # all outputs, including the last one.
    _, log_betas = jax.lax.scan(
        body_fn,
        init,
        (log_conditional_prob, log_normalizers, is_new_session),
        reverse=True,
    )
    return log_betas


def initialize_new_session(n_samples, is_new_session):
    """Initialize new session indicator."""
    # Revise if the data is one single session or multiple sessions.
    # If new_sess is not provided, assume one session
    if is_new_session is None:
        # default: all False, but first time bin must be True
        is_new_session = jax.lax.dynamic_update_index_in_dim(
            jnp.zeros(n_samples, dtype=bool), True, 0, axis=0
        )
    else:
        # use the user-provided tree, but force the first time bin to be True
        is_new_session = jax.lax.dynamic_update_index_in_dim(
            jnp.asarray(is_new_session, dtype=bool), True, 0, axis=0
        )

    return is_new_session


def compute_rate_per_state(
    X: Any, glm_params: GLMParams, inverse_link_function: Callable
) -> Array:
    """Compute the GLM mean per state."""
    coef, intercept = glm_params.coef, glm_params.intercept

    # Predicted y
    if jax.tree_util.tree_leaves(coef)[0].ndim > 2:
        lin_comb = pytree_map_and_reduce(
            lambda x, w: jnp.einsum("ik, kjw->ijw", x, w), sum, X, coef
        )
    else:
        lin_comb = pytree_map_and_reduce(lambda x, w: jnp.matmul(x, w), sum, X, coef)
    predicted_rate_given_state = inverse_link_function(lin_comb + intercept)
    return predicted_rate_given_state


@partial(jax.jit, static_argnames=["inverse_link_function", "log_likelihood_func"])
def forward_backward(
    X: Array,
    y: Array,
    log_initial_prob: Array,
    log_transition_prob: Array,
    glm_params: GLMParams,
    inverse_link_function: Callable,
    log_likelihood_func: Callable[[Array, Array], Array],
    is_new_session: Array | None = None,
):
    """
    Run the forward-backward Baum-Welch algorithm.

    Run the forward-backward Baum-Welch algorithm [1]_ that compute a posterior distribution over latent
    states. It handles session boundaries by resetting the ``alpha`` and ``beta`` messages when a new
    session starts.

    Parameters
    ----------
    X :
        Design matrix, pytree with leaves of shape ``(n_time_bins, n_features)``.

    y :
        Observations, pytree with leaves of shape ``(n_time_bins,)``.

    log_initial_prob :
        Log of the initial latent state probability, pytree with leaves of shape ``(n_states, 1)``.

    log_transition_prob :
        Latent state log-transition matrix, pytree with leaves of shape ``(n_states, n_states)``.
        ``transition_prob[i, j]`` is the probability of transitioning from state ``i`` to state ``j``.

    glm_params :
        GLM coefficients of shape ``(n_features, n_states)``
        and intercept of shape ``(n_states,)`` as GLMParams.

    inverse_link_function :
        Function mapping linear predictors to the mean of the observation distribution
        (e.g., exp for Poisson, sigmoid for Bernoulli).

    log_likelihood_func :
        Function computing the elementwise log-likelihood of observations given predicted mean values.
        Must return an array of shape ``(n_time_bins, n_states)``.

    is_new_session :
        Boolean array marking the start of a new session.
        If unspecified or empty, treats the full set of trials as a single session.

    Returns
    -------
    log_posteriors :
        Marginal log-posterior distribution over latent states, shape ``(n_time_bins, n_states)``.

    log_joint_posterior :
        Joint log-posterior distribution between consecutive time steps summed
        over samples, shape ``(n_states, n_states)``.

    log_likelihood :
        Total log-likelihood of the observation sequence under the model.

    log_likelihood_norm :
        The normalized total likelihood.

    log_alphas :
        Log forward messages (log alpha values), shape ``(n_time_bins, n_states)``.

    log_betas :
        Log backward messages (log beta values), shape ``(n_time_bins, n_states)``.

    References
    ----------
    .. [1] Bishop, C. M. (2006). *Pattern recognition and machine learning*. Springer.
    """
    # Initialize variables
    n_time_bins = y.shape[0]
    is_new_session = initialize_new_session(y.shape[0], is_new_session)
    predicted_rate_given_state = compute_rate_per_state(
        X, glm_params, inverse_link_function
    )

    # Compute likelihood given the fixed weights
    # Data likelihood p(y|z) from emissions model
    # NOTE:
    # For N neurons and S samples, we want the total likelihood
    # across neurons for each sample and latent state.

    # Example helper:
    # def combined_likelihood(log_likelihood_func, y, rate):
    #     # log_likelihood_func takes (y, rate) and returns log-likelihood per neuron:
    #     #   y:    shape (S, N)
    #     #   rate: shape (S, N, K)  # K = number of latent states
    #
    #     assert y.ndim == 2      # (samples, neurons)
    #     assert rate.ndim == 3   # (samples, neurons, states)
    #
    #     # vmap over the state axis: apply log_likelihood_func for each state
    #     # Result: shape (S, N, K)
    #     log_like = jax.vmap(log_likelihood_func, in_axes=(None, 2), out_axes=2)(y, rate)
    #
    #     # Combine neurons assuming conditional independence:
    #     # sum log-likelihoods over neurons (axis=1), then exponentiate for stability
    #     # Final shape: (S, K)
    #     return jnp.exp(jnp.sum(log_like, axis=1))
    #
    # Here, log_likelihood_func is the ``log_likelihood`` method from
    # nemos.observation_models.Observations with ``aggregate_sample_scores = lambda x:x``

    log_conditionals = log_likelihood_func(y, predicted_rate_given_state)

    # Compute forward pass
    log_alphas, log_normalization = forward_pass(
        log_initial_prob, log_transition_prob, log_conditionals, is_new_session
    )  # these are equivalent to the forward pass with python loop

    # Compute backward pass
    log_betas = backward_pass(
        log_transition_prob, log_conditionals, log_normalization, is_new_session
    )

    log_likelihood = jnp.sum(
        log_normalization
    )  # Store log-likelihood, log of Equation 13.63

    likelihood_norm = jnp.exp(log_likelihood / n_time_bins)  # Normalize

    # Posteriors
    # ----------
    # Compute posterior distributions
    # Gamma - Equations 13.32, 13.64 from [1]
    log_posteriors = log_alphas + log_betas

    # xis Equations 13.43 and 13.65 from [1]
    # Posterior over consecutive states summed across time steps
    log_joint_posterior = compute_xi_log(
        log_alphas,
        log_betas,
        log_conditionals,
        log_normalization,
        is_new_session,
        log_transition_prob,
    )
    return (
        log_posteriors,
        log_joint_posterior,
        log_likelihood,
        likelihood_norm,
        log_alphas,
        log_betas,
    )


@partial(
    jax.jit, static_argnames=["inverse_link_function", "negative_log_likelihood_func"]
)
def hmm_negative_log_likelihood(
    glm_params: GLMParams,
    X: Array,
    y: Array,
    posteriors: Array,
    inverse_link_function: Callable,
    negative_log_likelihood_func: Callable,
):
    """
    Compute the posterior-weighted negative log-likelihood for GLM parameters.

    Computes the expected negative log-likelihood as a function of the GLM
    projection weights, where the expectation is taken over the posterior
    distribution over states.

    This is the objective function minimized during the M-step to update
    GLM parameters.

    Parameters
    ----------
    glm_params:
        Projection coefficients and intercept for the GLM.
    X:
        Design matrix of observations.
    y:
        Target responses.
    posteriors:
        Posterior probabilities over states, shape (n_time_bins, n_states).
    inverse_link_function:
        Function mapping linear predictors to rates.
    negative_log_likelihood_func:
        Function to compute the negative log-likelihood.

    Returns
    -------
    :
        Scalar negative log-likelihood weighted by posteriors:
        sum_t sum_k posterior[t,k] * nll[t,k]
    """
    predicted_rate = compute_rate_per_state(X, glm_params, inverse_link_function)
    nll = negative_log_likelihood_func(
        y,
        predicted_rate,
    )
    if nll.ndim > 2:
        nll = nll.sum(axis=1)  # sum over neurons

    # Compute dot products between log-likelihood terms and gammas
    return jnp.sum(nll * posteriors)


@partial(jax.jit, static_argnames=["m_step_fn_glm_params"])
def run_m_step(
    X: Array,
    y: Array,
    log_posteriors: Array,
    log_joint_posterior: Array,
    glm_params: GLMParams,
    is_new_session: Array,
<<<<<<< HEAD
    m_step_fn_glm_params: Callable[[GLMParams, Array, Array, Array], Array],
=======
    m_step_fn_glm_params: Callable[
        [Tuple[Array, Array], Array, Array, Array],
        Tuple[Tuple[Array, Array], SolverState, Aux],
    ],
>>>>>>> 85224271
    dirichlet_prior_alphas_init_prob: Array | None = None,
    dirichlet_prior_alphas_transition: Array | None = None,
) -> Tuple[Tuple[Array, Array], Array, Array, Any]:
    r"""
    Perform the M-step of the EM algorithm for GLM-HMM.

    Parameters
    ----------
    X:
        Design matrix of observations, shape (n_samples, n_features).
    y:
        Target responses, shape ``(n_samples,)`` or ``(n_samples, n_neurons)``.
    log_posteriors:
        Log-posterior probabilities over states, shape ``(n_samples, n_states)``.
    log_joint_posterior:
        Log joint posterior probabilities over pairs of states summed over samples. Shape ``(n_states, n_states)``.
        :math:`\sum_t P(z_{t-1}, z_t \mid X, y, \theta_{\text{old}})`.
    glm_params:
        Current GLM coefficients and intercept terms. Coefficients have shape ``(n_features, n_states)`` for
        single observation fits and ``(n_features, n_neurons, n_states)`` for population fits. Intercepts have
        shape ``(n_states,)`` for single observation fits and ``(n_states, n_neurons)`` for population fits.
    is_new_session:
        Boolean mask marking the first observation of each session. Shape ``(n_samples,)``.
    m_step_fn_glm_params:
        Callable that performs the M-step update for GLM parameters (coefficients and intercepts).
        Should have signature: ``f(glm_params, X, y, posteriors) -> (updated_params, state, aux)``.
        The regularizer/prior for the GLM parameters should be configured within this callable.
    dirichlet_prior_alphas_init_prob:
        Prior for the initial states, shape ``(n_states,)``.
    dirichlet_prior_alphas_transition:
        Prior for the transition probabilities, shape ``(n_states, n_states)``.

    Returns
    -------
    optimized_projection_weights:
        Updated projection weights after optimization.
    log_initial_prob:
        Updated initial state distribution in log-space.
    log_transition_prob:
        Updated transition matrix in log-space.
    state:
        State returned by the solver.

    Notes
    -----
    The current implementation requires all Dirichlet prior parameters alpha >= 1.
    Support for sparse priors (0 < alpha < 1) may be added in a future version
    using alternative optimization methods such as proximal gradient descent.
    """
    posteriors = jnp.exp(log_posteriors)
    joint_posterior = jnp.exp(log_joint_posterior)

    # Update Initial state probability Eq. 13.18
    initial_prob = _analytical_m_step_initial_prob(
        posteriors,
        is_new_session=is_new_session,
        dirichlet_prior_alphas=dirichlet_prior_alphas_init_prob,
    )
    transition_prob = _analytical_m_step_transition_prob(
        joint_posterior, dirichlet_prior_alphas=dirichlet_prior_alphas_transition
    )

    # Minimize negative log-likelihood to update GLM weights
    optimized_projection_weights, state, _ = m_step_fn_glm_params(
        glm_params, X, y, posteriors
    )

    return (
        optimized_projection_weights,
        jnp.log(initial_prob),
        jnp.log(transition_prob),
        state,
    )


def prepare_likelihood_func(
    is_population_glm: bool,
    log_likelihood_func: Callable,
    negative_log_likelihood_func: Callable,
) -> Tuple[Callable, Callable]:
    """
    Prepare a likelihood function for use in the EM algorithm.

    Parameters
    ----------
    is_population_glm:
        Bool, true if it is a population GLM likelihood.
    log_likelihood_func:
        Function computing the log-likelihood.
    negative_log_likelihood_func
        Function computing the negative log-likelihood.

    Returns
    -------
    likelihood:
        Likelihood function.
    vmap_nll:
        Vectorized negative log-likelihood function.
    """

    # Wrap likelihood_func to avoid aggregating over samples
    def log_likelihood_per_sample(x, z):
        return log_likelihood_func(x, z, aggregate_sample_scores=lambda s: s)

    def negative_log_likelihood_per_sample(x, z):
        return negative_log_likelihood_func(x, z, aggregate_sample_scores=lambda s: s)

    # Vectorize over the states axis
    state_axes = 2 if is_population_glm else 1
    log_likelihood_per_sample = jax.vmap(
        log_likelihood_per_sample,
        in_axes=(None, state_axes),
        out_axes=state_axes,
    )

    def log_likelihood(y, rate):
        log_like = log_likelihood_per_sample(y, rate)
        if is_population_glm:
            # Multi-neuron case: sum log-likelihoods across neurons
            log_like = log_like.sum(axis=1)
        return log_like

    vmap_nll = jax.vmap(
        negative_log_likelihood_per_sample,
        in_axes=(None, state_axes),
        out_axes=state_axes,
    )
    return log_likelihood, vmap_nll


def _em_step(
    carry: EMCarry,
    X: Array,
    y: Array,
    inverse_link_function: Callable,
    likelihood_func: Callable,
    m_step_fn_glm_params: Callable,
    is_new_session: Array,
) -> EMCarry:
    """Single EM iteration step."""

    (log_init_prob, log_trans_matrix, glm_params), previous_state = carry

    (log_posteriors, log_joint_posterior, _, new_log_like, _, _) = forward_backward(
        X,
        y,
        log_init_prob,
        log_trans_matrix,
        glm_params,
        inverse_link_function,
        likelihood_func,
        is_new_session,
    )

    glm_params, log_init_prob, log_trans_matrix, _ = run_m_step(
        X,
        y,
        log_posteriors=log_posteriors,
        log_joint_posterior=log_joint_posterior,
        glm_params=glm_params,
        is_new_session=is_new_session,
        m_step_fn_glm_params=m_step_fn_glm_params,
    )

    new_state = GLMHMMState(
        iterations=previous_state.iterations + 1,
        data_log_likelihood=new_log_like,
        previous_data_log_likelihood=previous_state.data_log_likelihood,
        log_likelihood_history=previous_state.log_likelihood_history.at[
            previous_state.iterations
        ].set(new_log_like),
    )

    return (log_init_prob, log_trans_matrix, glm_params), new_state


def check_log_likelihood_increment(state: GLMHMMState, tol: float) -> Array:
    """
    Check EM convergence using absolute tolerance on log-likelihood.

    Parameters
    ----------
    state :
        Current EM state containing likelihood history.
    tol :
        Absolute tolerance threshold.

    Returns
    -------
    : Array
        Boolean indicating convergence.
    """
    delta = jnp.abs(state.data_log_likelihood - state.previous_data_log_likelihood)
    return delta < tol


@partial(
    jax.jit,
    static_argnames=[
        "inverse_link_function",
        "likelihood_func",
        "m_step_fn_glm_params",
        "maxiter",
        "check_convergence",
        "tol",
    ],
)
def em_glm_hmm(
    X: Array,
    y: Array,
    initial_prob: Array,
    transition_prob: Array,
    glm_params: GLMParams,
    inverse_link_function: Callable,
    likelihood_func: Callable,
    m_step_fn_glm_params: Callable,
    is_new_session: Optional[Array] = None,
    maxiter: int = 10**3,
    tol: float = 1e-8,
    check_convergence: Callable = check_log_likelihood_increment,
) -> Tuple[Array, Array, Array, Array, Tuple[Array, Array], GLMHMMState]:
    """
    Perform EM optimization for a GLM-HMM.

    Uses equinox while_loop for efficient early stopping when convergence
    criteria are met.

    Parameters
    ----------
    X:
        Design matrix of observations.
    y:
        Target responses.
    initial_prob:
        Initial state distribution.
    transition_prob:
        Initial transition matrix.
    glm_params:
        Initial projection coefficients and intercept for the GLM, shape ``(n_features, n_states)``
        and ``(n_states,)``, respectively.
    inverse_link_function:
        Elementwise function mapping linear predictors to rates.
    likelihood_func:
        Function computing the log-likelihood.
    m_step_fn_glm_params:
        Callable that performs the M-step update for GLM parameters (coefficients and intercepts).
        Should have signature: ``f(glm_params, X, y, posteriors) -> (updated_params, state)``.
        Typically created by configuring a solver with the appropriate regularizer/prior.
    is_new_session:
        Boolean mask for the first observation of each session.
    maxiter:
        Maximum number of EM iterations.
    tol:
        The tolerance for the convergence criterion.
    check_convergence:
        Callable receiving the state and computing the convergence.

    Returns
    -------
    posteriors:
        Posterior probabilities over states for each observation.
    joint_posterior:
        Joint posterior probabilities over pairs of states.
    final_initial_prob:
        Final estimate of the initial state distribution.
    final_transition_prob:
        Final estimate of the transition matrix.
    final_projection_weights:
        Final optimized projection weights.
    final_state:
        Final GLMHMMState containing all parameters and diagnostics.
    """
    is_new_session = initialize_new_session(y.shape[0], is_new_session)

    state = GLMHMMState(
        data_log_likelihood=-jnp.array(jnp.inf),
        previous_data_log_likelihood=-jnp.array(jnp.inf),
        log_likelihood_history=jnp.full(maxiter, jnp.nan),
        iterations=0,
    )

    em_step_fn_while = eqx.Partial(
        lambda *args, **kwargs: _em_step(*args, **kwargs),
        X=X,
        y=y,
        inverse_link_function=inverse_link_function,
        likelihood_func=likelihood_func,
        m_step_fn_glm_params=m_step_fn_glm_params,
        is_new_session=is_new_session,
    )

    def stopping_condition_while(carry):
        _, new_state = carry
        return ~check_convergence(new_state, tol)

    init_carry = (jnp.log(initial_prob), jnp.log(transition_prob), glm_params), state
    (log_initial_prob, log_transition_matrix, glm_params), state = (
        eqx.internal.while_loop(
            stopping_condition_while,
            em_step_fn_while,
            init_carry,
            max_steps=maxiter,
            kind="lax",
        )
    )

    # final posterior calculation
    (log_posteriors, log_joint_posterior, _, _, _, _) = forward_backward(
        X,
        y,
        log_initial_prob,
        log_transition_matrix,
        glm_params,
        inverse_link_function,
        likelihood_func,
        is_new_session,
    )

    return (
        jnp.exp(log_posteriors),
        jnp.exp(log_joint_posterior),
        jnp.exp(log_initial_prob),
        jnp.exp(log_transition_matrix),
        glm_params,
        state,
    )


@partial(
    jax.jit,
    static_argnames=["inverse_link_function", "log_likelihood_func", "return_index"],
)
def max_sum(
    X: Array,
    y: Array,
    initial_prob: Array,
    transition_prob: Array,
    glm_params: GLMParams,
    inverse_link_function: Callable,
    log_likelihood_func: Callable[[Array, Array], Array],
    is_new_session: Array | None = None,
    return_index: bool = False,
):
    """
    Find maximum a posteriori (MAP) state path via the max-sum algorithm.

    This function implements the max-sum algorithm for a GLM-HMM, also known as Viterbi algorithm.

    Parameters
    ----------
    X :
        Design matrix, pytree with leaves of shape ``(n_time_bins, n_features)``.

    y :
        Observations, pytree with leaves of shape ``(n_time_bins,)``.

    initial_prob :
        Initial latent state probability, pytree with leaves of shape ``(n_states, 1)``.

    transition_prob :
        Latent state transition matrix, pytree with leaves of shape ``(n_states, n_states)``.
        ``transition_prob[i, j]`` is the probability of transitioning from state ``i`` to state ``j``.

    glm_params :
        Length two tuple with the GLM coefficients of shape ``(n_features, n_states)``
        and intercept of shape ``(n_states,)``.

    inverse_link_function :
        Function mapping linear predictors to the mean of the observation distribution
        (e.g., exp for Poisson, sigmoid for Bernoulli).

    is_new_session :
        Boolean array marking the start of a new session.
        If unspecified or empty, treats the full set of trials as a single session.

    return_index:
        If False, return 1-hot encoded map states, if True, return map state indices.

    Returns
    -------
    map_path:
        The MAP state path.

    """
    is_new_session = initialize_new_session(y.shape[0], is_new_session)
    predicted_rate_given_state = compute_rate_per_state(
        X, glm_params, inverse_link_function
    )
    log_emission = log_likelihood_func(y, predicted_rate_given_state)

    log_transition = jnp.log(transition_prob)
    log_init = jnp.log(initial_prob)
    n_states = initial_prob.shape[0]

    def forward_max_sum(omega_prev, xs):
        log_em, is_new_sess = xs

        def reset_chain(omega_prev, log_em):
            # New session: reset to initial distribution
            omega = log_init + log_em
            max_prob_state = jnp.full(n_states, -1)  # Boundary marker
            return omega, max_prob_state

        def continue_chain(omega_prev, log_em):
            # Continue existing session: Viterbi step
            step = log_em[None, :] + log_transition + omega_prev[:, None]
            max_prob_state = jnp.argmax(step, axis=0)
            omega = step[max_prob_state, jnp.arange(n_states)]
            return omega, max_prob_state

        omega, max_prob_state = jax.lax.cond(
            is_new_sess,
            reset_chain,
            continue_chain,
            omega_prev,
            log_em,
        )

        return omega, (omega, max_prob_state)

    init_omega = log_init + log_emission[0]
    _, (omegas, max_prob_states) = jax.lax.scan(
        forward_max_sum, init_omega, (log_emission[1:], is_new_session[1:])
    )

    # Backward pass
    best_final_state = jnp.argmax(omegas[-1])
    # Prepend initial omega and exclude last one, which is already considered.
    omegas = jnp.concatenate([init_omega[None, :], omegas[:-1]], axis=0)

    def backward_max_sum(current_state_idx, xs):
        max_prob_st, omega_t = xs

        def session_boundary(state_idx, max_prob, omega):
            # Hit a session start, pick best state at this boundary
            return jnp.argmax(omega)

        def continue_backward(state_idx, max_prob, omega):
            # Normal backtracking
            return max_prob[state_idx]

        is_boundary = max_prob_st[current_state_idx] == -1

        prev_state_idx = jax.lax.cond(
            is_boundary,
            session_boundary,
            continue_backward,
            current_state_idx,
            max_prob_st,
            omega_t,
        )

        return prev_state_idx, prev_state_idx

    _, map_path = jax.lax.scan(
        backward_max_sum, best_final_state, (max_prob_states, omegas), reverse=True
    )

    # Append the final state
    map_path = jnp.concatenate([map_path, jnp.array([best_final_state])])

    if not return_index:
        map_path = jax.nn.one_hot(map_path, n_states, dtype=jnp.int32)

    return map_path<|MERGE_RESOLUTION|>--- conflicted
+++ resolved
@@ -10,7 +10,6 @@
 
 from ..glm.params import GLMParams
 from ..tree_utils import pytree_map_and_reduce
-from ..typing import Aux, SolverState
 
 Array = NDArray | jax.numpy.ndarray
 
@@ -638,14 +637,7 @@
     log_joint_posterior: Array,
     glm_params: GLMParams,
     is_new_session: Array,
-<<<<<<< HEAD
     m_step_fn_glm_params: Callable[[GLMParams, Array, Array, Array], Array],
-=======
-    m_step_fn_glm_params: Callable[
-        [Tuple[Array, Array], Array, Array, Array],
-        Tuple[Tuple[Array, Array], SolverState, Aux],
-    ],
->>>>>>> 85224271
     dirichlet_prior_alphas_init_prob: Array | None = None,
     dirichlet_prior_alphas_transition: Array | None = None,
 ) -> Tuple[Tuple[Array, Array], Array, Array, Any]:
