"""Forward backward pass for a GLM-HMM."""

from functools import partial
from typing import Any, Callable, Optional, Tuple

import equinox as eqx
import jax
import jax.numpy as jnp
from numpy.typing import NDArray

Array = NDArray | jax.numpy.ndarray


class GLMHMMState(eqx.Module):
    """State class for the GLMHHM EM-algorithm."""

    initial_prob: Array
    transition_matrix: Array
    glm_params: Tuple[Array, Array]  # (coef, intercept)
    data_log_likelihood: float | Array
    iterations: int


def _analytical_m_step_initial_prob(
    posteriors: jnp.ndarray,
    is_new_session: jnp.ndarray,
    dirichlet_prior_alphas: Optional[jnp.ndarray] = None,
):
    """
    Calculate the M-step for initial state probabilities.

    Computes the maximum likelihood estimate (or MAP estimate with prior) of the
    initial state distribution by summing posterior probabilities at session starts.

    Parameters
    ----------
    posteriors :
        The posterior distribution over latent states, shape ``(n_time_bins, n_states)``.
    is_new_session :
        Boolean array indicating session start points, shape ``(n_time_bins,)``.
    dirichlet_prior_alphas :
        The parameters of the Dirichlet prior for the initial distribution,
        shape ``(n_states,)``. If None, uses a flat (uniform) prior.

    Returns
    -------
    new_initial_prob :
        Updated initial state probabilities, shape ``(n_states,)``.
        Normalized to sum to 1.
    """
    tmp_initial_prob = jnp.sum(posteriors, axis=0, where=is_new_session[:, jnp.newaxis])
    if dirichlet_prior_alphas is not None:
        tmp_initial_prob += dirichlet_prior_alphas - 1

    new_initial_prob = tmp_initial_prob / jnp.sum(tmp_initial_prob)
    return new_initial_prob


def _analytical_m_step_transition_prob(
    joint_posterior: jnp.ndarray, dirichlet_prior_alphas: Optional[jnp.ndarray] = None
):
    """
    Calculate the M-step for state transition probabilities.

    Computes the maximum likelihood estimate (or MAP estimate with prior) of the
    transition matrix by normalizing expected transition counts from the joint posterior.

    Parameters
    ----------
    joint_posterior:
        Expected counts of transitions from state i to state j,
        shape ``(n_states, n_states)``. Typically computed from the forward-backward
        algorithm as the sum over time of P(z_t=i, z_{t+1}=j | data).
    dirichlet_prior_alphas:
        The parameters of the Dirichlet prior for each row of the transition matrix,
        shape ``(n_states, n_states)``. If None, uses a flat (uniform) prior.

    Returns
    -------
    new_transition_prob:
        Updated transition probability matrix, shape ``(n_states, n_states)``.
        Each row sums to 1, where entry [i, j] is P(z_{t+1}=j | z_t=i).
    """
    if dirichlet_prior_alphas is not None:
        new_transition_prob = joint_posterior + dirichlet_prior_alphas - 1
    else:
        new_transition_prob = joint_posterior

    new_transition_prob /= jnp.sum(new_transition_prob, axis=1)[:, jnp.newaxis]
    return new_transition_prob


def compute_xi(
    alphas, betas, conditionals, normalization, is_new_session, transition_prob
):
    """
    Compute the sum of the joint posterior (xi) over consecutive latent states.

    Compute the sum of the joint posterior (xis, eqn. 13.14 of [1]_) over samples, implementing
    the summation required in the eqn. 13.19 of [1]_.

    Parameters
    ----------
    alphas :
        Forward messages, shape ``(n_time_bins, n_states)``
    betas :
        Backward messages, shape ``(n_time_bins, n_states)``.
    conditionals :
        Observation likelihoods p(y_t | z_t), shape ``(n_time_bins, n_states)``.
    normalization :
        Normalization constants from forward pass, shape ``(n_time_bins,)``.
    is_new_session :
        Boolean array, True at start of new sessions, shape ``(n_time_bins,)``.
    transition_prob :
        Transition probability matrix, shape ``(n_states, n_states)``.

    Returns
    -------
    :
        Expected joint posteriors between time steps, shape ``(n_states, n_states)``.

    References
    ----------
    .. [1] Bishop, C. M. (2006). Pattern recognition and machine learning. Springer.

    """
    # shift alpha so that alpha[t-1] aligns with beta[t]
    norm_alpha = alphas[:-1] / normalization[1:, jnp.newaxis]

    # mask out steps where t is a new session
    norm_alpha = jnp.where(is_new_session[1:, jnp.newaxis], 0.0, norm_alpha)

    # Compute xi sum in one matmul
    xi_sum = norm_alpha.T @ (conditionals[1:] * betas[1:])

    return xi_sum * transition_prob


def forward_pass(
    initial_prob: Array,
    transition_prob: Array,
    conditional_prob: Array,
    is_new_session: Array,
) -> Tuple[Array, Array]:
    """
    Forward pass of an HMM.

    This function performs the recursive forward pass over time using ``jax.lax.scan``,
    computing the filtered probabilities (``alpha``, eqn. 13.34 and 13.36 of [1]_) at each time step.
    At the start of a new session, the recursion is reset using the initial state distribution.

    Parameters
    ----------
    initial_prob :
        Initial state probability distribution, array of shape ``(n_states,)``.

    transition_prob :
        Transition matrix of shape ``(n_states, n_states)``, where entry ``T[i, j]`` is the
        probability of transitioning from state ``i`` to state ``j``.

    conditional_prob :
        Array of shape ``(n_time_bins, n_states)``, representing the observation likelihood
        ``p(y_t | z_t)`` at each time step for each state.

    is_new_session :
        Boolean array of shape ``(n_time_bins,)`` indicating the start of new sessions. When
        ``is_new_session[t]`` is True, the recursion at time ``t`` is reset using ``initial_prob``.

    Returns
    -------
    alphas :
        Array of shape ``(n_time_bins, n_states)``, containing the filtered probabilities
        at each time step. ``alphas[t]`` corresponds to the forward message at time ``t``.

    normalizers :
        Array of shape ``(n_time_bins,)`` containing the normalization constants at each
        time step. These values can be used to compute the log-likelihood of the sequence.

    Notes
    -----
    Normalization is performed at each time step to avoid numerical underflow, guarding
    against divide-by-zero errors.

    Equivalent pseudocode in standard Python:

    .. code-block:: python

        n_time_bins, n_states = py_z.shape
        alphas = np.full((n_time_bins, n_states), np.nan)
        c = np.full(n_time_bins, np.nan)

        for t in range(n_time_bins):
            if new_sess[t]:
                alphas[t] = initial_prob * py_z[t]
            else:
                alphas[t] = py_z[t] * (transition_prob.T @ alphas[t - 1])

            c[t] = np.sum(alphas[t])
            alphas[t] /= c[t]

    References
    ----------
    .. [1] Bishop, C. M. (2006). Pattern recognition and machine learning. Springer.

    """

    def initial_compute(posterior, _):
        # Equation 13.37. Reinitialize for new sessions
        return posterior * initial_prob

    def transition_compute(posterior, alpha_previous):
        # Equation 13.36
        exp_transition = jnp.matmul(transition_prob, alpha_previous)
        return posterior * exp_transition

    def body_fn(carry, xs):
        alpha_previous = carry
        posterior, is_new_session = xs
        # if it is a new session, run initial_compute
        # else, run transition_compute
        # for both functions, the inputs are posterior and alpha_previous
        alpha = jax.lax.cond(
            is_new_session,
            initial_compute,
            transition_compute,
            posterior,
            alpha_previous,
        )
        const = jnp.sum(alpha)  # Store marginal likelihood

        # Safe divide implementation so we don't divide over 0
        const = jnp.where(const > 0, const, 1.0)

        alpha = alpha / const  # Normalize - Equation 13.59
        return alpha, (alpha, const)

    init = jnp.zeros_like(conditional_prob[0])
    transition_prob = transition_prob.T
    _, (alphas, normalizers) = jax.lax.scan(
        body_fn, init, (conditional_prob, is_new_session)
    )
    return alphas, normalizers


def backward_pass(
    transition_prob: Array,
    conditional_prob: Array,
    normalizers: Array,
    is_new_session: Array,
):
    """
    Run the backward pass of the HMM inference algorithm to compute beta messages.

    This function performs the backward recursion step of the forward–backward algorithm,
    using ``jax.lax.scan`` in reverse to compute beta messages at each time step, computing
    the ``beta`` parameters, see eqn. 13.35 and 13.38 of [1]_.
    It handles session boundaries by resetting the beta messages when a new session starts.

    Parameters
    ----------
    transition_prob :
        Transition matrix of shape ``(n_states, n_states)``, where entry ``T[i, j]`` is the
        probability of transitioning from state ``i`` to state ``j``.

    conditional_prob :
        Array of shape ``(n_time_bins, n_states)``, representing the observation likelihoods
        ``p(y_t | z_t)`` at each time step for each state.

    normalizers :
        Array of shape ``(n_time_bins,)`` containing the normalization constants from the forward
        pass (e.g., sums of alpha messages). These are used to normalize the backward recursion.

    is_new_session :
        Boolean array of shape ``(n_time_bins,)`` indicating the start of new sessions. When
        ``is_new_session[t]`` is True, the backward message at time ``t`` is reset to a vector of ones.

    Returns
    -------
    betas :
        Array of shape ``(n_time_bins, n_states)``, containing the beta messages at each time step.
        The indexing is aligned with the forward pass, such that ``betas[t]`` corresponds to the
        backward message at time ``t``.

    Notes
    -----
    This implementation follows the standard HMM backward equations (Bishop, 2006, Eq. 13.38–13.39),
    including reinitialization for segmented sequences.

    Equivalent pseudocode in standard Python:

    .. code-block:: python

        n_time_bins, n_states = py_z.shape
        betas = np.full((n_time_bins, n_states), np.nan)
        betas[-1] = np.ones(n_states)

        for t in range(n_time_bins - 2, -1, -1):
            if new_sess[t + 1]:
                betas[t] = np.ones(n_states)
            else:
                betas[t] = transition_prob @ (
                        betas[t + 1] * py_z[t + 1]
                )
                betas[t] /= c[t + 1]

    References
    ----------
    .. [1] Bishop, C. M. (2006). Pattern recognition and machine learning. Springer.

    """
    init = jnp.ones_like(conditional_prob[0])

    def initial_compute(posterior, *_):
        # Initialize
        return jnp.ones_like(posterior)

    def backward_step(posterior, beta, normalization):
        # Normalize (Equation 13.62)
        return jnp.matmul(transition_prob, posterior * beta) / normalization

    def body_fn(carry, xs):
        posterior, norm, is_new_sess = xs
        beta = jax.lax.cond(
            is_new_sess,
            initial_compute,
            backward_step,
            posterior,
            carry,
            norm,
        )
        return beta, carry

    # Keeping the carrys because I am interested in
    # all outputs, including the last one.
    _, betas = jax.lax.scan(
        body_fn, init, (conditional_prob, normalizers, is_new_session), reverse=True
    )
    return betas


def initialize_new_session(n_samples, is_new_session):
    """Initialize new session indicator."""
    # Revise if the data is one single session or multiple sessions.
    # If new_sess is not provided, assume one session
    if is_new_session is None:
        # default: all False, but first time bin must be True
        is_new_session = jax.lax.dynamic_update_index_in_dim(
            jnp.zeros(n_samples, dtype=bool), True, 0, axis=0
        )
    else:
        # use the user-provided tree, but force the first time bin to be True
        is_new_session = jax.lax.dynamic_update_index_in_dim(
            jnp.asarray(is_new_session, dtype=bool), True, 0, axis=0
        )

    return is_new_session


def compute_rate_per_state(X, glm_params, inverse_link_function):
    """Compute the GLM mean per state."""
    coef, intercept = glm_params

    # Predicted y
    if coef.ndim > 2:
        predicted_rate_given_state = inverse_link_function(
            jnp.einsum("ik, kjw->ijw", X, coef) + intercept
        )
    else:
        predicted_rate_given_state = inverse_link_function(X @ coef + intercept)
    return predicted_rate_given_state


@partial(jax.jit, static_argnames=["inverse_link_function", "likelihood_func"])
def forward_backward(
    X: Array,
    y: Array,
    initial_prob: Array,
    transition_prob: Array,
    glm_params: Tuple[Array, Array],
    inverse_link_function: Callable,
    likelihood_func: Callable[[Array, Array], Array],
    is_new_session: Array | None = None,
):
    """
    Run the forward-backward Baum-Welch algorithm.

    Run the forward-backward Baum-Welch algorithm [1]_ that compute a posterior distribution over latent
    states. It handles session boundaries by resetting the ``alpha`` and ``beta`` messages when a new
    session starts.

    Parameters
    ----------
    X :
        Design matrix, pytree with leaves of shape ``(n_time_bins, n_features)``.

    y :
        Observations, pytree with leaves of shape ``(n_time_bins,)``.

    initial_prob :
        Initial latent state probability, pytree with leaves of shape ``(n_states, 1)``.

    transition_prob :
        Latent state transition matrix, pytree with leaves of shape ``(n_states, n_states)``.
        ``transition_prob[i, j]`` is the probability of transitioning from state ``i`` to state ``j``.

    glm_params :
        Length two tuple with the GLM coefficients of shape ``(n_features, n_states)``
        and intercept of shape ``(n_states,)``.

    inverse_link_function :
        Function mapping linear predictors to the mean of the observation distribution
        (e.g., exp for Poisson, sigmoid for Bernoulli).

    likelihood_func :
        Function computing the elementwise likelihood of observations given predicted mean values.
        Must return an array of shape ``(n_time_bins, n_states)``.

    is_new_session :
        Boolean array marking the start of a new session.
        If unspecified or empty, treats the full set of trials as a single session.

    Returns
    -------
    posteriors :
        Marginal posterior distribution over latent states, shape ``(n_time_bins, n_states)``.

    joint_posterior :
        Joint posterior distribution between consecutive time steps summed
        over samples, shape ``(n_states, n_states)``.

    log_likelihood :
        Total log-likelihood of the observation sequence under the model.

    log_likelihood_norm :
        The normalized total likelihood.

    alphas :
        Forward messages (alpha values), shape ``(n_time_bins, n_states)``.

    betas :
        Backward messages (beta values), shape ``(n_time_bins, n_states)``.

    References
    ----------
    .. [1] Bishop, C. M. (2006). *Pattern recognition and machine learning*. Springer.
    """
    # Initialize variables
    n_time_bins = X.shape[0]
    is_new_session = initialize_new_session(y.shape[0], is_new_session)
    predicted_rate_given_state = compute_rate_per_state(
        X, glm_params, inverse_link_function
    )

    # Compute likelihood given the fixed weights
    # Data likelihood p(y|z) from emissions model
    # NOTE:
    # For N neurons and S samples, we want the total likelihood
    # across neurons for each sample and latent state.

    # Example helper:
    # def combined_likelihood(log_likelihood_func, y, rate):
    #     # log_likelihood_func takes (y, rate) and returns log-likelihood per neuron:
    #     #   y:    shape (S, N)
    #     #   rate: shape (S, N, K)  # K = number of latent states
    #
    #     assert y.ndim == 2      # (samples, neurons)
    #     assert rate.ndim == 3   # (samples, neurons, states)
    #
    #     # vmap over the state axis: apply log_likelihood_func for each state
    #     # Result: shape (S, N, K)
    #     log_like = jax.vmap(log_likelihood_func, in_axes=(None, 2), out_axes=2)(y, rate)
    #
    #     # Combine neurons assuming conditional independence:
    #     # sum log-likelihoods over neurons (axis=1), then exponentiate for stability
    #     # Final shape: (S, K)
    #     return jnp.exp(jnp.sum(log_like, axis=1))
    #
    # Here, log_likelihood_func is the ``log_likelihood`` method from
    # nemos.observation_models.Observations with ``aggregate_sample_scores = lambda x:x``

    conditionals = likelihood_func(y, predicted_rate_given_state)

    # Compute forward pass
    alphas, normalization = forward_pass(
        initial_prob, transition_prob, conditionals, is_new_session
    )  # these are equivalent to the forward pass with python loop

    # Compute backward pass
    betas = backward_pass(transition_prob, conditionals, normalization, is_new_session)

    log_likelihood = jnp.sum(
        jnp.log(normalization)
    )  # Store log-likelihood, log of Equation 13.63

    likelihood_norm = jnp.exp(log_likelihood / n_time_bins)  # Normalize

    # Posteriors
    # ----------
    # Compute posterior distributions
    # Gamma - Equations 13.32, 13.64 from [1]
    posteriors = alphas * betas

    # xis Equations 13.43 and 13.65 from [1]
    # Posterior over consecutive states summed across time steps
    joint_posterior = compute_xi(
        alphas,
        betas,
        conditionals,
        normalization,
        is_new_session,
        transition_prob,
    )
    return (
        posteriors,
        joint_posterior,
        log_likelihood,
        likelihood_norm,
        alphas,
        betas,
    )


@partial(
    jax.jit, static_argnames=["inverse_link_function", "negative_log_likelihood_func"]
)
def hmm_negative_log_likelihood(
    glm_params: Array,
    X: Array,
    y: Array,
    posteriors: Array,
    inverse_link_function: Callable,
    negative_log_likelihood_func: Callable,
):
    """
    Compute the negative log-likelihood of the GLM-HMM.

    Compute the expected negative log-likelihood as a function of
    the projection weights. The expectation is taken over the posteriors.

    Parameters
    ----------
    glm_params:
        Projection coefficients and intercept for the GLM.
    X:
        Design matrix of observations.
    y:
        Target responses.
    posteriors:
        Posterior probabilities over states.
    inverse_link_function:
        Function mapping linear predictors to rates.
    negative_log_likelihood_func:
        Function to compute the negative log-likelihood.

    Returns
    -------
    nll:
        The scalar negative log-likelihood weighted by the posteriors.
    """
    coef, intercept = glm_params
    if coef.ndim > 2:
        # coef.shape is (n_features, n_neurons, n_states)
        predicted_rate = inverse_link_function(
            jnp.einsum("ik, kjw->ijw", X, coef) + intercept
        )
        nll = negative_log_likelihood_func(
            y,
            predicted_rate,
        ).sum(axis=1)
    else:
        predicted_rate = inverse_link_function(X @ coef + intercept)
        nll = negative_log_likelihood_func(
            y,
            predicted_rate,
        )

    # Compute dot products between log-likelihood terms and gammas
    nll = jnp.sum(nll * posteriors)

    return nll


@partial(jax.jit, static_argnames=["solver_run"])
def run_m_step(
    X: Array,
    y: Array,
    posteriors: Array,
    joint_posterior: Array,
    glm_params: Tuple[Array, Array],
    is_new_session: Array,
    solver_run: Callable[[Tuple[Array, Array], Array, Array, Array], Array],
    dirichlet_prior_alphas_init_prob: Array | None = None,
    dirichlet_prior_alphas_transition: Array | None = None,
) -> Tuple[Tuple[Array, Array], Array, Array, Any]:
    r"""
    Perform the M-step of the EM algorithm for GLM-HMM.

    Parameters
    ----------
    X:
        Design matrix of observations, shape (n_samples, n_features).
    y:
        Target responses, shape ``(n_samples,)`` or ``(n_samples, n_neurons)``.
    posteriors:
        Posterior probabilities over states, shape ``(n_samples, n_states)``.
    joint_posterior:
        Joint posterior probabilities over pairs of states summed over samples. Shape ``(n_states, n_states)``.
        :math:`\sum_t P(z_{t-1}, z_t \mid X, y, \theta_{\text{old}})`.
    glm_params:
        Current GLM coefficients and intercept terms. Coefficients have shape ``(n_features, n_states)`` for
        single observation fits and ``(n_features, n_neurons, n_states)`` for population fits. Intercepts have
        shape ``(n_states,)`` for single observation fits and ``(n_states, n_neurons)`` for population fits.
    is_new_session:
        Boolean mask marking the first observation of each session. Shape ``(n_samples,)``.
    solver_run:
        Callable performing a full optimization loop for the GLM weights.
        Note that the prior for the projection weights is baked in the solver run.
    dirichlet_prior_alphas_init_prob:
        Prior for the initial states, shape ``(n_states,)``.
    dirichlet_prior_alphas_transition:
        Prior for the transition probabilities, shape ``(n_states, n_states)``.

    Returns
    -------
    optimized_projection_weights:
        Updated projection weights after optimization.
    new_initial_prob:
        Updated initial state distribution.
    new_transition_prob:
        Updated transition matrix.
    state:
        State returned by the solver.

    Notes
    -----
    In the current implementation all Dirichlet alpha coefficients must be greater than one.
    """

    # Update Initial state probability Eq. 13.18
    new_initial_prob = _analytical_m_step_initial_prob(
        posteriors,
        is_new_session=is_new_session,
        dirichlet_prior_alphas=dirichlet_prior_alphas_init_prob,
    )
    new_transition_prob = _analytical_m_step_transition_prob(
        joint_posterior, dirichlet_prior_alphas=dirichlet_prior_alphas_transition
    )

    # Minimize negative log-likelihood to update GLM weights
    optimized_projection_weights, state = solver_run(glm_params, X, y, posteriors)

    return optimized_projection_weights, new_initial_prob, new_transition_prob, state


<<<<<<< HEAD
def prepare_likelihood_func(
    is_population_glm: bool,
    likelihood_func: Callable,
    negative_log_likelihood_func: Callable,
    is_log: bool = True,
) -> Tuple[Callable, Callable]:
    """
    Prepare a likelihood function for use in the EM algorithm.

    Parameters
    ----------
    is_population_glm:
        Bool, true if it is a population GLM likelihood.
    likelihood_func:
        Function computing the log-likelihood.
    negative_log_likelihood_func
        Function computing the negative log-likelihood.
    is_log:
        Whether the likelihood function returns log-likelihood values.

    Returns
    -------
    likelihood:
        Likelihood function.
    vmap_nll:
        Vectorized negative log-likelihood function.
    """

    if not is_log and is_population_glm:
        raise ValueError(
            "Population GLM-HMM requires log-likelihood for numerical stability."
        )

    # Wrap likelihood_func to avoid aggregating over samples
    def likelihood_per_sample(x, z):
        return likelihood_func(x, z, aggregate_sample_scores=lambda s: s)

    def negative_log_likelihood_per_sample(x, z):
        return negative_log_likelihood_func(x, z, aggregate_sample_scores=lambda s: s)

    # Vectorize over the states axis
    state_axes = 2 if is_population_glm else 1
    likelihood_per_sample = jax.vmap(
        likelihood_per_sample,
        in_axes=(None, state_axes),
        out_axes=state_axes,
    )

    def likelihood(y, rate):
        log_like = likelihood_per_sample(y, rate)
        if is_population_glm:
            # Multi-neuron case: sum log-likelihoods across neurons
            log_like = log_like.sum(axis=1)
        return jnp.exp(log_like) if is_log else log_like

    vmap_nll = jax.vmap(
        negative_log_likelihood_per_sample,
        in_axes=(None, state_axes),
        out_axes=state_axes,
    )
    return likelihood, vmap_nll


@partial(
    jax.jit,
    static_argnames=[
        "inverse_link_function",
        "likelihood_func",
        "solver_run",
        "maxiter",
        "tol",
    ],
)
def em_glm_hmm(
    X: Array,
    y: Array,
    initial_prob: Array,
    transition_prob: Array,
    glm_params: Tuple[Array, Array],
    inverse_link_function: Callable,
    likelihood_func: Callable,
    solver_run: Callable,
    is_new_session: Optional[Array] = None,
    maxiter: int = 10**3,
    tol: float = 1e-8,
) -> Tuple[Array, Array, Array, Array, Tuple[Array, Array], GLMHMMState]:
    """
    Perform EM optimization for a GLM-HMM.

    Parameters
    ----------
    X:
        Design matrix of observations.
    y:
        Target responses.
    initial_prob:
        Initial state distribution.
    transition_prob:
        Initial transition matrix.
    glm_params:
        Initial projection coefficients and intercept for the GLM, shape``(n_features, n_states)``
        and ``(n_states,)``, respectively.
    inverse_link_function:
        Elementwise function mapping linear predictors to rates.
    likelihood_func:
        Function computing the log-likelihood, usually either:

        - ``nemos.observation_models.Observations.log_likelihood``, if ``is_log==True``.
        - ``nemos.observation_models.Observations.likelihood``, if ``is_log==False``.
    solver_run:
        Callable that runs the M step for the projection coefficients.
        Note that it must receive as parameters: (coefficients, X, y, posteriors), see
        run_m_step.
    is_new_session:
        Boolean mask for the first observation of each session.
    maxiter:
        Maximum number of EM iterations.
    tol:
        The tolerance for the convergence criterion.

    Returns
    -------
    posteriors:
        Posterior probabilities over states for each observation.
    joint_posterior:
        Joint posterior probabilities over pairs of states.
    final_initial_prob:
        Final estimate of the initial state distribution.
    final_transition_prob:
        Final estimate of the transition matrix.
    final_projection_weights:
        Final optimized projection weights.
    """
    state = GLMHMMState(
        initial_prob=initial_prob,
        transition_matrix=transition_prob,
        glm_params=glm_params,
        data_log_likelihood=-jnp.array(jnp.inf),
        iterations=0,
    )

    # setup new session
    if is_new_session is None:
        # default: all False, but first time bin must be True
        is_new_session = jax.lax.dynamic_update_index_in_dim(
            jnp.zeros(y.shape[0], dtype=bool), True, 0, axis=0
        )
    else:
        # use the user-provided tree, but force the first time bin to be True
        is_new_session = jax.lax.dynamic_update_index_in_dim(
            jnp.asarray(is_new_session, dtype=bool), True, 0, axis=0
        )

    def em_step(carry, xs):
        _, previous_state = carry
        (
            posteriors,
            joint_posterior,
            log_likelihood,
            log_likelihood_norm,
            alphas,
            betas,
        ) = forward_backward(
            X,
            y,
            previous_state.initial_prob,
            previous_state.transition_matrix,
            previous_state.glm_params,
            inverse_link_function,
            likelihood_func,
            is_new_session,
        )

        # alphas[-1] is p(y_1,...,y_n, z_n), see 13.34 Bishop
        # marginalizing over z_n we have the data likelihood:
        # p(y_1,...,y_n) = sum_{z_n} p(y_1,...,y_n, z_n)

        new_log_like = jnp.log(alphas[-1].sum())

        glm_params_update, init_prob, trans_matrix, _ = run_m_step(
            X,
            y,
            posteriors=posteriors,
            joint_posterior=joint_posterior,
            glm_params=previous_state.glm_params,
            is_new_session=is_new_session,
            solver_run=solver_run,
        )

        new_state = GLMHMMState(
            initial_prob=init_prob,
            transition_matrix=trans_matrix,
            glm_params=glm_params_update,
            iterations=previous_state.iterations + 1,
            data_log_likelihood=new_log_like,
        )
        return (previous_state.data_log_likelihood, new_state), new_log_like

    def stopping_condition(carry, _):
        old_likelihood, new_state = carry
        return jnp.abs(new_state.data_log_likelihood - old_likelihood) < tol

    def body_fn(carry, xs):
        return jax.lax.cond(
            stopping_condition(carry, xs),
            lambda c, _: (c, jnp.array(jnp.nan)),
            em_step,
            carry,
            xs,
        )

    (_, state), likelihoods = jax.lax.scan(
        body_fn, (jnp.array(-jnp.inf), state), length=maxiter
    )
    # final posterior calculation
    (posteriors, joint_posterior, _, _, _, _) = forward_backward(
        X,
        y,
        state.initial_prob,
        state.transition_matrix,
        state.glm_params,
        inverse_link_function,
        likelihood_func,
        is_new_session,
    )
    return (
        posteriors,
        joint_posterior,
        state.initial_prob,
        state.transition_matrix,
        state.glm_params,
        state,
    )
=======
def max_sum(
    X: Array,
    y: Array,
    initial_prob: Array,
    transition_prob: Array,
    glm_params: Tuple[Array, Array],
    inverse_link_function: Callable,
    log_likelihood_func: Callable[[Array, Array], Array],
    is_new_session: Array | None = None,
    return_index: bool = False,
):
    """
    Find maximum a posteriori (MAP) state path via the max-sum algorithm.

    This function implements the max-sum algorithm for a GLM-HMM, also known as Viterbi algorithm.

    Parameters
    ----------
    X :
        Design matrix, pytree with leaves of shape ``(n_time_bins, n_features)``.

    y :
        Observations, pytree with leaves of shape ``(n_time_bins,)``.

    initial_prob :
        Initial latent state probability, pytree with leaves of shape ``(n_states, 1)``.

    transition_prob :
        Latent state transition matrix, pytree with leaves of shape ``(n_states, n_states)``.
        ``transition_prob[i, j]`` is the probability of transitioning from state ``i`` to state ``j``.

    glm_params :
        Length two tuple with the GLM coefficients of shape ``(n_features, n_states)``
        and intercept of shape ``(n_states,)``.

    inverse_link_function :
        Function mapping linear predictors to the mean of the observation distribution
        (e.g., exp for Poisson, sigmoid for Bernoulli).

    is_new_session :
        Boolean array marking the start of a new session.
        If unspecified or empty, treats the full set of trials as a single session.

    return_index:
        If False, return 1-hot encoded map states, if True, return map state indices.

    Returns
    -------
    map_path:
        The MAP state path.

    """
    is_new_session = initialize_new_session(y.shape[0], is_new_session)
    predicted_rate_given_state = compute_rate_per_state(
        X, glm_params, inverse_link_function
    )
    log_emission = log_likelihood_func(y, predicted_rate_given_state)

    log_transition = jnp.log(transition_prob)
    log_init = jnp.log(initial_prob)
    n_states = initial_prob.shape[0]

    def forward_max_sum(omega_prev, xs):
        log_em, is_new_sess = xs

        def reset_chain(omega_prev, log_em):
            # New session: reset to initial distribution
            omega = log_init + log_em
            max_prob_state = jnp.full(n_states, -1)  # Boundary marker
            return omega, max_prob_state

        def continue_chain(omega_prev, log_em):
            # Continue existing session: Viterbi step
            step = log_em[None, :] + log_transition + omega_prev[:, None]
            max_prob_state = jnp.argmax(step, axis=0)
            omega = step[max_prob_state, jnp.arange(n_states)]
            return omega, max_prob_state

        omega, max_prob_state = jax.lax.cond(
            is_new_sess,
            reset_chain,
            continue_chain,
            omega_prev,
            log_em,
        )

        return omega, (omega, max_prob_state)

    init_omega = log_init + log_emission[0]
    _, (omegas, max_prob_states) = jax.lax.scan(
        forward_max_sum, init_omega, (log_emission[1:], is_new_session[1:])
    )

    # Backward pass
    best_final_state = jnp.argmax(omegas[-1])
    # Prepend initial omega and exclude last one, which is already considered.
    omegas = jnp.concatenate([init_omega[None, :], omegas[:-1]], axis=0)

    def backward_max_sum(current_state_idx, xs):
        max_prob_st, omega_t = xs

        def session_boundary(state_idx, max_prob, omega):
            # Hit a session start, pick best state at this boundary
            return jnp.argmax(omega)

        def continue_backward(state_idx, max_prob, omega):
            # Normal backtracking
            return max_prob[state_idx]

        is_boundary = max_prob_st[current_state_idx] == -1

        prev_state_idx = jax.lax.cond(
            is_boundary,
            session_boundary,
            continue_backward,
            current_state_idx,
            max_prob_st,
            omega_t,
        )

        return prev_state_idx, prev_state_idx

    _, map_path = jax.lax.scan(
        backward_max_sum, best_final_state, (max_prob_states, omegas), reverse=True
    )

    # Append the final state
    map_path = jnp.concatenate([map_path, jnp.array([best_final_state])])

    if not return_index:
        map_path = jax.nn.one_hot(map_path, n_states, dtype=jnp.int32)

    return map_path
>>>>>>> fddeda09
<|MERGE_RESOLUTION|>--- conflicted
+++ resolved
@@ -652,7 +652,6 @@
     return optimized_projection_weights, new_initial_prob, new_transition_prob, state
 
 
-<<<<<<< HEAD
 def prepare_likelihood_func(
     is_population_glm: bool,
     likelihood_func: Callable,
@@ -886,7 +885,8 @@
         state.glm_params,
         state,
     )
-=======
+
+
 def max_sum(
     X: Array,
     y: Array,
@@ -1019,5 +1019,4 @@
     if not return_index:
         map_path = jax.nn.one_hot(map_path, n_states, dtype=jnp.int32)
 
-    return map_path
->>>>>>> fddeda09
+    return map_path