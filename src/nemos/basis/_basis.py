# required to get ArrayLike to render correctly
from __future__ import annotations

import abc
import copy
from functools import wraps
from typing import Callable, Generator, Literal, Optional, Tuple, Union

import jax
import numpy as np
from numpy.typing import ArrayLike, NDArray
from pynapple import Tsd, TsdFrame, TsdTensor

from ..base_class import Base
from ..type_casting import support_pynapple
from ..typing import FeatureMatrix
from ..utils import row_wise_kron
from ..validation import check_fraction_valid_samples
from ._basis_mixin import BasisTransformerMixin, CompositeBasisMixin


def add_docstring(method_name, cls):
    """Prepend super-class docstrings."""
    attr = getattr(cls, method_name, None)
    if attr is None:
        raise AttributeError(f"{cls.__name__} has no attribute {method_name}!")
    doc = attr.__doc__

    # Decorator to add the docstring
    def wrapper(func):
        func.__doc__ = "\n".join([doc, func.__doc__])  # Combine docstrings
        return func

    return wrapper


def check_transform_input(func: Callable) -> Callable:
    """Check input before calling basis.

    This decorator allows to raise an exception that is more readable
    when the wrong number of input is provided to _evaluate.
    """

    @wraps(func)
    def wrapper(self: Basis, *xi: ArrayLike, **kwargs) -> NDArray:
        xi = self._check_transform_input(*xi)
        return func(self, *xi, **kwargs)  # Call the basis

    return wrapper


def check_one_dimensional(func: Callable) -> Callable:
    """Check if the input is one-dimensional."""

    @wraps(func)
    def wrapper(self: Basis, *xi: NDArray, **kwargs):
        if any(x.ndim != 1 for x in xi):
            raise ValueError("Input sample must be one dimensional!")
        return func(self, *xi, **kwargs)

    return wrapper


def min_max_rescale_samples(
    sample_pts: NDArray,
    bounds: Optional[Tuple[float, float]] = None,
) -> Tuple[NDArray, NDArray]:
    """Rescale samples to [0,1].

    Parameters
    ----------
    sample_pts:
        The original samples.
    bounds:
        Sample bounds. `bounds[0]` and `bounds[1]` are mapped to 0 and 1, respectively.
        Default are `min(sample_pts), max(sample_pts)`.

    Warns
    -----
    UserWarning
        If more than 90% of the sample points contain NaNs or Infs.
    """
    sample_pts = sample_pts.astype(float)
    # if not normalize all array
    vmin = np.nanmin(sample_pts, axis=0) if bounds is None else bounds[0]
    vmax = np.nanmax(sample_pts, axis=0) if bounds is None else bounds[1]
    sample_pts[(sample_pts < vmin) | (sample_pts > vmax)] = np.nan
    sample_pts -= vmin

    scaling = np.asarray(vmax - vmin)
    # do not normalize if samples contain a single value (in which case vmax=vmin)
    scaling[scaling == 0] = 1.0
    sample_pts /= scaling

    check_fraction_valid_samples(
        sample_pts,
        err_msg="All the samples lie outside the [vmin, vmax] range.",
        warn_msg="More than 90% of the samples lie outside the [vmin, vmax] range.",
    )

    return sample_pts, scaling


class Basis(Base, abc.ABC, BasisTransformerMixin):
    """
    Abstract base class for defining basis functions for feature transformation.

    Basis functions are mathematical constructs that can represent data in alternative,
    often more compact or interpretable forms. This class provides a template for such
    transformations, with specific implementations defining the actual behavior.

    Parameters
    ----------
    mode :
        The mode of operation. 'eval' for evaluation at sample points,
        'conv' for convolutional operation.
    label :
        The label of the basis, intended to be descriptive of the task variable being processed.
        For example: velocity, position, spike_counts.

    Raises
    ------
    ValueError:
        If ``mode`` is not 'eval' or 'conv'.
    ValueError:
        If ``kwargs`` are not None and ``mode =="eval"``.
    ValueError:
        If ``kwargs`` include parameters not recognized or do not have
        default values in ``create_convolutional_predictor``.
    ValueError:
        If ``axis`` different from 0 is provided as a keyword argument (samples must always be in the first axis).
    """

    def __init__(
        self,
        mode: Literal["eval", "conv"] = "eval",
        label: Optional[str] = None,
    ) -> None:
        self._n_basis_funcs = getattr(self, "_n_basis_funcs", None)
        self._n_input_dimensionality = getattr(self, "_n_input_dimensionality", 0)

        self._mode = mode

        if label is None:
            self._label = self.__class__.__name__
        else:
            self._label = str(label)

<<<<<<< HEAD
        self._check_n_basis_min()

=======
>>>>>>> 3333eb72
        # specified only after inputs/input shapes are provided
        self._n_basis_input_ = getattr(self, "_n_basis_input_", None)
        self._input_shape_ = getattr(self, "_input_shape_", None)

        # initialize parent to None. This should not end in "_" because it is
        # a permanent property of a basis, defined at composite basis init
        self._parent = None

    @property
    def n_output_features(self) -> int | None:
        """
        Number of features returned by the basis.

        Notes
        -----
        The number of output features can be determined only when the number of inputs
        provided to the basis is known. Therefore, before the first call to ``compute_features``,
        this property will return ``None``. After that call, ``n_output_features`` will be available.
        """
        if self._n_basis_input_ is not None:
            return self.n_basis_funcs * self._n_basis_input_[0]
        return None

    @property
    def label(self) -> str:
        """Label for the basis."""
        return self._label

    @property
    def n_basis_input_(self) -> tuple | None:
        """Number of expected inputs.

        The number of inputs ``compute_feature`` expects.
        """
        return self._n_basis_input_

    @property
    def n_basis_funcs(self):
        """Number of basis functions."""
        return self._n_basis_funcs

    @n_basis_funcs.setter
    def n_basis_funcs(self, value):
        orig_n_basis = copy.deepcopy(getattr(self, "_n_basis_funcs", None))
        self._n_basis_funcs = value
        try:
            self._check_n_basis_min()
        except ValueError as e:
            self._n_basis_funcs = orig_n_basis
            raise e

    @property
    def mode(self):
        """Mode of operation, either ``"conv"`` or ``"eval"``."""
        return self._mode

    @check_transform_input
    def compute_features(
        self, *xi: ArrayLike | Tsd | TsdFrame | TsdTensor
    ) -> FeatureMatrix:
        """
        Apply the basis transformation to the input data.

        This method is designed to be a high-level interface for transforming input
        data using the basis functions defined by the subclass. Depending on the basis'
        mode ('Eval' or 'Conv'), it either evaluates the basis functions at the sample
        points or performs a convolution operation between the input data and the
        basis functions.

        Parameters
        ----------
        *xi :
            Input data arrays to be transformed. The shape and content requirements
            depend on the subclass and mode of operation ('Eval' or 'Conv').

        Returns
        -------
        :
            Transformed features. In 'eval' mode, it corresponds to the basis functions
            evaluated at the input samples. In 'conv' mode, it consists of convolved
            input samples with the basis functions. The output shape varies based on
            the subclass and mode.

        Notes
        -----
        Subclasses should implement how to handle the transformation specific to their
        basis function types and operation modes.
        """
        if self._n_basis_input_ is None:
            self.set_input_shape(*xi)
        self._check_input_shape_consistency(*xi)
        self._set_input_independent_states()
        return self._compute_features(*xi)

    @abc.abstractmethod
    def _compute_features(
        self, *xi: NDArray | Tsd | TsdFrame | TsdTensor
    ) -> FeatureMatrix:
        """Convolve or evaluate the basis.

        This method is intended to be equivalent to the sklearn transformer ``transform`` method.
        As the latter, it computes the transformation assuming that all the states are already
        pre-computed by ``_fit_basis``, a method corresponding to ``fit``.

        The method differs from  transformer's ``transform`` for the structure of the input that it accepts.
        In particular, ``_compute_features`` accepts a number of different time series, one per 1D basis component,
        while ``transform`` requires all inputs to be concatenated in a single array.
        """
<<<<<<< HEAD
        pass

    @abc.abstractmethod
    def setup_basis(self, *xi: ArrayLike) -> FeatureMatrix:
        """Pre-compute all basis state variables.

        This method is intended to be equivalent to the sklearn transformer ``fit`` method.
        As the latter, it computes all the state attributes, and store it with the convention
        that the attribute name **must** end with "_", for example ``self.kernel_``,
        ``self._input_shape_``.

        The method differs from  transformer's ``fit`` for the structure of the input that it accepts.
        In particular, ``_fit_basis`` accepts a number of different time series, one per 1D basis component,
        while ``fit`` requires all inputs to be concatenated in a single array.
        """
        pass

    @abc.abstractmethod
=======
        pass

    @abc.abstractmethod
    def setup_basis(self, *xi: ArrayLike) -> FeatureMatrix:
        """Pre-compute all basis state variables.

        This method is intended to be equivalent to the sklearn transformer ``fit`` method.
        As the latter, it computes all the state attributes, and store it with the convention
        that the attribute name **must** end with "_", for example ``self.kernel_``,
        ``self._input_shape_``.

        The method differs from  transformer's ``fit`` for the structure of the input that it accepts.
        In particular, ``_fit_basis`` accepts a number of different time series, one per 1D basis component,
        while ``fit`` requires all inputs to be concatenated in a single array.
        """
        pass

    @abc.abstractmethod
>>>>>>> 3333eb72
    def _set_input_independent_states(self):
        """
        Compute all the basis states that do not depend on the input.

<<<<<<< HEAD
        An example of such state is the kernel_ for Conv baisis, which can be computed
        without any input (it only depends on the basis type, the window size and the
        number of basis elements).
        """
=======
        An example of such state is the kernel_ for Conv bases, which can be computed
        without any input (it only depends on the basis type, the window size and the
        number of basis elements).
        """
        pass

    @abc.abstractmethod
    def set_input_shape(self, xi: int | tuple[int, ...] | NDArray):
        """
        Set the expected input shape for the basis object.

        This method configures the shape of the input data that the basis object expects.
        ``xi`` can be specified as an integer, a tuple of integers, or derived
        from an array. The method also calculates the total number of input
        features and output features based on the number of basis functions.

        """
>>>>>>> 3333eb72
        pass

    def set_input_shape(self, xi: int | tuple[int, ...] | NDArray):
        """
        Set the expected input shape for the basis object.

        This method configures the shape of the input data that the basis object expects.
        ``xi`` can be specified as an integer, a tuple of integers, or derived
        from an array. The method also calculates the total number of input
        features and output features based on the number of basis functions.

        Parameters
        ----------
        xi :
            The input shape specification.
            - An integer: Represents the dimensionality of the input. A value of ``1`` is treated as scalar input.
            - A tuple: Represents the exact input shape excluding the first axis (sample axis).
              All elements must be integers.
            - An array: The shape is extracted, excluding the first axis (assumed to be the sample axis).

        Raises
        ------
        ValueError
            If a tuple is provided and it contains non-integer elements.

        Returns
        -------
        self :
            Returns the instance itself to allow method chaining.

        Notes
        -----
        All state attributes that depends on the input must be set in this method in order for
        the API of basis to work correctly. In particular, this method is called by ``_basis_fit``,
        which is equivalent to ``fit`` for a transformer. If any input dependent state
        is not set in this method, then ``compute_features`` (equivalent to ``fit_transform``) will break.

        Separating states related to the input (settable with this method) and states that are unrelated
        from the input (settable with ``set_kernel`` for Conv bases) is a deliberate design choice
        that improves modularity.

        """
        if isinstance(xi, tuple):
            if not all(isinstance(i, int) for i in xi):
                raise ValueError(
                    f"The tuple provided contains non integer values. Tuple: {xi}."
                )
            shape = xi
        elif isinstance(xi, int):
            shape = () if xi == 1 else (xi,)
        else:
            shape = xi.shape[1:]

        n_inputs = (int(np.prod(shape)),)

        self._input_shape_ = shape

        self._n_basis_input_ = n_inputs
        return self

    @abc.abstractmethod
    def _evaluate(self, *xi: ArrayLike | Tsd | TsdFrame | TsdTensor) -> FeatureMatrix:
        """
        Abstract method to evaluate the basis functions at given points.

        This method must be implemented by subclasses to define the specific behavior
        of the basis transformation. The implementation depends on the type of basis
        (e.g., spline, raised cosine), and it should evaluate the basis functions at
        the specified points in the domain.

        Parameters
        ----------
        *xi :
            Variable number of arguments, each representing an array of points at which
            to evaluate the basis functions. The dimensions and requirements of these
            inputs vary depending on the specific basis implementation.

        Returns
        -------
        :
            An array containing the evaluated values of the basis functions at the input
            points. The shape and structure of this array are specific to the subclass
            implementation.
        """
        pass

    def _get_samples(self, *n_samples: int) -> Generator[NDArray]:
        """Get equi-spaced samples for all the input dimensions.

        This will be used to evaluate the basis on a grid of
        points derived by the samples.

        Parameters
        ----------
        n_samples[0],...,n_samples[n]
            The number of samples in each axis of the grid.

        Returns
        -------
        :
            A generator yielding numpy arrays of linspaces from 0 to 1 of sizes specified by ``n_samples``.
        """
        # handling of defaults when evaluating on a grid
        # (i.e. when we cannot use max and min of samples)
        bounds = getattr(self, "bounds", None)
        if bounds is None:
            mn, mx = 0, 1
        else:
            mn, mx = bounds
        return (np.linspace(mn, mx, n_samples[k]) for k in range(len(n_samples)))

    @support_pynapple(conv_type="numpy")
    def _check_transform_input(
        self, *xi: ArrayLike
    ) -> Tuple[Union[NDArray, Tsd, TsdFrame]]:
        """Check transform input.

        Parameters
        ----------
        xi[0],...,xi[n] :
            The input samples, each  with shape (number of samples, ).

        Raises
        ------
        ValueError
            - If the time point number is inconsistent between inputs.
            - If the number of inputs doesn't match what the Basis object requires.
            - At least one of the samples is empty.

        """
        # check that the input is array-like (i.e., whether we can cast it to
        # numeric arrays)
        try:
            # make sure array is at least 1d (so that we succeed when only
            # passed a scalar)
            xi = tuple(np.atleast_1d(np.asarray(x, dtype=float)) for x in xi)
        # ValueError here surfaces the exception with e.g., `x=np.array["a", "b"])`
        except (TypeError, ValueError):
            raise TypeError("Input samples must be array-like of floats!")

        # check for non-empty samples
        if self._has_zero_samples(tuple(len(x) for x in xi)):
            raise ValueError("All sample provided must be non empty.")

        # checks on input and outputs
        self._check_samples_consistency(*xi)
        self._check_input_dimensionality(xi)

        return xi

    def evaluate_on_grid(self, *n_samples: int) -> Tuple[Tuple[NDArray], NDArray]:
        """Evaluate the basis set on a grid of equi-spaced sample points.

        Parameters
        ----------
        n_samples :
           The number of samples.

        Returns
        -------
        X :
           Array of shape (n_samples,) containing the equi-spaced sample
           points where we've evaluated the basis.
        basis_funcs :
           Evaluated exponentially decaying basis functions, numerically
           orthogonalized, shape (n_samples, n_basis_funcs)
        """
        self._check_input_dimensionality(n_samples)

        if self._has_zero_samples(n_samples):
            raise ValueError("All sample counts provided must be greater than zero.")

        # get the samples
        sample_tuple = self._get_samples(*n_samples)
        Xs = np.meshgrid(*sample_tuple, indexing="ij")

        # evaluates the basis on a flat NDArray and reshape to match meshgrid output
        Y = self._evaluate(*tuple(grid_axis.flatten() for grid_axis in Xs)).reshape(
            (*n_samples, self.n_basis_funcs)
        )

        return *Xs, Y

    @staticmethod
    def _has_zero_samples(n_samples: Tuple[int, ...]) -> bool:
        return any([n <= 0 for n in n_samples])

    def _check_input_dimensionality(self, xi: Tuple) -> None:
        """
        Check that the number of inputs provided by the user matches the number of inputs required.

        Parameters
        ----------
        xi[0], ..., xi[n] :
            The input samples, shape (number of samples, ).

        Raises
        ------
        ValueError
            If the number of inputs doesn't match what the Basis object requires.
        """
        if len(xi) != self._n_input_dimensionality:
            raise TypeError(
                f"Input dimensionality mismatch. This basis evaluation requires {self._n_input_dimensionality} inputs, "
                f"{len(xi)} inputs provided instead."
            )

    @staticmethod
    def _check_samples_consistency(*xi: NDArray) -> None:
        """
        Check that each input provided to the Basis object has the same number of time points.

        Parameters
        ----------
        xi[0], ..., xi[n] :
            The input samples, shape (number of samples, ).

        Raises
        ------
        ValueError
            If the time point number is inconsistent between inputs.
        """
        sample_sizes = [sample.shape[0] for sample in xi]
        if any(elem != sample_sizes[0] for elem in sample_sizes):
            raise ValueError(
                "Sample size mismatch. Input elements have inconsistent sample sizes."
            )

    def __add__(self, other: Basis) -> AdditiveBasis:
        """
        Add two Basis objects together.

        Parameters
        ----------
        other
            The other Basis object to add.

        Returns
        -------
        : AdditiveBasis
            The resulting Basis object.
        """
        return AdditiveBasis(self, other)

    def __mul__(self, other: Basis) -> MultiplicativeBasis:
        """
        Multiply two Basis objects together.

        Parameters
        ----------
        other
            The other Basis object to multiply.

        Returns
        -------
        :
            The resulting Basis object.
        """
        return MultiplicativeBasis(self, other)

    def __pow__(self, exponent: int) -> MultiplicativeBasis:
        """Exponentiation of a Basis object.

        Define the power of a basis by repeatedly applying the method __multiply__.
        The exponent must be a positive integer.

        Parameters
        ----------
        exponent :
            Positive integer exponent

        Returns
        -------
        :
            The product of the basis with itself "exponent" times. Equivalent to ``self * self * ... * self``.

        Raises
        ------
        TypeError
            If the provided exponent is not an integer.
        ValueError
            If the integer is zero or negative.
        """
        if not isinstance(exponent, int):
            raise TypeError("Exponent should be an integer!")

        if exponent <= 0:
            raise ValueError("Exponent should be a non-negative integer!")

        result = self
        for _ in range(exponent - 1):
            result = result * self
        return result

    def _get_feature_slicing(
        self,
        n_inputs: Optional[tuple] = None,
        start_slice: Optional[int] = None,
        split_by_input: bool = True,
    ) -> Tuple[dict, int]:
        """
        Calculate and return the slicing for features based on the input structure.

        This method determines how to slice the features for different basis types.

        Parameters
        ----------
        n_inputs :
            The number of input basis for each component, by default it uses ``self._n_basis_input_``.
        start_slice :
            The starting index for slicing, by default it starts from 0.
        split_by_input :
            Flag indicating whether to split the slicing by individual inputs or not.
            If ``False``, a single slice is generated for all inputs.

        Returns
        -------
        split_dict :
            Dictionary with keys as labels and values as slices representing
            the slicing for each input or additive component, if split_by_input equals to
            True or False respectively.
        start_slice :
            The updated starting index after slicing.

        See Also
        --------
        _get_default_slicing : Handles default slicing logic.
        _merge_slicing_dicts : Merges multiple slicing dictionaries, handling keys conflicts.
        """
<<<<<<< HEAD
        # Set default values for n_inputs and start_slice if not provided
        n_inputs = n_inputs or self._n_basis_input_
=======
        # Set default values for start_slice if not provided
>>>>>>> 3333eb72
        start_slice = start_slice or 0
        # Handle the default case for non-additive basis types
        # See overwritten method for recursion logic
        split_dict, start_slice = self._get_default_slicing(
            split_by_input=split_by_input, start_slice=start_slice
        )

        return split_dict, start_slice

    @staticmethod
    def _generate_unique_key(existing_dict: dict, key: str) -> str:
        """Generate a unique key if there is a conflict."""
        extra = 1
        new_key = f"{key}-{extra}"
        while new_key in existing_dict:
            extra += 1
            new_key = f"{key}-{extra}"
        return new_key

    def _get_default_slicing(
        self, split_by_input: bool, start_slice: int
    ) -> Tuple[dict, int]:
        """Handle default slicing logic."""
        if split_by_input:
            # should we remove this option?
            if self._n_basis_input_[0] == 1 or isinstance(self, MultiplicativeBasis):
                split_dict = {
                    self.label: slice(start_slice, start_slice + self.n_output_features)
                }
            else:
                split_dict = {
                    self.label: {
                        f"{i}": slice(
                            start_slice + i * self.n_basis_funcs,
                            start_slice + (i + 1) * self.n_basis_funcs,
                        )
                        for i in range(self._n_basis_input_[0])
                    }
                }
        else:
            split_dict = {
                self.label: slice(start_slice, start_slice + self.n_output_features)
            }
        start_slice += self.n_output_features
        return split_dict, start_slice

    def split_by_feature(
        self,
        x: NDArray,
        axis: int = 1,
    ):
        r"""
        Decompose an array along a specified axis into sub-arrays based on the number of expected inputs.

        This function takes an array (e.g., a design matrix or model coefficients) and splits it along
        a designated axis.

        **How it works:**

        - If the basis expects an input shape ``(n_samples, n_inputs)``, then the feature axis length will
          be ``total_n_features = n_inputs * n_basis_funcs``. This axis is reshaped into dimensions
          ``(n_inputs, n_basis_funcs)``.

        - If the basis expects an input of shape ``(n_samples,)``, then the feature axis length will
          be ``total_n_features = n_basis_funcs``. This axis is reshaped into ``(1, n_basis_funcs)``.

        For example, if the input array ``x`` has shape ``(1, 2, total_n_features, 4, 5)``,
        then after applying this method, it will be reshaped into ``(1, 2, n_inputs, n_basis_funcs, 4, 5)``.

        The specified axis (``axis``) determines where the split occurs, and all other dimensions
        remain unchanged. See the example section below for the most common use cases.

        Parameters
        ----------
        x :
            The input array to be split, representing concatenated features, coefficients,
            or other data. The shape of ``x`` along the specified axis must match the total
            number of features generated by the basis, i.e., ``self.n_output_features``.

            **Examples:**

            - For a design matrix: ``(n_samples, total_n_features)``

            - For model coefficients: ``(total_n_features,)`` or ``(total_n_features, n_neurons)``.

        axis : int, optional
            The axis along which to split the features. Defaults to 1.
            Use ``axis=1`` for design matrices (features along columns) and ``axis=0`` for
            coefficient arrays (features along rows). All other dimensions are preserved.

        Raises
        ------
        ValueError
            If the shape of ``x`` along the specified axis does not match ``self.n_output_features``.

        Returns
        -------
        dict
            A dictionary where:

            - **Key**: Label of the basis.
            - **Value**: the array reshaped to: ``(..., n_inputs, n_basis_funcs, ...)``
        """
        if x.shape[axis] != self.n_output_features:
            raise ValueError(
                "`x.shape[axis]` does not match the expected number of features."
                f" `x.shape[axis] == {x.shape[axis]}`, while the expected number "
                f"of features is {self.n_output_features}"
            )

        # Get the slice dictionary based on predefined feature slicing
        slice_dict = self._get_feature_slicing(split_by_input=False)[0]

        # Helper function to build index tuples for each slice
        def build_index_tuple(slice_obj, axis: int, ndim: int):
            """Create an index tuple to apply a slice on the given axis."""
            index = [slice(None)] * ndim  # Initialize index for all dimensions
            index[axis] = slice_obj  # Replace the axis with the slice object
            return tuple(index)

        # Get the dict for slicing the correct axis
        index_dict = jax.tree_util.tree_map(
            lambda sl: build_index_tuple(sl, axis, x.ndim), slice_dict
        )

        # Custom leaf function to identify index tuples as leaves
        def is_leaf(val):
            # Check if it's a tuple, length matches ndim, and all elements are slice objects
            if isinstance(val, tuple) and len(val) == x.ndim:
                return all(isinstance(v, slice) for v in val)
            return False

        # Apply the slicing using the custom leaf function
        out = jax.tree_util.tree_map(lambda sl: x[sl], index_dict, is_leaf=is_leaf)

        # reshape the arrays to spilt by n_basis_input_
        reshaped_out = dict()
        for i, vals in enumerate(out.items()):
            key, val = vals
            shape = list(val.shape)
            reshaped_out[key] = val.reshape(
                shape[:axis] + [self._n_basis_input_[i], -1] + shape[axis + 1 :]
            )
        return reshaped_out

<<<<<<< HEAD
    def _check_input_shape_consistency(self, x: NDArray):
        """Check input consistency across calls."""
        # remove sample axis and squeeze
        shape = x.shape[1:]

        initialized = self._input_shape_ is not None
        is_shape_match = self._input_shape_ == shape
        if initialized and not is_shape_match:
            expected_shape_str = "(n_samples, " + f"{self._input_shape_}"[1:]
            expected_shape_str = expected_shape_str.replace(",)", ")")
            raise ValueError(
                f"Input shape mismatch detected.\n\n"
                f"The basis `{self.__class__.__name__}` with label '{self.label}' expects inputs with "
                f"a consistent shape (excluding the sample axis). Specifically, the shape should be:\n"
                f"  Expected: {expected_shape_str}\n"
                f"  But got:  {x.shape}.\n\n"
                "Note: The number of samples (`n_samples`) can vary between calls of `compute_features`, "
                "but all other dimensions must remain the same. If you need to process inputs with a "
                "different shape, please create a new basis instance."
            )

    def _list_components(self):
        """List all basis components.

        This is re-implemented for composite basis in the mixin class.

        Returns
        -------
            A list with all 1d basis components.

        Raises
        ------
        RuntimeError
            If the basis has multiple components. This would only happen if there is an
            implementation issue, for example, if a composite basis is implemented but the
            mixin class is not initialized, or if the _list_components method of the composite mixin
            class is accidentally removed.
        """
        if hasattr(self, "basis1"):
            raise RuntimeError(
                "Composite basis must implement the _list_components method."
            )
        return [self]

    def __sklearn_clone__(self) -> Basis:
        """Clone the basis while preserving attributes related to input shapes.

        This method ensures that input shape attributes (e.g., `_n_basis_input_`,
        `_input_shape_`) are preserved during cloning. Reinitializing the class
        as in the regular sklearn clone would drop these attributes, rendering
        cross-validation unusable.
        The method also handles recursive cloning for composite basis structures.
        """
        # clone recursively
        if hasattr(self, "_basis1") and hasattr(self, "_basis2"):
            basis1 = self._basis1.__sklearn_clone__()
            basis2 = self._basis2.__sklearn_clone__()
            klass = self.__class__(basis1, basis2)

        else:
            klass = self.__class__(**self.get_params())

        for attr_name in ["_n_basis_input_", "_input_shape_"]:
            setattr(klass, attr_name, getattr(self, attr_name))
        return klass

=======
>>>>>>> 3333eb72

class AdditiveBasis(CompositeBasisMixin, Basis):
    """
    Class representing the addition of two Basis objects.

    Parameters
    ----------
    basis1 :
        First basis object to add.
    basis2 :
        Second basis object to add.

    Examples
    --------
    >>> # Generate sample data
    >>> import numpy as np
    >>> import nemos as nmo
    >>> X = np.random.normal(size=(30, 2))

    >>> # define two basis objects and add them
    >>> basis_1 = nmo.basis.BSplineEval(10)
    >>> basis_2 = nmo.basis.RaisedCosineLinearEval(15)
    >>> additive_basis = basis_1 + basis_2

    >>> # can add another basis to the AdditiveBasis object
    >>> X = np.random.normal(size=(30, 3))
    >>> basis_3 = nmo.basis.RaisedCosineLogEval(100)
    >>> additive_basis_2 = additive_basis + basis_3
    """

    def __init__(self, basis1: Basis, basis2: Basis) -> None:
        CompositeBasisMixin.__init__(self, basis1, basis2)
        Basis.__init__(self, mode="eval")
        self._label = "(" + basis1.label + " + " + basis2.label + ")"

        self._n_input_dimensionality = (
            basis1._n_input_dimensionality + basis2._n_input_dimensionality
        )
<<<<<<< HEAD

    @property
    def n_basis_funcs(self):
        """Compute the n-basis function runtime.

        This plays well with cross-validation where the number of basis function of the
        underlying bases can be changed. It must be read-only since the number of basis
        is determined by the two basis elements and the type of composition.
        """
        return self.basis1.n_basis_funcs + self.basis2.n_basis_funcs

    @property
    def n_output_features(self):
        out1 = getattr(self._basis1, "n_output_features", None)
        out2 = getattr(self._basis2, "n_output_features", None)
        if out1 is None or out2 is None:
            return None
        return out1 + out2

    def set_input_shape(self, *xi: int | tuple[int, ...] | NDArray) -> Basis:
        """
        Set the expected input shape for the basis object.
=======
>>>>>>> 3333eb72

    @property
    def n_basis_funcs(self):
        """Compute the n-basis function runtime.

        This plays well with cross-validation where the number of basis function of the
        underlying bases can be changed. It must be read-only since the number of basis
        is determined by the two basis elements and the type of composition.
        """
        return self.basis1.n_basis_funcs + self.basis2.n_basis_funcs

    @property
    def n_output_features(self):
        out1 = getattr(self._basis1, "n_output_features", None)
        out2 = getattr(self._basis2, "n_output_features", None)
        if out1 is None or out2 is None:
            return None
        return out1 + out2

    @add_docstring("set_input_shape", CompositeBasisMixin)
    def set_input_shape(self, *xi: int | tuple[int, ...] | NDArray) -> Basis:
        """
        Examples
        --------
        >>> # Generate sample data
        >>> import numpy as np
        >>> import nemos as nmo

        >>> # define an additive basis
        >>> basis_1 = nmo.basis.BSplineEval(5)
        >>> basis_2 = nmo.basis.RaisedCosineLinearEval(6)
        >>> basis_3 = nmo.basis.RaisedCosineLinearEval(7)
        >>> additive_basis = basis_1 + basis_2 + basis_3

        Specify the input shape using all 3 allowed ways: integer, tuple, array
        >>> _ = additive_basis.set_input_shape(1, (2, 3), np.ones((10, 4, 5)))

        Expected output features are:
        (5 bases * 1 input) + (6 bases * 6 inputs) + (7 bases * 20 inputs) = 181
        >>> additive_basis.n_output_features
        181

        """
<<<<<<< HEAD
        self._n_basis_input_ = (
            *self._basis1.set_input_shape(
                *xi[: self._basis1._n_input_dimensionality]
            )._n_basis_input_,
            *self._basis2.set_input_shape(
                *xi[self._basis1._n_input_dimensionality :]
            )._n_basis_input_,
        )
        return self
=======
        return super().set_input_shape(*xi)
>>>>>>> 3333eb72

    @support_pynapple(conv_type="numpy")
    @check_transform_input
    @check_one_dimensional
    def _evaluate(self, *xi: ArrayLike | Tsd | TsdFrame | TsdTensor) -> FeatureMatrix:
        """
        Evaluate the basis at the input samples.

        Parameters
        ----------
        xi[0], ..., xi[n] : (n_samples,)
            Tuple of input samples, each with the same number of samples. The
            number of input arrays must equal the number of combined bases.

        Returns
        -------
        :
            The basis function evaluated at the samples, shape (n_samples, n_basis_funcs)

        Examples
        --------
        >>> # Generate sample data
        >>> import numpy as np
        >>> import nemos as nmo
        >>> x, y = np.random.normal(size=(2, 30))

        >>> # define two basis objects and add them
        >>> basis_1 = nmo.basis.BSplineEval(10)
        >>> basis_2 = nmo.basis.RaisedCosineLinearEval(15)
        >>> additive_basis = basis_1 + basis_2

        >>> # call the basis.
        >>> out = additive_basis._evaluate(x, y)

        """
        X = np.hstack(
            (
                self._basis1._evaluate(*xi[: self._basis1._n_input_dimensionality]),
                self._basis2._evaluate(*xi[self._basis1._n_input_dimensionality :]),
            )
        )
        return X

    @add_docstring("compute_features", Basis)
    def compute_features(
        self, *xi: ArrayLike | Tsd | TsdFrame | TsdTensor
    ) -> FeatureMatrix:
        r"""
        Examples
        --------
        >>> import numpy as np
        >>> from nemos.basis import BSplineEval, RaisedCosineLogConv
        >>> from nemos.glm import GLM
        >>> basis1 = BSplineEval(n_basis_funcs=5, label="one_input")
        >>> basis2 = RaisedCosineLogConv(n_basis_funcs=6, window_size=10, label="two_inputs")
        >>> basis_add = basis1 + basis2
        >>> X_multi = basis_add.compute_features(np.random.randn(20), np.random.randn(20, 2))
        >>> print(X_multi.shape) # num_features: 17 = 5 + 2*6
        (20, 17)

        """
        return super().compute_features(*xi)

    def _compute_features(
        self, *xi: NDArray | Tsd | TsdFrame | TsdTensor
    ) -> FeatureMatrix:
        """
        Compute features for added bases and concatenate.

        Parameters
        ----------
        xi[0], ..., xi[n] : (n_samples,)
            Tuple of input samples, each with the same number of samples. The
            number of input arrays must equal the number of combined bases.

        Returns
        -------
        :
            The features, shape (n_samples, n_basis_funcs)

        """
        # the numpy conversion is important, there is some in-place
        # array modification in basis.
        hstack_pynapple = support_pynapple(conv_type="numpy")(np.hstack)
        X = hstack_pynapple(
            (
                self._basis1._compute_features(
                    *xi[: self._basis1._n_input_dimensionality]
                ),
                self._basis2._compute_features(
                    *xi[self._basis1._n_input_dimensionality :]
                ),
            ),
        )
        return X

    def split_by_feature(
        self,
        x: NDArray,
        axis: int = 1,
    ):
        r"""
        Decompose an array along a specified axis into sub-arrays based on the basis components.

        This function takes an array (e.g., a design matrix or model coefficients) and splits it along
        a designated axis. Each split corresponds to a different additive component of the basis,
        preserving all dimensions except the specified axis.

        **How It Works:**

        Suppose the basis is made up of **m components**, each with :math:`b_i` basis functions and :math:`n_i` inputs.
        The total number of features, :math:`N`, is calculated as:

        .. math::
            N = b_1 \cdot n_1 + b_2 \cdot n_2 + \ldots + b_m \cdot n_m

        This method splits any axis of length :math:`N` into sub-arrays, one for each basis component.

        The sub-array for the i-th basis component is reshaped into dimensions
        :math:`(n_i, b_i)`.

        For example, if the array shape is :math:`(1, 2, N, 4, 5)`, then each split sub-array will have shape:

        .. math::
            (1, 2, n_i, b_i, 4, 5)

        where:

        - :math:`n_i` represents the number of inputs associated with the i-th component,
        - :math:`b_i` represents the number of basis functions in that component.

        The specified axis (``axis``) determines where the split occurs, and all other dimensions
        remain unchanged. See the example section below for the most common use cases.

        Parameters
        ----------
        x :
            The input array to be split, representing concatenated features, coefficients,
            or other data. The shape of ``x`` along the specified axis must match the total
            number of features generated by the basis, i.e., ``self.n_output_features``.

            **Examples:**
            - For a design matrix: ``(n_samples, total_n_features)``
            - For model coefficients: ``(total_n_features,)`` or ``(total_n_features, n_neurons)``.

        axis : int, optional
            The axis along which to split the features. Defaults to 1.
            Use ``axis=1`` for design matrices (features along columns) and ``axis=0`` for
            coefficient arrays (features along rows). All other dimensions are preserved.

        Raises
        ------
        ValueError
            If the shape of ``x`` along the specified axis does not match ``self.n_output_features``.

        Returns
        -------
        dict
            A dictionary where:

            - **Keys**: Labels of the additive basis components.
            - **Values**: Sub-arrays corresponding to each component. Each sub-array has the shape:

            .. math::
                (..., n_i, b_i, ...)

            - ``n_i``: The number of inputs processed by the i-th basis component.
            - ``b_i``: The number of basis functions for the i-th basis component.

            These sub-arrays are reshaped along the specified axis, with all other dimensions
            remaining the same.

        Examples
        --------
        >>> import numpy as np
        >>> from nemos.basis import BSplineConv
        >>> from nemos.glm import GLM
        >>> # Define an additive basis
        >>> basis = (
        ...     BSplineConv(n_basis_funcs=5, window_size=10, label="feature_1") +
        ...     BSplineConv(n_basis_funcs=6, window_size=10, label="feature_2")
        ... )
        >>> # Generate a sample input array and compute features
        >>> x1, x2 = np.random.randn(20), np.random.randn(20)
        >>> X = basis.compute_features(x1, x2)
        >>> # Split the feature matrix along axis 1
        >>> split_features = basis.split_by_feature(X, axis=1)
        >>> for feature, arr in split_features.items():
        ...     print(f"{feature}: shape {arr.shape}")
        feature_1: shape (20, 1, 5)
        feature_2: shape (20, 1, 6)
        >>> # If one of the basis components accepts multiple inputs, the resulting dictionary will be nested:
        >>> multi_input_basis = BSplineConv(n_basis_funcs=6, window_size=10,
        ... label="multi_input")
        >>> X_multi = multi_input_basis.compute_features(np.random.randn(20, 2))
        >>> split_features_multi = multi_input_basis.split_by_feature(X_multi, axis=1)
        >>> for feature, sub_dict in split_features_multi.items():
        ...        print(f"{feature}, shape {sub_dict.shape}")
        multi_input, shape (20, 2, 6)
        >>> # the method can be used to decompose the glm coefficients in the various features
        >>> counts = np.random.poisson(size=20)
        >>> model = GLM().fit(X, counts)
        >>> split_coef = basis.split_by_feature(model.coef_, axis=0)
        >>> for feature, coef in split_coef.items():
        ...     print(f"{feature}: shape {coef.shape}")
        feature_1: shape (1, 5)
        feature_2: shape (1, 6)

        """
        return super().split_by_feature(x, axis=axis)

    def evaluate_on_grid(self, *n_samples: int) -> Tuple[Tuple[NDArray], NDArray]:
        """Evaluate the basis set on a grid of equi-spaced sample points.

        The i-th axis of the grid will be sampled with ``n_samples[i]`` equi-spaced points.
        The method uses numpy.meshgrid with ``indexing="ij"``, returning matrix indexing
        instead of the default cartesian indexing, see Notes.

        Parameters
        ----------
        n_samples[0],...,n_samples[n]
            The number of points in the uniformly spaced grid. The length of
            n_samples must equal the number of combined bases.

        Returns
        -------
        *Xs :
            A tuple of arrays containing the meshgrid values, one element for each of the n dimension of the grid,
            where n equals to the number of inputs.
            The size of ``Xs[i]`` is ``(n_samples[0], ... , n_samples[n])``.
        Y :
            The basis function evaluated at the samples,
            shape ``(n_samples[0], ... , n_samples[n], number of basis)``.

        Raises
        ------
        ValueError
            If the time point number is inconsistent between inputs or if the number of inputs doesn't match what
            the Basis object requires.
        ValueError
            If one of the n_samples is <= 0.

        Notes
        -----
        Setting ``indexing = 'ij'`` returns a meshgrid with matrix indexing. In the N-D case with inputs of size
        :math:`M_1,...,M_N`, outputs are of shape :math:`(M_1, M_2, M_3, ....,M_N)`.
        This differs from the numpy.meshgrid default, which uses Cartesian indexing.
        For the same input, Cartesian indexing would return an output of shape :math:`(M_2, M_1, M_3, ....,M_N)`.

        Examples
        --------
        >>> import numpy as np
        >>> import nemos as nmo

        >>> # define two basis objects and add them
        >>> basis_1 = nmo.basis.BSplineEval(10)
        >>> basis_2 = nmo.basis.RaisedCosineLinearEval(15)
        >>> additive_basis = basis_1 + basis_2

        >>> # evaluate on a grid of 10 x 10 equi-spaced samples
        >>> X, Y, Z = additive_basis.evaluate_on_grid(10, 10)

        """
        return super().evaluate_on_grid(*n_samples)

    def _get_feature_slicing(
        self,
        n_inputs: Optional[tuple] = None,
        start_slice: Optional[int] = None,
        split_by_input: bool = True,
    ) -> Tuple[dict, int]:
        """
        Calculate and return the slicing for features based on the input structure.

        This method determines how to slice the features for different basis types.

        Parameters
        ----------
        n_inputs :
            The number of input basis for each component, by default it uses ``self._n_basis_input``.
        start_slice :
            The starting index for slicing, by default it starts from 0.
        split_by_input :
            Flag indicating whether to split the slicing by individual inputs or not.
            If ``False``, a single slice is generated for all inputs.

        Returns
        -------
        split_dict :
            Dictionary with keys as labels and values as slices representing
            the slicing for each input or additive component, if split_by_input equals to
            True or False respectively.
        start_slice :
            The updated starting index after slicing.

        See Also
        --------
        _get_default_slicing : Handles default slicing logic.
        _merge_slicing_dicts : Merges multiple slicing dictionaries, handling keys conflicts.
        """
        # Set default values for n_inputs and start_slice if not provided
        n_inputs = n_inputs or self._n_basis_input_
        start_slice = start_slice or 0

        # If the instance is of AdditiveBasis type, handle slicing for the additive components

        split_dict, start_slice = self._basis1._get_feature_slicing(
            n_inputs[: len(self._basis1._n_basis_input_)],
            start_slice,
            split_by_input=split_by_input,
        )
        sp2, start_slice = self._basis2._get_feature_slicing(
            n_inputs[len(self._basis1._n_basis_input_) :],
            start_slice,
            split_by_input=split_by_input,
        )
        split_dict = self._merge_slicing_dicts(split_dict, sp2)
        return split_dict, start_slice

    def _merge_slicing_dicts(self, dict1: dict, dict2: dict) -> dict:
        """Merge two slicing dictionaries, handling key conflicts."""
        for key, val in dict2.items():
            if key in dict1:
                new_key = self._generate_unique_key(dict1, key)
                dict1[new_key] = val
            else:
                dict1[key] = val
        return dict1


class MultiplicativeBasis(CompositeBasisMixin, Basis):
    """
    Class representing the multiplication (external product) of two Basis objects.

    Parameters
    ----------
    basis1 :
        First basis object to multiply.
    basis2 :
        Second basis object to multiply.

    Examples
    --------
    >>> # Generate sample data
    >>> import numpy as np
    >>> import nemos as nmo
    >>> X = np.random.normal(size=(30, 3))

    >>> # define two basis and multiply
    >>> basis_1 = nmo.basis.BSplineEval(10)
    >>> basis_2 = nmo.basis.RaisedCosineLinearEval(15)
    >>> multiplicative_basis = basis_1 * basis_2

    >>> # Can multiply or add another basis to the AdditiveBasis object
    >>> # This will cause the number of output features of the result basis to grow accordingly
    >>> basis_3 = nmo.basis.RaisedCosineLogEval(100)
    >>> multiplicative_basis_2 = multiplicative_basis * basis_3
    """

    def __init__(self, basis1: Basis, basis2: Basis) -> None:
        CompositeBasisMixin.__init__(self, basis1, basis2)
        Basis.__init__(self, mode="eval")
        self._label = "(" + basis1.label + " * " + basis2.label + ")"
        self._n_input_dimensionality = (
            basis1._n_input_dimensionality + basis2._n_input_dimensionality
        )

    @property
    def n_basis_funcs(self):
        """Compute the n-basis function runtime.

        This plays well with cross-validation where the number of basis function of the
        underlying bases can be changed. It must be read-only since the number of basis
        is determined by the two basis elements and the type of composition.
        """
        return self.basis1.n_basis_funcs * self.basis2.n_basis_funcs

    @property
    def n_output_features(self):
        out1 = getattr(self._basis1, "n_output_features", None)
        out2 = getattr(self._basis2, "n_output_features", None)
        if out1 is None or out2 is None:
            return None
        return out1 * out2

    @support_pynapple(conv_type="numpy")
    @check_transform_input
    @check_one_dimensional
    def _evaluate(self, *xi: ArrayLike | Tsd | TsdFrame | TsdTensor) -> FeatureMatrix:
        """
        Evaluate the basis at the input samples.

        Parameters
        ----------
        xi[0], ..., xi[n] : (n_samples,)
            Tuple of input samples, each with the same number of samples. The
            number of input arrays must equal the number of combined bases.

        Returns
        -------
        :
            The basis function evaluated at the samples, shape (n_samples, n_basis_funcs)

        Examples
        --------
        >>> import numpy as np
        >>> import nemos as nmo
        >>> mult_basis = nmo.basis.BSplineEval(5) * nmo.basis.RaisedCosineLinearEval(6)
        >>> x, y = np.random.randn(2, 30)
        >>> X = mult_basis._evaluate(x, y)
        """
        X = np.asarray(
            row_wise_kron(
                self._basis1._evaluate(*xi[: self._basis1._n_input_dimensionality]),
                self._basis2._evaluate(*xi[self._basis1._n_input_dimensionality :]),
                transpose=False,
            )
        )
        return X

    def _compute_features(
        self, *xi: NDArray | Tsd | TsdFrame | TsdTensor
    ) -> FeatureMatrix:
        """
        Compute the features for the multiplied bases, and compute their outer product.

        Parameters
        ----------
        xi[0], ..., xi[n] : (n_samples,)
            Tuple of input samples, each with the same number of samples. The
            number of input arrays must equal the number of combined bases.

        Returns
        -------
        :
            The  features, shape (n_samples, n_basis_funcs)

        Examples
        --------
        >>> import numpy as np
        >>> import nemos as nmo
        >>> mult_basis = nmo.basis.BSplineEval(5) * nmo.basis.RaisedCosineLinearEval(6)
        >>> x, y = np.random.randn(2, 30)
        >>> X = mult_basis.compute_features(x, y)
        """
        kron = support_pynapple(conv_type="numpy")(row_wise_kron)
        X = kron(
            self._basis1._compute_features(*xi[: self._basis1._n_input_dimensionality]),
            self._basis2._compute_features(*xi[self._basis1._n_input_dimensionality :]),
            transpose=False,
        )
        return X

<<<<<<< HEAD
    def set_input_shape(self, *xi: int | tuple[int, ...] | NDArray) -> Basis:
        """
        Set the expected input shape for the basis object.

        This method sets the input shape for each component basis in the ``MultiplicativeBasis``.
        One ``xi`` must be provided for each basis component, specified as an integer,
        a tuple of integers, or an array. The method calculates and stores the total number of output features
        based on the number of basis functions in each component and the provided input shapes.

        Parameters
        ----------
        *xi :
            The input shape specifications. For every k,``xi[k]`` can be:
            - An integer: Represents the dimensionality of the input. A value of ``1`` is treated as scalar input.
            - A tuple: Represents the exact input shape excluding the first axis (sample axis).
              All elements must be integers.
            - An array: The shape is extracted, excluding the first axis (assumed to be the sample axis).

        Raises
        ------
        ValueError
            If a tuple is provided and it contains non-integer elements.

        Returns
        -------
        self :
            Returns the instance itself to allow method chaining.
        Examples
        --------
        >>> # Generate sample data
        >>> import numpy as np
        >>> import nemos as nmo

        >>> # define an additive basis
        >>> basis_1 = nmo.basis.BSplineEval(5)
        >>> basis_2 = nmo.basis.RaisedCosineLinearEval(6)
        >>> basis_3 = nmo.basis.MSplineEval(7)
        >>> multiplicative_basis = basis_1 * basis_2 * basis_3

        Specify the input shape using all 3 allowed ways: integer, tuple, array
        >>> _ = multiplicative_basis.set_input_shape(1, (2, 3), np.ones((10, 4, 5)))

        Expected output features are:
        (5 * 6 * 7 bases) * (1 * 6 * 20 inputs) = 25200
        >>> multiplicative_basis.n_output_features
        25200

        """
        self._n_basis_input_ = (
            *self._basis1.set_input_shape(
                *xi[: self._basis1._n_input_dimensionality]
            )._n_basis_input_,
            *self._basis2.set_input_shape(
                *xi[self._basis1._n_input_dimensionality :]
            )._n_basis_input_,
        )
        return self

=======
>>>>>>> 3333eb72
    def evaluate_on_grid(self, *n_samples: int) -> Tuple[Tuple[NDArray], NDArray]:
        """Evaluate the basis set on a grid of equi-spaced sample points.

        The i-th axis of the grid will be sampled with ``n_samples[i]`` equi-spaced points.
        The method uses numpy.meshgrid with ``indexing="ij"``, returning matrix indexing
        instead of the default cartesian indexing, see Notes.

        Parameters
        ----------
        n_samples[0],...,n_samples[n]
            The number of points in the uniformly spaced grid. The length of
            n_samples must equal the number of combined bases.

        Returns
        -------
        *Xs :
            A tuple of arrays containing the meshgrid values, one element for each of the n dimension of the grid,
            where n equals to the number of inputs.
            The size of ``Xs[i]`` is ``(n_samples[0], ... , n_samples[n])``.
        Y :
            The basis function evaluated at the samples,
            shape ``(n_samples[0], ... , n_samples[n], number of basis)``.

        Raises
        ------
        ValueError
            If the time point number is inconsistent between inputs or if the number of inputs doesn't match what
            the Basis object requires.
        ValueError
            If one of the n_samples is <= 0.

        Notes
        -----
        Setting ``indexing = 'ij'`` returns a meshgrid with matrix indexing. In the N-D case with inputs of size
        :math:`M_1,...,M_N`, outputs are of shape :math:`(M_1, M_2, M_3, ....,M_N)`.
        This differs from the numpy.meshgrid default, which uses Cartesian indexing.
        For the same input, Cartesian indexing would return an output of shape :math:`(M_2, M_1, M_3, ....,M_N)`.

        Examples
        --------
        >>> import numpy as np
        >>> import nemos as nmo
        >>> mult_basis = nmo.basis.BSplineEval(4) * nmo.basis.RaisedCosineLinearEval(5)
        >>> X, Y, Z = mult_basis.evaluate_on_grid(10, 10)
        """
        return super().evaluate_on_grid(*n_samples)

    @add_docstring("compute_features", Basis)
    def compute_features(
        self, *xi: ArrayLike | Tsd | TsdFrame | TsdTensor
    ) -> FeatureMatrix:
        """
        Examples
        --------
        >>> import numpy as np
        >>> from nemos.basis import BSplineEval, RaisedCosineLogConv
        >>> from nemos.glm import GLM
        >>> basis1 = BSplineEval(n_basis_funcs=5, label="one_input")
        >>> basis2 = RaisedCosineLogConv(n_basis_funcs=6, window_size=10, label="two_inputs")
        >>> basis_mul = basis1 * basis2
        >>> X_multi = basis_mul.compute_features(np.random.randn(20), np.random.randn(20, 2))
        >>> print(X_multi.shape) # num_features: 60 = 5 * 2 * 6
        (20, 60)

        """
        return super().compute_features(*xi)

    @add_docstring("split_by_feature", Basis)
    def split_by_feature(
        self,
        x: NDArray,
        axis: int = 1,
    ):
        """
        Examples
        --------
        >>> import numpy as np
        >>> from nemos.basis import BSplineEval, RaisedCosineLogConv
        >>> from nemos.glm import GLM
        >>> basis1 = BSplineEval(n_basis_funcs=5, label="one_input")
        >>> basis2 = RaisedCosineLogConv(n_basis_funcs=6, window_size=10, label="two_inputs")
        >>> basis_mul = basis1 * basis2
        >>> X_multi = basis_mul.compute_features(np.random.randn(20), np.random.randn(20, 2))
        >>> print(X_multi.shape) # num_features: 60 = 5 * 2 * 6
        (20, 60)

        >>> # The multiplicative basis is a single 2D component.
        >>> split_features = basis_mul.split_by_feature(X_multi, axis=1)
        >>> for feature, arr in split_features.items():
        ...     print(f"{feature}: shape {arr.shape}")
        (one_input * two_inputs): shape (20, 1, 60)

        """
        return super().split_by_feature(x, axis=axis)

    @add_docstring("set_input_shape", CompositeBasisMixin)
    def set_input_shape(self, *xi: int | tuple[int, ...] | NDArray) -> Basis:
        """
        Examples
        --------
        >>> # Generate sample data
        >>> import numpy as np
        >>> import nemos as nmo

        >>> # define an additive basis
        >>> basis_1 = nmo.basis.BSplineEval(5)
        >>> basis_2 = nmo.basis.RaisedCosineLinearEval(6)
        >>> basis_3 = nmo.basis.MSplineEval(7)
        >>> multiplicative_basis = basis_1 * basis_2 * basis_3

        Specify the input shape using all 3 allowed ways: integer, tuple, array
        >>> _ = multiplicative_basis.set_input_shape(1, (2, 3), np.ones((10, 4, 5)))

        Expected output features are:
        (5 * 6 * 7 bases) * (1 * 6 * 20 inputs) = 25200
        >>> multiplicative_basis.n_output_features
        25200

        """
        return super().set_input_shape(*xi)<|MERGE_RESOLUTION|>--- conflicted
+++ resolved
@@ -146,11 +146,6 @@
         else:
             self._label = str(label)
 
-<<<<<<< HEAD
-        self._check_n_basis_min()
-
-=======
->>>>>>> 3333eb72
         # specified only after inputs/input shapes are provided
         self._n_basis_input_ = getattr(self, "_n_basis_input_", None)
         self._input_shape_ = getattr(self, "_input_shape_", None)
@@ -259,7 +254,6 @@
         In particular, ``_compute_features`` accepts a number of different time series, one per 1D basis component,
         while ``transform`` requires all inputs to be concatenated in a single array.
         """
-<<<<<<< HEAD
         pass
 
     @abc.abstractmethod
@@ -278,36 +272,10 @@
         pass
 
     @abc.abstractmethod
-=======
-        pass
-
-    @abc.abstractmethod
-    def setup_basis(self, *xi: ArrayLike) -> FeatureMatrix:
-        """Pre-compute all basis state variables.
-
-        This method is intended to be equivalent to the sklearn transformer ``fit`` method.
-        As the latter, it computes all the state attributes, and store it with the convention
-        that the attribute name **must** end with "_", for example ``self.kernel_``,
-        ``self._input_shape_``.
-
-        The method differs from  transformer's ``fit`` for the structure of the input that it accepts.
-        In particular, ``_fit_basis`` accepts a number of different time series, one per 1D basis component,
-        while ``fit`` requires all inputs to be concatenated in a single array.
-        """
-        pass
-
-    @abc.abstractmethod
->>>>>>> 3333eb72
     def _set_input_independent_states(self):
         """
         Compute all the basis states that do not depend on the input.
 
-<<<<<<< HEAD
-        An example of such state is the kernel_ for Conv baisis, which can be computed
-        without any input (it only depends on the basis type, the window size and the
-        number of basis elements).
-        """
-=======
         An example of such state is the kernel_ for Conv bases, which can be computed
         without any input (it only depends on the basis type, the window size and the
         number of basis elements).
@@ -325,66 +293,7 @@
         features and output features based on the number of basis functions.
 
         """
->>>>>>> 3333eb72
         pass
-
-    def set_input_shape(self, xi: int | tuple[int, ...] | NDArray):
-        """
-        Set the expected input shape for the basis object.
-
-        This method configures the shape of the input data that the basis object expects.
-        ``xi`` can be specified as an integer, a tuple of integers, or derived
-        from an array. The method also calculates the total number of input
-        features and output features based on the number of basis functions.
-
-        Parameters
-        ----------
-        xi :
-            The input shape specification.
-            - An integer: Represents the dimensionality of the input. A value of ``1`` is treated as scalar input.
-            - A tuple: Represents the exact input shape excluding the first axis (sample axis).
-              All elements must be integers.
-            - An array: The shape is extracted, excluding the first axis (assumed to be the sample axis).
-
-        Raises
-        ------
-        ValueError
-            If a tuple is provided and it contains non-integer elements.
-
-        Returns
-        -------
-        self :
-            Returns the instance itself to allow method chaining.
-
-        Notes
-        -----
-        All state attributes that depends on the input must be set in this method in order for
-        the API of basis to work correctly. In particular, this method is called by ``_basis_fit``,
-        which is equivalent to ``fit`` for a transformer. If any input dependent state
-        is not set in this method, then ``compute_features`` (equivalent to ``fit_transform``) will break.
-
-        Separating states related to the input (settable with this method) and states that are unrelated
-        from the input (settable with ``set_kernel`` for Conv bases) is a deliberate design choice
-        that improves modularity.
-
-        """
-        if isinstance(xi, tuple):
-            if not all(isinstance(i, int) for i in xi):
-                raise ValueError(
-                    f"The tuple provided contains non integer values. Tuple: {xi}."
-                )
-            shape = xi
-        elif isinstance(xi, int):
-            shape = () if xi == 1 else (xi,)
-        else:
-            shape = xi.shape[1:]
-
-        n_inputs = (int(np.prod(shape)),)
-
-        self._input_shape_ = shape
-
-        self._n_basis_input_ = n_inputs
-        return self
 
     @abc.abstractmethod
     def _evaluate(self, *xi: ArrayLike | Tsd | TsdFrame | TsdTensor) -> FeatureMatrix:
@@ -655,12 +564,7 @@
         _get_default_slicing : Handles default slicing logic.
         _merge_slicing_dicts : Merges multiple slicing dictionaries, handling keys conflicts.
         """
-<<<<<<< HEAD
-        # Set default values for n_inputs and start_slice if not provided
-        n_inputs = n_inputs or self._n_basis_input_
-=======
         # Set default values for start_slice if not provided
->>>>>>> 3333eb72
         start_slice = start_slice or 0
         # Handle the default case for non-additive basis types
         # See overwritten method for recursion logic
@@ -806,75 +710,6 @@
             )
         return reshaped_out
 
-<<<<<<< HEAD
-    def _check_input_shape_consistency(self, x: NDArray):
-        """Check input consistency across calls."""
-        # remove sample axis and squeeze
-        shape = x.shape[1:]
-
-        initialized = self._input_shape_ is not None
-        is_shape_match = self._input_shape_ == shape
-        if initialized and not is_shape_match:
-            expected_shape_str = "(n_samples, " + f"{self._input_shape_}"[1:]
-            expected_shape_str = expected_shape_str.replace(",)", ")")
-            raise ValueError(
-                f"Input shape mismatch detected.\n\n"
-                f"The basis `{self.__class__.__name__}` with label '{self.label}' expects inputs with "
-                f"a consistent shape (excluding the sample axis). Specifically, the shape should be:\n"
-                f"  Expected: {expected_shape_str}\n"
-                f"  But got:  {x.shape}.\n\n"
-                "Note: The number of samples (`n_samples`) can vary between calls of `compute_features`, "
-                "but all other dimensions must remain the same. If you need to process inputs with a "
-                "different shape, please create a new basis instance."
-            )
-
-    def _list_components(self):
-        """List all basis components.
-
-        This is re-implemented for composite basis in the mixin class.
-
-        Returns
-        -------
-            A list with all 1d basis components.
-
-        Raises
-        ------
-        RuntimeError
-            If the basis has multiple components. This would only happen if there is an
-            implementation issue, for example, if a composite basis is implemented but the
-            mixin class is not initialized, or if the _list_components method of the composite mixin
-            class is accidentally removed.
-        """
-        if hasattr(self, "basis1"):
-            raise RuntimeError(
-                "Composite basis must implement the _list_components method."
-            )
-        return [self]
-
-    def __sklearn_clone__(self) -> Basis:
-        """Clone the basis while preserving attributes related to input shapes.
-
-        This method ensures that input shape attributes (e.g., `_n_basis_input_`,
-        `_input_shape_`) are preserved during cloning. Reinitializing the class
-        as in the regular sklearn clone would drop these attributes, rendering
-        cross-validation unusable.
-        The method also handles recursive cloning for composite basis structures.
-        """
-        # clone recursively
-        if hasattr(self, "_basis1") and hasattr(self, "_basis2"):
-            basis1 = self._basis1.__sklearn_clone__()
-            basis2 = self._basis2.__sklearn_clone__()
-            klass = self.__class__(basis1, basis2)
-
-        else:
-            klass = self.__class__(**self.get_params())
-
-        for attr_name in ["_n_basis_input_", "_input_shape_"]:
-            setattr(klass, attr_name, getattr(self, attr_name))
-        return klass
-
-=======
->>>>>>> 3333eb72
 
 class AdditiveBasis(CompositeBasisMixin, Basis):
     """
@@ -913,7 +748,6 @@
         self._n_input_dimensionality = (
             basis1._n_input_dimensionality + basis2._n_input_dimensionality
         )
-<<<<<<< HEAD
 
     @property
     def n_basis_funcs(self):
@@ -933,30 +767,6 @@
             return None
         return out1 + out2
 
-    def set_input_shape(self, *xi: int | tuple[int, ...] | NDArray) -> Basis:
-        """
-        Set the expected input shape for the basis object.
-=======
->>>>>>> 3333eb72
-
-    @property
-    def n_basis_funcs(self):
-        """Compute the n-basis function runtime.
-
-        This plays well with cross-validation where the number of basis function of the
-        underlying bases can be changed. It must be read-only since the number of basis
-        is determined by the two basis elements and the type of composition.
-        """
-        return self.basis1.n_basis_funcs + self.basis2.n_basis_funcs
-
-    @property
-    def n_output_features(self):
-        out1 = getattr(self._basis1, "n_output_features", None)
-        out2 = getattr(self._basis2, "n_output_features", None)
-        if out1 is None or out2 is None:
-            return None
-        return out1 + out2
-
     @add_docstring("set_input_shape", CompositeBasisMixin)
     def set_input_shape(self, *xi: int | tuple[int, ...] | NDArray) -> Basis:
         """
@@ -981,19 +791,7 @@
         181
 
         """
-<<<<<<< HEAD
-        self._n_basis_input_ = (
-            *self._basis1.set_input_shape(
-                *xi[: self._basis1._n_input_dimensionality]
-            )._n_basis_input_,
-            *self._basis2.set_input_shape(
-                *xi[self._basis1._n_input_dimensionality :]
-            )._n_basis_input_,
-        )
-        return self
-=======
         return super().set_input_shape(*xi)
->>>>>>> 3333eb72
 
     @support_pynapple(conv_type="numpy")
     @check_transform_input
@@ -1447,67 +1245,6 @@
         )
         return X
 
-<<<<<<< HEAD
-    def set_input_shape(self, *xi: int | tuple[int, ...] | NDArray) -> Basis:
-        """
-        Set the expected input shape for the basis object.
-
-        This method sets the input shape for each component basis in the ``MultiplicativeBasis``.
-        One ``xi`` must be provided for each basis component, specified as an integer,
-        a tuple of integers, or an array. The method calculates and stores the total number of output features
-        based on the number of basis functions in each component and the provided input shapes.
-
-        Parameters
-        ----------
-        *xi :
-            The input shape specifications. For every k,``xi[k]`` can be:
-            - An integer: Represents the dimensionality of the input. A value of ``1`` is treated as scalar input.
-            - A tuple: Represents the exact input shape excluding the first axis (sample axis).
-              All elements must be integers.
-            - An array: The shape is extracted, excluding the first axis (assumed to be the sample axis).
-
-        Raises
-        ------
-        ValueError
-            If a tuple is provided and it contains non-integer elements.
-
-        Returns
-        -------
-        self :
-            Returns the instance itself to allow method chaining.
-        Examples
-        --------
-        >>> # Generate sample data
-        >>> import numpy as np
-        >>> import nemos as nmo
-
-        >>> # define an additive basis
-        >>> basis_1 = nmo.basis.BSplineEval(5)
-        >>> basis_2 = nmo.basis.RaisedCosineLinearEval(6)
-        >>> basis_3 = nmo.basis.MSplineEval(7)
-        >>> multiplicative_basis = basis_1 * basis_2 * basis_3
-
-        Specify the input shape using all 3 allowed ways: integer, tuple, array
-        >>> _ = multiplicative_basis.set_input_shape(1, (2, 3), np.ones((10, 4, 5)))
-
-        Expected output features are:
-        (5 * 6 * 7 bases) * (1 * 6 * 20 inputs) = 25200
-        >>> multiplicative_basis.n_output_features
-        25200
-
-        """
-        self._n_basis_input_ = (
-            *self._basis1.set_input_shape(
-                *xi[: self._basis1._n_input_dimensionality]
-            )._n_basis_input_,
-            *self._basis2.set_input_shape(
-                *xi[self._basis1._n_input_dimensionality :]
-            )._n_basis_input_,
-        )
-        return self
-
-=======
->>>>>>> 3333eb72
     def evaluate_on_grid(self, *n_samples: int) -> Tuple[Tuple[NDArray], NDArray]:
         """Evaluate the basis set on a grid of equi-spaced sample points.
 
