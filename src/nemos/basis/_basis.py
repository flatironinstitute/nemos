--- conflicted
+++ resolved
@@ -87,13 +87,8 @@
     sample_pts[(sample_pts < vmin) | (sample_pts > vmax)] = np.nan
     sample_pts -= vmin
 
-<<<<<<< HEAD
-    # do not normalize if samples contain a single value
-    scaling = np.asarray(vmax - vmin)
-=======
     scaling = np.asarray(vmax - vmin)
     # do not normalize if samples contain a single value (in which case vmax=vmin)
->>>>>>> b95b4afb
     scaling[scaling == 0] = 1.0
     sample_pts /= scaling
 
@@ -241,15 +236,10 @@
         Subclasses should implement how to handle the transformation specific to their
         basis function types and operation modes.
         """
-<<<<<<< HEAD
         if self._n_basis_input_ is None:
             self.set_input_shape(*xi)
         self._check_input_shape_consistency(*xi)
         self._set_input_independent_states()
-=======
-        self._set_num_output_features(*xi)
-        self.set_kernel()
->>>>>>> b95b4afb
         return self._compute_features(*xi)
 
     @abc.abstractmethod
@@ -282,7 +272,6 @@
         pass
 
     @abc.abstractmethod
-<<<<<<< HEAD
     def _set_input_independent_states(self):
         """
         Compute all the basis states that do not depend on the input.
@@ -291,10 +280,6 @@
         without any input (it only depends on the basis type, the window size and the
         number of basis elements).
         """
-=======
-    def set_kernel(self):
-        """Set kernel for conv basis and return self or just return self for eval."""
->>>>>>> b95b4afb
         pass
 
     def set_input_shape(self, xi: int | tuple[int, ...] | NDArray):
@@ -1062,28 +1047,6 @@
         )
         return X
 
-<<<<<<< HEAD
-=======
-    def set_kernel(self, *xi: ArrayLike) -> Basis:
-        """Call fit on the added basis.
-
-        If any of the added basis is in "conv" mode, it will prepare its kernels for the convolution.
-
-        Parameters
-        ----------
-        *xi:
-            The sample inputs. Unused, necessary to conform to ``scikit-learn`` API.
-
-        Returns
-        -------
-        :
-            The AdditiveBasis ready to be evaluated.
-        """
-        self._basis1.set_kernel()
-        self._basis2.set_kernel()
-        return self
-
->>>>>>> b95b4afb
     def split_by_feature(
         self,
         x: NDArray,
@@ -1361,30 +1324,14 @@
         self._basis1 = basis1
         self._basis2 = basis2
 
-<<<<<<< HEAD
     @property
     def n_basis_funcs(self):
         """Compute the n-basis function runtime.
-=======
-    def _check_n_basis_min(self) -> None:
-        pass
-
-    def set_kernel(self, *xi: NDArray) -> Basis:
-        """Call fit on the multiplied basis.
-
-        If any of the added basis is in "conv" mode, it will prepare its kernels for the convolution.
-
-        Parameters
-        ----------
-        *xi:
-            The sample inputs. Unused, necessary to conform to ``scikit-learn`` API.
->>>>>>> b95b4afb
 
         This plays well with cross-validation where the number of basis function of the
         underlying bases can be changed. It must be read-only since the number of basis
         is determined by the two basis elements and the type of composition.
         """
-<<<<<<< HEAD
         return self.basis1.n_basis_funcs * self.basis2.n_basis_funcs
 
     @property
@@ -1394,11 +1341,6 @@
         if out1 is None or out2 is None:
             return None
         return out1 * out2
-=======
-        self._basis1.set_kernel()
-        self._basis2.set_kernel()
-        return self
->>>>>>> b95b4afb
 
     @support_pynapple(conv_type="numpy")
     @check_transform_input
