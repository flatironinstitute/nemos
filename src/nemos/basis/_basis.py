# required to get ArrayLike to render correctly
from __future__ import annotations

import abc
import copy
from collections import OrderedDict
from functools import wraps
from typing import Any, Callable, Generator, List, Literal, Optional, Tuple, Union

import jax
import numpy as np
from numpy.typing import ArrayLike, NDArray
from pynapple import Tsd, TsdFrame, TsdTensor

from ..base_class import Base
from ..type_casting import support_pynapple
from ..typing import FeatureMatrix
from ..utils import format_repr, row_wise_kron
from ..validation import check_fraction_valid_samples
from ._basis_mixin import BasisTransformerMixin, CompositeBasisMixin
from ._transformer_basis import TransformerBasis


def _recompute_all_default_labels(root: Basis) -> Basis:
    """Recompute default all labels."""
    updated = []
    for bas in root._iterate_over_components():
        if bas._has_default_label and bas.__class__.__name__ not in updated:
            bas._recompute_all_labels()
            updated.append(bas.__class__.__name__)
    return root


def remap_parameters(method):
    """Remap parameter names to original."""

    @wraps(method)
    def wrapper(self, **params):
        # get key/param map
        _, map_params = self._map_parameters()

        # use mapped key if exists, or original key
        # deepcopy basis to avoid matching labels when assigning twice the same basis
        # to two different components:
        # basis.set_params(basis1=bas, basis2=bas)
        new_params = {
            map_params.get(key, key): (
                copy.deepcopy(val)
                if isinstance(val, (Basis, TransformerBasis))
                else val
            )
            for key, val in params.items()
        }

        # apply set_params
        self = method(self, **new_params)

        # re-assign ordered ids to all default labels of atomic components
        # note that the recursion always run until parent.
        if self._parent is None:
            _recompute_all_default_labels(self)

        return self

    return wrapper


def _bisect_mul(base: Basis, mul: int):
    """Speed up adding n basis of the same type"""
    if mul == 1:
        return base  # Base case
    half = _bisect_mul(base, mul // 2)
    sum = half.__sklearn_clone__() + half.__sklearn_clone__()  # Less deep copying
    return sum + base.__sklearn_clone__() if mul % 2 else sum


def _bisect_power(base: Basis, expon: int):
    if expon == 1:
        return base  # Base case
    half = _bisect_power(base, expon // 2)
    squared = half.__sklearn_clone__() * half.__sklearn_clone__()  # Less deep copying
    return squared * base.__sklearn_clone__() if expon % 2 else squared


def add_docstring(method_name, cls):
    """Prepend super-class docstrings."""
    attr = getattr(cls, method_name, None)
    if attr is None:
        raise AttributeError(f"{cls.__name__} has no attribute {method_name}!")
    doc = attr.__doc__

    # Decorator to add the docstring
    def wrapper(func):
        func.__doc__ = "\n".join([doc, func.__doc__])  # Combine docstrings
        return func

    return wrapper


def check_transform_input(func: Callable) -> Callable:
    """Check input before calling basis.

    This decorator allows to raise an exception that is more readable
    when the wrong number of input is provided to _evaluate.
    """

    @wraps(func)
    def wrapper(self: Basis, *xi: ArrayLike, **kwargs) -> NDArray:
        xi = self._check_transform_input(*xi)
        return func(self, *xi, **kwargs)  # Call the basis

    return wrapper


def check_one_dimensional(func: Callable) -> Callable:
    """Check if the input is one-dimensional."""

    @wraps(func)
    def wrapper(self: Basis, *xi: NDArray, **kwargs):
        if any(x.ndim != 1 for x in xi):
            raise ValueError("Input sample must be one dimensional!")
        return func(self, *xi, **kwargs)

    return wrapper


def min_max_rescale_samples(
    sample_pts: NDArray,
    bounds: Optional[Tuple[float, float]] = None,
) -> Tuple[NDArray, NDArray]:
    """Rescale samples to [0,1].

    Parameters
    ----------
    sample_pts:
        The original samples.
    bounds:
        Sample bounds. `bounds[0]` and `bounds[1]` are mapped to 0 and 1, respectively.
        Default are `min(sample_pts), max(sample_pts)`.

    Warns
    -----
    UserWarning
        If more than 90% of the sample points contain NaNs or Infs.
    """
    sample_pts = sample_pts.astype(float)
    # if not normalize all array
    vmin = np.nanmin(sample_pts, axis=0) if bounds is None else bounds[0]
    vmax = np.nanmax(sample_pts, axis=0) if bounds is None else bounds[1]
    sample_pts[(sample_pts < vmin) | (sample_pts > vmax)] = np.nan
    sample_pts -= vmin

    scaling = np.asarray(vmax - vmin)
    # do not normalize if samples contain a single value (in which case vmax=vmin)
    scaling[scaling == 0] = 1.0
    sample_pts /= scaling

    check_fraction_valid_samples(
        sample_pts,
        err_msg="All the samples lie outside the [vmin, vmax] range.",
        warn_msg="More than 90% of the samples lie outside the [vmin, vmax] range.",
    )

    return sample_pts, scaling


def generate_basis_label_pair(bas: Basis):
    if hasattr(bas, "basis1"):
        for label, sub_bas in generate_basis_label_pair(bas.basis1):
            yield label, sub_bas
        for label, sub_bas in generate_basis_label_pair(bas.basis2):
            yield label, sub_bas
    yield bas.label, bas


class Basis(Base, abc.ABC, BasisTransformerMixin):
    """
    Abstract base class for defining basis functions for feature transformation.

    Basis functions are mathematical constructs that can represent data in alternative,
    often more compact or interpretable forms. This class provides a template for such
    transformations, with specific implementations defining the actual behavior.

    Parameters
    ----------
    mode :
        The mode of operation. 'eval' for evaluation at sample points,
        'conv' for convolutional operation.

    Raises
    ------
    ValueError:
        If ``mode`` is not 'eval' or 'conv'.
    ValueError:
        If ``kwargs`` are not None and ``mode =="eval"``.
    ValueError:
        If ``kwargs`` include parameters not recognized or do not have
        default values in ``create_convolutional_predictor``.
    ValueError:
        If ``axis`` different from 0 is provided as a keyword argument (samples must always be in the first axis).
    """

    def __init__(
        self,
        mode: Literal["eval", "conv", "composite"] = "eval",
    ) -> None:
        self._n_input_dimensionality = getattr(self, "_n_input_dimensionality", 0)

        self._mode = mode

        # specified only after inputs/input shapes are provided
        self._input_shape_product = getattr(self, "_input_shape_product", None)

        # initialize parent to None. This should not end in "_" because it is
        # a permanent property of a basis, defined at composite basis init
        self._parent = None

    def _map_parameters(self, deep=True):
        """
        Remap parameters in a given object by replacing 'basis[12]' patterns with unique labels.

        Parameters:
        -----------
        bas : object
            An object that contains a `get_params()` method returning a dictionary of parameters.

        Returns:
        --------
        param_dict_map:
            A dictionary with renamed parameters.
        key_map:
            A mapping of new parameter names to original names.

        """
        param_dict_map, key_map = self._get_params_and_key_map(
            deep=deep,
        )  # Retrieve the parameter dictionary
        # strip higher level label
        param_dict_map = self._remove_self_label_from_key(param_dict_map)
        key_map = self._remove_self_label_from_key(key_map)
        return param_dict_map, key_map

    def __sklearn_get_params__(self, deep=True):
        """
        Implements standard scikit-learn get parameters by inspecting init.

        This function will be called by Base.set_params() to get the actual param
        structure, since the inherited``get_params`` is overridden to use basis labels
        instead of the nested structure.

        Parameters
        ----------
        deep:
            If true, call itself recursively on basis implementing the method.

        Returns
        -------
        out:
            A dictionary containing the parameters. Key is the parameter
            name, value is the parameter value.
        """
        out = dict()
        for key in self._get_param_names():
            value = getattr(self, key)
            if (
                deep
                and hasattr(value, "__sklearn_get_params__")
                and not isinstance(value, type)
            ):
                item_orig = value.__sklearn_get_params__()
                deep_items = item_orig.items()
                out.update((key + "__" + k, val) for k, val in deep_items)
            out[key] = value
        return out

    def _get_params_and_key_map(self, deep=True) -> Tuple[dict, dict]:
        """
        From scikit-learn, get parameters by inspecting init.

        Parameters
        ----------
        deep

        Returns
        -------
        parameter_dict:
            A dictionary containing the parameters. Key is the ``basis_label "__" + parameter_name``,
            value is the parameter value.
        key_map:
            Dictionary that maps the keys of parameter_dict onto the keys based on attribute nesting.
        """
        parameter_dict = dict()
        key_map = dict()
        for key in self._get_param_names():
            value = getattr(self, key)
            if (
                deep
                and hasattr(value, "_get_params_and_key_map")
                and not isinstance(value, type)
            ):
                item_map, key_mapping = value._get_params_and_key_map()
                map_deep_items = item_map.items()
                # only keep the last basis label (the leaf of the tree)
                parameter_dict.update(
                    (
                        (
                            "__".join(k.split("__")[-2:])
                            if not isinstance(val, Basis)
                            else val.label
                        ),
                        val,
                    )
                    for k, val in map_deep_items
                )
                key_map.update(
                    {
                        k: key + "__" + v
                        for k, v in zip(item_map.keys(), key_mapping.values())
                    }
                )
            if isinstance(value, Basis):
                parameter_dict[value.label] = value
                key_map[value.label] = key
            else:
                parameter_dict[self.label + "__" + key] = value
                key_map[self.label + "__" + key] = key
        return parameter_dict, key_map

    def _remove_self_label_from_key(self, map_dict: dict) -> dict:
        initial_string = self.label + "__"
        return {
            k[len(initial_string) :] if k.startswith(initial_string) else k: val
            for k, val in map_dict.items()
        }

    def get_params(self, deep=True) -> dict:
        new_param_dict, _ = self._map_parameters(deep=deep)
        return new_param_dict

    @remap_parameters
    def set_params(self, **params: Any):
        return super().set_params(**params)

    @property
    def n_output_features(self) -> int | None:
        """
        Number of features returned by the basis.

        Notes
        -----
        The number of output features can be determined only when the number of inputs
        provided to the basis is known. Therefore, before the first call to ``compute_features``,
        this property will return ``None``. After that call, or after setting the input shape with
        ``set_input_shape``, ``n_output_features`` will be available.
        """
        if self._input_shape_product is not None:
            return self.n_basis_funcs * self._input_shape_product[0]
        return None

    def _root(self):
        """Get the basis root"""
        parent = self
        while hasattr(parent, "_parent") and parent._parent is not None:
            parent = parent._parent
        return parent

    @property
    def n_basis_funcs(self):
        """Number of basis functions."""
        return self._n_basis_funcs

    @n_basis_funcs.setter
    def n_basis_funcs(self, value):
        orig_n_basis = copy.deepcopy(getattr(self, "_n_basis_funcs", None))
        self._n_basis_funcs = value
        try:
            self._check_n_basis_min()
        except ValueError as e:
            self._n_basis_funcs = orig_n_basis
            raise e

    @property
    def mode(self):
        """Mode of operation, either ``"conv"`` or ``"eval"``."""
        return self._mode

    @check_transform_input
    def compute_features(
        self, *xi: ArrayLike | Tsd | TsdFrame | TsdTensor
    ) -> FeatureMatrix:
        """
        Apply the basis transformation to the input data.

        This method is designed to be a high-level interface for transforming input
        data using the basis functions defined by the subclass. Depending on the basis'
        mode ('Eval' or 'Conv'), it either evaluates the basis functions at the sample
        points or performs a convolution operation between the input data and the
        basis functions.

        Parameters
        ----------
        *xi :
            Input data arrays to be transformed. The shape and content requirements
            depend on the subclass and mode of operation ('Eval' or 'Conv').

        Returns
        -------
        :
            Transformed features. In 'eval' mode, it corresponds to the basis functions
            evaluated at the input samples. In 'conv' mode, it consists of convolved
            input samples with the basis functions. The output shape varies based on
            the subclass and mode.

        Notes
        -----
        Subclasses should implement how to handle the transformation specific to their
        basis function types and operation modes.
        """
        if self._input_shape_product is None:
            self.set_input_shape(*xi)
        self._check_input_shape_consistency(*xi)
        self._set_input_independent_states()
        return self._compute_features(*xi)

    @abc.abstractmethod
    def _compute_features(
        self, *xi: NDArray | Tsd | TsdFrame | TsdTensor
    ) -> FeatureMatrix:
        """Convolve or evaluate the basis.

        This method is intended to be equivalent to the sklearn transformer ``transform`` method.
        As the latter, it computes the transformation assuming that all the states are already
        pre-computed by ``_fit_basis``, a method corresponding to ``fit``.

        The method differs from  transformer's ``transform`` for the structure of the input that it accepts.
        In particular, ``_compute_features`` accepts a number of different time series, one per 1D basis component,
        while ``transform`` requires all inputs to be concatenated in a single array.
        """
        pass

    @abc.abstractmethod
    def setup_basis(self, *xi: ArrayLike) -> FeatureMatrix:
        """Pre-compute all basis state variables.

        This method is intended to be equivalent to the sklearn transformer ``fit`` method.
        As the latter, it computes all the state attributes, and store it with the convention
        that the attribute name **must** end with "_", for example ``self.kernel_``,
        ``self._input_shape_``.

        The method differs from  transformer's ``fit`` for the structure of the input that it accepts.
        In particular, ``_fit_basis`` accepts a number of different time series, one per 1D basis component,
        while ``fit`` requires all inputs to be concatenated in a single array.
        """
        pass

    @abc.abstractmethod
    def _set_input_independent_states(self):
        """
        Compute all the basis states that do not depend on the input.

        An example of such state is the kernel_ for Conv bases, which can be computed
        without any input (it only depends on the basis type, the window size and the
        number of basis elements).
        """
        pass

    @abc.abstractmethod
    def set_input_shape(self, xi: int | tuple[int, ...] | NDArray):
        """
        Set the expected input shape for the basis object.

        This method configures the shape of the input data that the basis object expects.
        ``xi`` can be specified as an integer, a tuple of integers, or derived
        from an array. The method also calculates the total number of input
        features and output features based on the number of basis functions.

        """
        pass

    @abc.abstractmethod
    def _evaluate(self, *xi: ArrayLike | Tsd | TsdFrame | TsdTensor) -> FeatureMatrix:
        """
        Abstract method to evaluate the basis functions at given points.

        This method must be implemented by subclasses to define the specific behavior
        of the basis transformation. The implementation depends on the type of basis
        (e.g., spline, raised cosine), and it should evaluate the basis functions at
        the specified points in the domain.

        Parameters
        ----------
        *xi :
            Variable number of arguments, each representing an array of points at which
            to evaluate the basis functions. The dimensions and requirements of these
            inputs vary depending on the specific basis implementation.

        Returns
        -------
        :
            An array containing the evaluated values of the basis functions at the input
            points. The shape and structure of this array are specific to the subclass
            implementation.
        """
        pass

    def _get_samples(self, *n_samples: int) -> Generator[NDArray]:
        """Get equi-spaced samples for all the input dimensions.

        This will be used to evaluate the basis on a grid of
        points derived by the samples.

        Parameters
        ----------
        n_samples[0],...,n_samples[n]
            The number of samples in each axis of the grid.

        Returns
        -------
        :
            A generator yielding numpy arrays of linspaces from 0 to 1 of sizes specified by ``n_samples``.
        """
        # handling of defaults when evaluating on a grid
        # (i.e. when we cannot use max and min of samples)
        bounds = getattr(self, "bounds", None)
        if bounds is None:
            mn, mx = 0, 1
        else:
            mn, mx = bounds
        return (np.linspace(mn, mx, n_samples[k]) for k in range(len(n_samples)))

    @support_pynapple(conv_type="numpy")
    def _check_transform_input(
        self, *xi: ArrayLike
    ) -> Tuple[Union[NDArray, Tsd, TsdFrame]]:
        """Check transform input.

        Parameters
        ----------
        xi[0],...,xi[n] :
            The input samples, each  with shape (number of samples, ).

        Raises
        ------
        ValueError
            - If the time point number is inconsistent between inputs.
            - If the number of inputs doesn't match what the Basis object requires.
            - At least one of the samples is empty.

        """
        # check that the input is array-like (i.e., whether we can cast it to
        # numeric arrays)
        try:
            # make sure array is at least 1d (so that we succeed when only
            # passed a scalar)
            xi = tuple(np.atleast_1d(np.asarray(x, dtype=float)) for x in xi)
        # ValueError here surfaces the exception with e.g., `x=np.array["a", "b"])`
        except (TypeError, ValueError):
            raise TypeError("Input samples must be array-like of floats!")

        # check for non-empty samples
        if self._has_zero_samples(tuple(len(x) for x in xi)):
            raise ValueError("All sample provided must be non empty.")

        # checks on input and outputs
        self._check_samples_consistency(*xi)
        self._check_input_dimensionality(xi)

        return xi

    def evaluate_on_grid(self, *n_samples: int) -> Tuple[Tuple[NDArray], NDArray]:
        """Evaluate the basis set on a grid of equi-spaced sample points.

        Parameters
        ----------
        n_samples :
           The number of samples.

        Returns
        -------
        X :
           Array of shape (n_samples,) containing the equi-spaced sample
           points where we've evaluated the basis.
        basis_funcs :
           Evaluated exponentially decaying basis functions, numerically
           orthogonalized, shape (n_samples, n_basis_funcs)
        """
        self._check_input_dimensionality(n_samples)

        if self._has_zero_samples(n_samples):
            raise ValueError("All sample counts provided must be greater than zero.")

        # get the samples
        sample_tuple = self._get_samples(*n_samples)
        Xs = np.meshgrid(*sample_tuple, indexing="ij")

        # evaluates the basis on a flat NDArray and reshape to match meshgrid output
        Y = self._evaluate(*tuple(grid_axis.flatten() for grid_axis in Xs)).reshape(
            (*n_samples, self.n_basis_funcs)
        )

        return *Xs, Y

    @staticmethod
    def _has_zero_samples(n_samples: Tuple[int, ...]) -> bool:
        return any([n <= 0 for n in n_samples])

    def _check_input_dimensionality(self, xi: Tuple) -> None:
        """
        Check that the number of inputs provided by the user matches the number of inputs required.

        Parameters
        ----------
        xi[0], ..., xi[n] :
            The input samples, shape (number of samples, ).

        Raises
        ------
        ValueError
            If the number of inputs doesn't match what the Basis object requires.
        """
        if len(xi) != self._n_input_dimensionality:
            raise TypeError(
                f"Input dimensionality mismatch. This basis evaluation requires {self._n_input_dimensionality} inputs, "
                f"{len(xi)} inputs provided instead."
            )

    @staticmethod
    def _check_samples_consistency(*xi: NDArray) -> None:
        """
        Check that each input provided to the Basis object has the same number of time points.

        Parameters
        ----------
        xi[0], ..., xi[n] :
            The input samples, shape (number of samples, ).

        Raises
        ------
        ValueError
            If the time point number is inconsistent between inputs.
        """
        sample_sizes = [sample.shape[0] for sample in xi]
        if any(elem != sample_sizes[0] for elem in sample_sizes):
            raise ValueError(
                "Sample size mismatch. Input elements have inconsistent sample sizes."
            )

    def __add__(self, other: Basis) -> AdditiveBasis:
        """
        Add two Basis objects together.

        Parameters
        ----------
        other
            The other Basis object to add.

        Returns
        -------
        : AdditiveBasis
            The resulting Basis object.
        """
        return AdditiveBasis(self, other)

    def __rmul__(self, other: Basis | int):
        return self.__mul__(other)

    def __mul__(self, other: Basis | int) -> MultiplicativeBasis:
        """
        Multiply two Basis objects together.

        Parameters
        ----------
        other
            The other Basis object to multiply.

        Returns
        -------
        :
            The resulting Basis object.
        """
        if isinstance(other, int):
            if other <= 0:
                raise ValueError(
                    "Basis multiplication error. Integer multiplicative factor must be positive, "
                    f"{other} provided instead."
                )
            return _bisect_mul(self, other)
        if not isinstance(other, Basis):
            raise TypeError(
                "Basis multiplicative factor should be a Basis object or a positive integer!"
            )
        return MultiplicativeBasis(self, other)

    def __pow__(self, exponent: int) -> MultiplicativeBasis:
        """Exponentiation of a Basis object.

        Define the power of a basis by repeatedly applying the method __multiply__.
        The exponent must be a positive integer.

        Parameters
        ----------
        exponent :
            Positive integer exponent

        Returns
        -------
        :
            The product of the basis with itself "exponent" times. Equivalent to ``self * self * ... * self``.

        Raises
        ------
        TypeError
            If the provided exponent is not an integer.
        ValueError
            If the integer is zero or negative.
        """
        if not isinstance(exponent, int):
            raise TypeError("Basis exponent should be an integer!")

        if exponent <= 0:
            raise ValueError("Basis exponent should be a non-negative integer!")

        return _bisect_power(self, exponent)

    def __repr__(self):
        return format_repr(self)

    def __getitem__(self, index: str) -> Basis:

        search = next(
            (bas for lab, bas in generate_basis_label_pair(self) if lab == index), None
        )

        if search is None:
            avail_index = ",".join(f"'{b}'" for b in self._generate_subtree_labels())
            raise IndexError(
                f"Basis label {index} not found. Available labels: {avail_index}"
            )
        return search

    def _get_feature_slicing(
        self,
        n_inputs: Optional[tuple] = None,
        start_slice: Optional[int] = None,
        split_by_input: bool = True,
    ) -> Tuple[OrderedDict, int]:
        """
        Calculate and return the slicing for features based on the input structure.

        This method determines how to slice the features for different basis types.

        Parameters
        ----------
        n_inputs :
            The number of input basis for each component, by default it uses ``self._input_shape_product``.
        start_slice :
            The starting index for slicing, by default it starts from 0.
        split_by_input :
            Flag indicating whether to split the slicing by individual inputs or not.
            If ``False``, a single slice is generated for all inputs.

        Returns
        -------
        split_dict :
            Dictionary with keys as labels and values as slices representing
            the slicing for each input or additive component, if split_by_input equals to
            True or False respectively.
        start_slice :
            The updated starting index after slicing.

        See Also
        --------
        _get_default_slicing : Handles default slicing logic.
        _merge_slicing_dicts : Merges multiple slicing dictionaries, handling keys conflicts.
        """
        # Set default values for start_slice if not provided
        start_slice = start_slice or 0
        # Handle the default case for non-additive basis types
        # See overwritten method for recursion logic
        split_dict, start_slice = self._get_default_slicing(
            split_by_input=split_by_input, start_slice=start_slice
        )

        return split_dict, start_slice

    @staticmethod
    def _generate_unique_key(existing_dict: dict | List | Tuple, key: str) -> str:
        """Generate a unique key if there is a conflict."""
        extra = 1
        new_key = f"{key}_{extra}"
        while new_key in existing_dict:
            extra += 1
            new_key = f"{key}_{extra}"
        return new_key

    def _get_default_slicing(
        self, split_by_input: bool, start_slice: int
    ) -> Tuple[OrderedDict, int]:
        """Handle default slicing logic."""
        if split_by_input:
            # should we remove this option?
            if self._input_shape_product[0] == 1 or isinstance(
                self, MultiplicativeBasis
            ):
                split_dict = {
                    self.label: slice(start_slice, start_slice + self.n_output_features)
                }
            else:
                split_dict = {
                    self.label: {
                        f"{i}": slice(
                            start_slice + i * self.n_basis_funcs,
                            start_slice + (i + 1) * self.n_basis_funcs,
                        )
                        for i in range(self._input_shape_product[0])
                    }
                }
        else:
            split_dict = {
                self.label: slice(start_slice, start_slice + self.n_output_features)
            }
        start_slice += self.n_output_features
        return OrderedDict(split_dict), start_slice

    def split_by_feature(
        self,
        x: NDArray,
        axis: int = 1,
    ):
        r"""
        Decompose an array along a specified axis into sub-arrays based on the number of expected inputs.

        This function takes an array (e.g., a design matrix or model coefficients) and splits it along
        a designated axis.

        **How it works:**

        - If the basis expects an input shape ``(n_samples, n_inputs)``, then the feature axis length will
          be ``total_n_features = n_inputs * n_basis_funcs``. This axis is reshaped into dimensions
          ``(n_inputs, n_basis_funcs)``.

        - If the basis expects an input of shape ``(n_samples,)``, then the feature axis length will
          be ``total_n_features = n_basis_funcs``. This axis is reshaped into ``(1, n_basis_funcs)``.

        For example, if the input array ``x`` has shape ``(1, 2, total_n_features, 4, 5)``,
        then after applying this method, it will be reshaped into ``(1, 2, n_inputs, n_basis_funcs, 4, 5)``.

        The specified axis (``axis``) determines where the split occurs, and all other dimensions
        remain unchanged. See the example section below for the most common use cases.

        Parameters
        ----------
        x :
            The input array to be split, representing concatenated features, coefficients,
            or other data. The shape of ``x`` along the specified axis must match the total
            number of features generated by the basis, i.e., ``self.n_output_features``.

            **Examples:**

            - For a design matrix: ``(n_samples, total_n_features)``

            - For model coefficients: ``(total_n_features,)`` or ``(total_n_features, n_neurons)``.

        axis : int, optional
            The axis along which to split the features. Defaults to 1.
            Use ``axis=1`` for design matrices (features along columns) and ``axis=0`` for
            coefficient arrays (features along rows). All other dimensions are preserved.

        Raises
        ------
        ValueError
            If the shape of ``x`` along the specified axis does not match ``self.n_output_features``.

        Returns
        -------
        dict
            A dictionary where:

            - **Key**: Label of the basis.
            - **Value**: the array reshaped to: ``(..., n_inputs, n_basis_funcs, ...)``
        """
        # convert axis to positive ints
        axis = axis if axis >= 0 else x.ndim + axis

        if x.shape[axis] != self.n_output_features:
            raise ValueError(
                "`x.shape[axis]` does not match the expected number of features."
                f" `x.shape[axis] == {x.shape[axis]}`, while the expected number "
                f"of features is {self.n_output_features}"
            )

        # Get the slice dictionary based on predefined feature slicing
        slice_dict = self._get_feature_slicing(split_by_input=False)[0]

        # Helper function to build index tuples for each slice
        def build_index_tuple(slice_obj, axis: int, ndim: int):
            """Create an index tuple to apply a slice on the given axis."""
            index = [slice(None)] * ndim  # Initialize index for all dimensions
            index[axis] = slice_obj  # Replace the axis with the slice object
            return tuple(index)

        # Get the dict for slicing the correct axis
        index_dict = jax.tree_util.tree_map(
            lambda sl: build_index_tuple(sl, axis, x.ndim), slice_dict
        )

        # Custom leaf function to identify index tuples as leaves
        def is_leaf(val):
            # Check if it's a tuple, length matches ndim, and all elements are slice objects
            if isinstance(val, tuple) and len(val) == x.ndim:
                return all(isinstance(v, slice) for v in val)
            return False

        # Apply the slicing using the custom leaf function
        out = jax.tree_util.tree_map(lambda sl: x[sl], index_dict, is_leaf=is_leaf)

        # reshape the arrays to match input shapes
        reshaped_out = dict()
        for items, bas in zip(out.items(), self):
            key, val = items
            shape = list(val.shape)
            reshaped_out[key] = val.reshape(
                shape[:axis]
                + [*(b for sh in bas._input_shape_ for b in sh), -1]
                + shape[axis + 1 :]
            )
        return reshaped_out

    def __iter__(self):
        """Makes basis iterable. Re-implemented for additive."""
        yield self

    def __len__(self):
        return 1


class AdditiveBasis(CompositeBasisMixin, Basis):
    """
    Class representing the addition of two Basis objects.

    Parameters
    ----------
    basis1 :
        First basis object to add.
    basis2 :
        Second basis object to add.

    Examples
    --------
    >>> # Generate sample data
    >>> import numpy as np
    >>> import nemos as nmo
    >>> X = np.random.normal(size=(30, 2))

    >>> # define two basis objects and add them
    >>> basis_1 = nmo.basis.BSplineEval(10)
    >>> basis_2 = nmo.basis.RaisedCosineLinearEval(15)
    >>> additive_basis = basis_1 + basis_2
    >>> additive_basis
    '(BSplineEval + RaisedCosineLinearEval)': AdditiveBasis(
        basis1=BSplineEval(n_basis_funcs=10, order=4),
        basis2=RaisedCosineLinearEval(n_basis_funcs=15, width=2.0),
    )
    >>> # can add another basis to the AdditiveBasis object
    >>> X = np.random.normal(size=(30, 3))
    >>> basis_3 = nmo.basis.RaisedCosineLogEval(100)
    >>> additive_basis_2 = additive_basis + basis_3
    >>> additive_basis_2
    '((BSplineEval + RaisedCosineLinearEval) + RaisedCosineLogEval)': AdditiveBasis(
        basis1='(BSplineEval + RaisedCosineLinearEval)': AdditiveBasis(
            basis1=BSplineEval(n_basis_funcs=10, order=4),
            basis2=RaisedCosineLinearEval(n_basis_funcs=15, width=2.0),
        ),
        basis2=RaisedCosineLogEval(n_basis_funcs=100, width=2.0, time_scaling=50.0, enforce_decay_to_zero=True),
    )
    """

<<<<<<< HEAD
    def __init__(self, basis1: Basis, basis2: Basis) -> None:
        CompositeBasisMixin.__init__(
            self, basis1, basis2,
        )
=======
    def __init__(
        self, basis1: Basis, basis2: Basis, label: Optional[str] = None
    ) -> None:
        CompositeBasisMixin.__init__(self, basis1, basis2, label=label)
>>>>>>> c408dd2c
        Basis.__init__(self, mode="composite")

        # number of input arrays that the basis receives
        self._n_input_dimensionality = (
            basis1._n_input_dimensionality + basis2._n_input_dimensionality
        )

    def _generate_label(self) -> str:
        return "(" + self.basis1.label + " + " + self.basis2.label + ")"

    @property
    def n_basis_funcs(self):
        """Compute the n-basis function runtime.

        This plays well with cross-validation where the number of basis function of the
        underlying bases can be changed. It must be read-only since the number of basis
        is determined by the two basis elements and the type of composition.
        """
        return self.basis1.n_basis_funcs + self.basis2.n_basis_funcs

    @property
    def n_output_features(self):
        out1 = getattr(self.basis1, "n_output_features", None)
        out2 = getattr(self.basis2, "n_output_features", None)
        if out1 is None or out2 is None:
            return None
        return out1 + out2

    @add_docstring("set_input_shape", CompositeBasisMixin)
    def set_input_shape(self, *xi: int | tuple[int, ...] | NDArray) -> Basis:
        """
        Examples
        --------
        >>> # Generate sample data
        >>> import numpy as np
        >>> import nemos as nmo

        >>> # define an additive basis
        >>> basis_1 = nmo.basis.BSplineEval(5)
        >>> basis_2 = nmo.basis.RaisedCosineLinearEval(6)
        >>> basis_3 = nmo.basis.RaisedCosineLinearEval(7)
        >>> additive_basis = basis_1 + basis_2 + basis_3

        Specify the input shape using all 3 allowed ways: integer, tuple, array
        >>> _ = additive_basis.set_input_shape(1, (2, 3), np.ones((10, 4, 5)))

        Expected output features are:
        (5 bases * 1 input) + (6 bases * 6 inputs) + (7 bases * 20 inputs) = 181
        >>> additive_basis.n_output_features
        181

        """
        return super().set_input_shape(*xi)

    @support_pynapple(conv_type="numpy")
    @check_transform_input
    @check_one_dimensional
    def _evaluate(self, *xi: ArrayLike | Tsd | TsdFrame | TsdTensor) -> FeatureMatrix:
        """
        Evaluate the basis at the input samples.

        Parameters
        ----------
        xi[0], ..., xi[n] : (n_samples,)
            Tuple of input samples, each with the same number of samples. The
            number of input arrays must equal the number of combined bases.

        Returns
        -------
        :
            The basis function evaluated at the samples, shape (n_samples, n_basis_funcs)

        Examples
        --------
        >>> # Generate sample data
        >>> import numpy as np
        >>> import nemos as nmo
        >>> x, y = np.random.normal(size=(2, 30))

        >>> # define two basis objects and add them
        >>> basis_1 = nmo.basis.BSplineEval(10)
        >>> basis_2 = nmo.basis.RaisedCosineLinearEval(15)
        >>> additive_basis = basis_1 + basis_2

        >>> # call the basis.
        >>> out = additive_basis._evaluate(x, y)

        """
        X = np.hstack(
            (
                self.basis1._evaluate(*xi[: self.basis1._n_input_dimensionality]),
                self.basis2._evaluate(*xi[self.basis1._n_input_dimensionality :]),
            )
        )
        return X

    @add_docstring("compute_features", Basis)
    def compute_features(
        self, *xi: ArrayLike | Tsd | TsdFrame | TsdTensor
    ) -> FeatureMatrix:
        r"""
        Examples
        --------
        >>> import numpy as np
        >>> from nemos.basis import BSplineEval, RaisedCosineLogConv
        >>> from nemos.glm import GLM
        >>> basis1 = BSplineEval(n_basis_funcs=5, label="one_input")
        >>> basis2 = RaisedCosineLogConv(n_basis_funcs=6, window_size=10, label="two_inputs")
        >>> basis_add = basis1 + basis2
        >>> X_multi = basis_add.compute_features(np.random.randn(20), np.random.randn(20, 2))
        >>> print(X_multi.shape) # num_features: 17 = 5 + 2*6
        (20, 17)

        """
        return super().compute_features(*xi)

    def _compute_features(
        self, *xi: NDArray | Tsd | TsdFrame | TsdTensor
    ) -> FeatureMatrix:
        """
        Compute features for added bases and concatenate.

        Parameters
        ----------
        xi[0], ..., xi[n] : (n_samples,)
            Tuple of input samples, each with the same number of samples. The
            number of input arrays must equal the number of combined bases.

        Returns
        -------
        :
            The features, shape (n_samples, n_basis_funcs)

        """
        # the numpy conversion is important, there is some in-place
        # array modification in basis.
        hstack_pynapple = support_pynapple(conv_type="numpy")(np.hstack)
        X = hstack_pynapple(
            (
                self.basis1._compute_features(
                    *xi[: self.basis1._n_input_dimensionality]
                ),
                self.basis2._compute_features(
                    *xi[self.basis1._n_input_dimensionality :]
                ),
            ),
        )
        return X

    def split_by_feature(
        self,
        x: NDArray,
        axis: int = 1,
    ):
        r"""
        Decompose an array along a specified axis into sub-arrays based on the basis components.

        This function takes an array (e.g., a design matrix or model coefficients) and splits it along
        a designated axis. Each split corresponds to a different additive component of the basis,
        preserving all dimensions except the specified axis.

        **How It Works:**

        Suppose the basis is made up of **m components**, each with :math:`b_i` basis functions and :math:`n_i` inputs.
        The total number of features, :math:`N`, is calculated as:

        .. math::
            N = b_1 \cdot n_1 + b_2 \cdot n_2 + \ldots + b_m \cdot n_m

        This method splits any axis of length :math:`N` into sub-arrays, one for each basis component.

        The sub-array for the i-th basis component is reshaped into dimensions
        :math:`(n_i, b_i)`.

        For example, if the array shape is :math:`(1, 2, N, 4, 5)`, then each split sub-array will have shape:

        .. math::
            (1, 2, n_i, b_i, 4, 5)

        where:

        - :math:`n_i` represents the number of inputs associated with the i-th component,
        - :math:`b_i` represents the number of basis functions in that component.

        The specified axis (``axis``) determines where the split occurs, and all other dimensions
        remain unchanged. See the example section below for the most common use cases.

        Parameters
        ----------
        x :
            The input array to be split, representing concatenated features, coefficients,
            or other data. The shape of ``x`` along the specified axis must match the total
            number of features generated by the basis, i.e., ``self.n_output_features``.

            **Examples:**
            - For a design matrix: ``(n_samples, total_n_features)``
            - For model coefficients: ``(total_n_features,)`` or ``(total_n_features, n_neurons)``.

        axis : int, optional
            The axis along which to split the features. Defaults to 1.
            Use ``axis=1`` for design matrices (features along columns) and ``axis=0`` for
            coefficient arrays (features along rows). All other dimensions are preserved.

        Raises
        ------
        ValueError
            If the shape of ``x`` along the specified axis does not match ``self.n_output_features``.

        Returns
        -------
        dict
            A dictionary where:

            - **Keys**: Labels of the additive basis components.
            - **Values**: Sub-arrays corresponding to each component. Each sub-array has the shape:

            .. math::
                (..., n_i1, n_i2,..,n_im, b_i, ...)

            - ``(n_samples, n_i1, n_i2,..,n_im)``: is the shape of the input to the i-th basis.
            - ``b_i``: The number of basis functions for the i-th basis component.

            These sub-arrays are reshaped along the specified axis, with all other dimensions
            remaining the same.

        Examples
        --------
        >>> import numpy as np
        >>> from nemos.basis import BSplineConv
        >>> from nemos.glm import GLM
        >>> # Define an additive basis
        >>> basis = (
        ...     BSplineConv(n_basis_funcs=5, window_size=10, label="feature_1") +
        ...     BSplineConv(n_basis_funcs=6, window_size=10, label="feature_2")
        ... )
        >>> # Generate a sample input array and compute features
        >>> x1, x2 = np.random.randn(20), np.random.randn(20)
        >>> X = basis.compute_features(x1, x2)
        >>> # Split the feature matrix along axis 1
        >>> split_features = basis.split_by_feature(X, axis=1)
        >>> for feature, arr in split_features.items():
        ...     print(f"{feature}: shape {arr.shape}")
        feature_1: shape (20, 5)
        feature_2: shape (20, 6)
        >>> # If one of the basis components accepts multiple inputs, the resulting dictionary will be nested:
        >>> multi_input_basis = BSplineConv(n_basis_funcs=6, window_size=10,
        ... label="multi_input")
        >>> X_multi = multi_input_basis.compute_features(np.random.randn(20, 2))
        >>> split_features_multi = multi_input_basis.split_by_feature(X_multi, axis=1)
        >>> for feature, sub_dict in split_features_multi.items():
        ...        print(f"{feature}, shape {sub_dict.shape}")
        multi_input, shape (20, 2, 6)
        >>> # the method can be used to decompose the glm coefficients in the various features
        >>> counts = np.random.poisson(size=20)
        >>> model = GLM().fit(X, counts)
        >>> split_coef = basis.split_by_feature(model.coef_, axis=0)
        >>> for feature, coef in split_coef.items():
        ...     print(f"{feature}: shape {coef.shape}")
        feature_1: shape (5,)
        feature_2: shape (6,)

        """
        return super().split_by_feature(x, axis=axis)

    def evaluate_on_grid(self, *n_samples: int) -> Tuple[Tuple[NDArray], NDArray]:
        """Evaluate the basis set on a grid of equi-spaced sample points.

        The i-th axis of the grid will be sampled with ``n_samples[i]`` equi-spaced points.
        The method uses numpy.meshgrid with ``indexing="ij"``, returning matrix indexing
        instead of the default cartesian indexing, see Notes.

        Parameters
        ----------
        n_samples[0],...,n_samples[n]
            The number of points in the uniformly spaced grid. The length of
            n_samples must equal the number of combined bases.

        Returns
        -------
        *Xs :
            A tuple of arrays containing the meshgrid values, one element for each of the n dimension of the grid,
            where n equals to the number of inputs.
            The size of ``Xs[i]`` is ``(n_samples[0], ... , n_samples[n])``.
        Y :
            The basis function evaluated at the samples,
            shape ``(n_samples[0], ... , n_samples[n], number of basis)``.

        Raises
        ------
        ValueError
            If the time point number is inconsistent between inputs or if the number of inputs doesn't match what
            the Basis object requires.
        ValueError
            If one of the n_samples is <= 0.

        Notes
        -----
        Setting ``indexing = 'ij'`` returns a meshgrid with matrix indexing. In the N-D case with inputs of size
        :math:`M_1,...,M_N`, outputs are of shape :math:`(M_1, M_2, M_3, ....,M_N)`.
        This differs from the numpy.meshgrid default, which uses Cartesian indexing.
        For the same input, Cartesian indexing would return an output of shape :math:`(M_2, M_1, M_3, ....,M_N)`.

        Examples
        --------
        >>> import numpy as np
        >>> import nemos as nmo

        >>> # define two basis objects and add them
        >>> basis_1 = nmo.basis.BSplineEval(10)
        >>> basis_2 = nmo.basis.RaisedCosineLinearEval(15)
        >>> additive_basis = basis_1 + basis_2

        >>> # evaluate on a grid of 10 x 10 equi-spaced samples
        >>> X, Y, Z = additive_basis.evaluate_on_grid(10, 10)

        """
        return super().evaluate_on_grid(*n_samples)

    def _get_feature_slicing(
        self,
        n_inputs: Optional[tuple] = None,
        start_slice: Optional[int] = None,
        split_by_input: bool = True,
    ) -> Tuple[dict, int]:
        """
        Calculate and return the slicing for features based on the input structure.

        This method determines how to slice the features for different basis types.

        Parameters
        ----------
        n_inputs :
            The number of input basis for each component, by default it uses ``self._n_basis_input``.
        start_slice :
            The starting index for slicing, by default it starts from 0.
        split_by_input :
            Flag indicating whether to split the slicing by individual inputs or not.
            If ``False``, a single slice is generated for all inputs.

        Returns
        -------
        split_dict :
            Dictionary with keys as labels and values as slices representing
            the slicing for each input or additive component, if split_by_input equals to
            True or False respectively.
        start_slice :
            The updated starting index after slicing.

        See Also
        --------
        _get_default_slicing : Handles default slicing logic.
        _merge_slicing_dicts : Merges multiple slicing dictionaries, handling keys conflicts.
        """
        # Set default values for n_inputs and start_slice if not provided
        n_inputs = n_inputs or self._input_shape_product
        start_slice = start_slice or 0

        # If the instance is of AdditiveBasis type, handle slicing for the additive components

        split_dict, start_slice = self.basis1._get_feature_slicing(
            n_inputs[: len(self.basis1._input_shape_product)],
            start_slice,
            split_by_input=split_by_input,
        )
        sp2, start_slice = self.basis2._get_feature_slicing(
            n_inputs[len(self.basis1._input_shape_product) :],
            start_slice,
            split_by_input=split_by_input,
        )
        split_dict = self._merge_slicing_dicts(split_dict, sp2)
        return split_dict, start_slice

    @classmethod
    def _merge_slicing_dicts(cls, dict1: dict, dict2: dict) -> dict:
        """Merge two slicing dictionaries, handling key conflicts."""
        for key, val in dict2.items():
            if key in dict1:
                new_key = cls._generate_unique_key(dict1, key)
                dict1[new_key] = val
            else:
                dict1[key] = val
        return dict1

    def __iter__(self):
        """Iterate over components."""
        for bas in self.basis1:
            yield bas
        for bas in self.basis2:
            yield bas

    def __len__(self):
        return len(self.basis1) + len(self.basis2)


class MultiplicativeBasis(CompositeBasisMixin, Basis):
    """
    Class representing the multiplication (external product) of two Basis objects.

    Parameters
    ----------
    basis1 :
        First basis object to multiply.
    basis2 :
        Second basis object to multiply.

    Examples
    --------
    >>> # Generate sample data
    >>> import numpy as np
    >>> import nemos as nmo
    >>> X = np.random.normal(size=(30, 3))

    >>> # define two basis and multiply
    >>> basis_1 = nmo.basis.BSplineEval(10)
    >>> basis_2 = nmo.basis.RaisedCosineLinearEval(15)
    >>> multiplicative_basis = basis_1 * basis_2
    >>> multiplicative_basis
    '(BSplineEval * RaisedCosineLinearEval)': MultiplicativeBasis(
        basis1=BSplineEval(n_basis_funcs=10, order=4),
        basis2=RaisedCosineLinearEval(n_basis_funcs=15, width=2.0),
    )

    >>> # Can multiply or add another basis to the AdditiveBasis object
    >>> # This will cause the number of output features of the result basis to grow accordingly
    >>> basis_3 = nmo.basis.RaisedCosineLogEval(100)
    >>> multiplicative_basis_2 = multiplicative_basis * basis_3
    >>> multiplicative_basis_2
    '((BSplineEval * RaisedCosineLinearEval) * RaisedCosineLogEval)': MultiplicativeBasis(
        basis1='(BSplineEval * RaisedCosineLinearEval)': MultiplicativeBasis(
            basis1=BSplineEval(n_basis_funcs=10, order=4),
            basis2=RaisedCosineLinearEval(n_basis_funcs=15, width=2.0),
        ),
        basis2=RaisedCosineLogEval(n_basis_funcs=100, width=2.0, time_scaling=50.0, enforce_decay_to_zero=True),
    )
    """

<<<<<<< HEAD
    def __init__(self, basis1: Basis, basis2: Basis) -> None:
        CompositeBasisMixin.__init__(
            self, basis1, basis2,
        )
=======
    def __init__(
        self, basis1: Basis, basis2: Basis, label: Optional[str] = None
    ) -> None:
        CompositeBasisMixin.__init__(self, basis1, basis2, label=label)
>>>>>>> c408dd2c
        Basis.__init__(self, mode="composite")
        self._n_input_dimensionality = (
            basis1._n_input_dimensionality + basis2._n_input_dimensionality
        )

    def _generate_label(self) -> str:
        return "(" + self.basis1.label + " * " + self.basis2.label + ")"

    @property
    def n_basis_funcs(self):
        """Compute the n-basis function runtime.

        This plays well with cross-validation where the number of basis function of the
        underlying bases can be changed. It must be read-only since the number of basis
        is determined by the two basis elements and the type of composition.
        """
        return self.basis1.n_basis_funcs * self.basis2.n_basis_funcs

    @property
    def n_output_features(self):
        out1 = getattr(self.basis1, "n_output_features", None)
        out2 = getattr(self.basis2, "n_output_features", None)
        if out1 is None or out2 is None:
            return None
        return out1 * out2

    @support_pynapple(conv_type="numpy")
    @check_transform_input
    @check_one_dimensional
    def _evaluate(self, *xi: ArrayLike | Tsd | TsdFrame | TsdTensor) -> FeatureMatrix:
        """
        Evaluate the basis at the input samples.

        Parameters
        ----------
        xi[0], ..., xi[n] : (n_samples,)
            Tuple of input samples, each with the same number of samples. The
            number of input arrays must equal the number of combined bases.

        Returns
        -------
        :
            The basis function evaluated at the samples, shape (n_samples, n_basis_funcs)

        Examples
        --------
        >>> import numpy as np
        >>> import nemos as nmo
        >>> mult_basis = nmo.basis.BSplineEval(5) * nmo.basis.RaisedCosineLinearEval(6)
        >>> x, y = np.random.randn(2, 30)
        >>> X = mult_basis._evaluate(x, y)
        """
        X = np.asarray(
            row_wise_kron(
                self.basis1._evaluate(*xi[: self.basis1._n_input_dimensionality]),
                self.basis2._evaluate(*xi[self.basis1._n_input_dimensionality :]),
                transpose=False,
            )
        )
        return X

    def _compute_features(
        self, *xi: NDArray | Tsd | TsdFrame | TsdTensor
    ) -> FeatureMatrix:
        """
        Compute the features for the multiplied bases, and compute their outer product.

        Parameters
        ----------
        xi[0], ..., xi[n] : (n_samples,)
            Tuple of input samples, each with the same number of samples. The
            number of input arrays must equal the number of combined bases.

        Returns
        -------
        :
            The  features, shape (n_samples, n_basis_funcs)

        Examples
        --------
        >>> import numpy as np
        >>> import nemos as nmo
        >>> mult_basis = nmo.basis.BSplineEval(5) * nmo.basis.RaisedCosineLinearEval(6)
        >>> x, y = np.random.randn(2, 30)
        >>> X = mult_basis.compute_features(x, y)
        """
        kron = support_pynapple(conv_type="numpy")(row_wise_kron)
        X = kron(
            self.basis1._compute_features(*xi[: self.basis1._n_input_dimensionality]),
            self.basis2._compute_features(*xi[self.basis1._n_input_dimensionality :]),
            transpose=False,
        )
        return X

    def evaluate_on_grid(self, *n_samples: int) -> Tuple[Tuple[NDArray], NDArray]:
        """Evaluate the basis set on a grid of equi-spaced sample points.

        The i-th axis of the grid will be sampled with ``n_samples[i]`` equi-spaced points.
        The method uses numpy.meshgrid with ``indexing="ij"``, returning matrix indexing
        instead of the default cartesian indexing, see Notes.

        Parameters
        ----------
        n_samples[0],...,n_samples[n]
            The number of points in the uniformly spaced grid. The length of
            n_samples must equal the number of combined bases.

        Returns
        -------
        *Xs :
            A tuple of arrays containing the meshgrid values, one element for each of the n dimension of the grid,
            where n equals to the number of inputs.
            The size of ``Xs[i]`` is ``(n_samples[0], ... , n_samples[n])``.
        Y :
            The basis function evaluated at the samples,
            shape ``(n_samples[0], ... , n_samples[n], number of basis)``.

        Raises
        ------
        ValueError
            If the time point number is inconsistent between inputs or if the number of inputs doesn't match what
            the Basis object requires.
        ValueError
            If one of the n_samples is <= 0.

        Notes
        -----
        Setting ``indexing = 'ij'`` returns a meshgrid with matrix indexing. In the N-D case with inputs of size
        :math:`M_1,...,M_N`, outputs are of shape :math:`(M_1, M_2, M_3, ....,M_N)`.
        This differs from the numpy.meshgrid default, which uses Cartesian indexing.
        For the same input, Cartesian indexing would return an output of shape :math:`(M_2, M_1, M_3, ....,M_N)`.

        Examples
        --------
        >>> import numpy as np
        >>> import nemos as nmo
        >>> mult_basis = nmo.basis.BSplineEval(4) * nmo.basis.RaisedCosineLinearEval(5)
        >>> X, Y, Z = mult_basis.evaluate_on_grid(10, 10)
        """
        return super().evaluate_on_grid(*n_samples)

    @add_docstring("compute_features", Basis)
    def compute_features(
        self, *xi: ArrayLike | Tsd | TsdFrame | TsdTensor
    ) -> FeatureMatrix:
        """
        Examples
        --------
        >>> import numpy as np
        >>> from nemos.basis import BSplineEval, RaisedCosineLogConv
        >>> from nemos.glm import GLM
        >>> basis1 = BSplineEval(n_basis_funcs=5, label="one_input")
        >>> basis2 = RaisedCosineLogConv(n_basis_funcs=6, window_size=10, label="two_inputs")
        >>> basis_mul = basis1 * basis2
        >>> X_multi = basis_mul.compute_features(np.random.randn(20), np.random.randn(20, 2))
        >>> print(X_multi.shape) # num_features: 60 = 5 * 2 * 6
        (20, 60)

        """
        return super().compute_features(*xi)

    @add_docstring("split_by_feature", Basis)
    def split_by_feature(
        self,
        x: NDArray,
        axis: int = 1,
    ):
        """
        Examples
        --------
        >>> import numpy as np
        >>> from nemos.basis import BSplineEval, RaisedCosineLogConv
        >>> from nemos.glm import GLM
        >>> basis1 = BSplineEval(n_basis_funcs=5, label="one_input")
        >>> basis2 = RaisedCosineLogConv(n_basis_funcs=6, window_size=10, label="two_inputs")
        >>> basis_mul = basis1 * basis2
        >>> X_multi = basis_mul.compute_features(np.random.randn(20), np.random.randn(20, 2))
        >>> print(X_multi.shape) # num_features: 60 = 5 * 2 * 6
        (20, 60)

        >>> # The multiplicative basis is a single 2D component.
        >>> split_features = basis_mul.split_by_feature(X_multi, axis=1)
        >>> for feature, arr in split_features.items():
        ...     print(f"{feature}: shape {arr.shape}")
        (one_input * two_inputs): shape (20, 2, 30)

        """
        return super().split_by_feature(x, axis=axis)

    @add_docstring("set_input_shape", CompositeBasisMixin)
    def set_input_shape(self, *xi: int | tuple[int, ...] | NDArray) -> Basis:
        """
        Examples
        --------
        >>> # Generate sample data
        >>> import numpy as np
        >>> import nemos as nmo

        >>> # define an additive basis
        >>> basis_1 = nmo.basis.BSplineEval(5)
        >>> basis_2 = nmo.basis.RaisedCosineLinearEval(6)
        >>> basis_3 = nmo.basis.MSplineEval(7)
        >>> multiplicative_basis = basis_1 * basis_2 * basis_3

        Specify the input shape using all 3 allowed ways: integer, tuple, array
        >>> _ = multiplicative_basis.set_input_shape(1, (2, 3), np.ones((10, 4, 5)))

        Expected output features are:
        (5 * 6 * 7 bases) * (1 * 6 * 20 inputs) = 25200
        >>> multiplicative_basis.n_output_features
        25200

        """
        return super().set_input_shape(*xi)<|MERGE_RESOLUTION|>--- conflicted
+++ resolved
@@ -4,8 +4,10 @@
 import abc
 import copy
 from collections import OrderedDict
+from copy import deepcopy
 from functools import wraps
 from typing import Any, Callable, Generator, List, Literal, Optional, Tuple, Union
+from contextlib import nullcontext
 
 import jax
 import numpy as np
@@ -68,18 +70,32 @@
 def _bisect_mul(base: Basis, mul: int):
     """Speed up adding n basis of the same type"""
     if mul == 1:
-        return base  # Base case
+        return deepcopy(base)  # Base case
     half = _bisect_mul(base, mul // 2)
-    sum = half.__sklearn_clone__() + half.__sklearn_clone__()  # Less deep copying
-    return sum + base.__sklearn_clone__() if mul % 2 else sum
+    context = getattr(half, "_set_shallow_copy_temporarily", nullcontext)
+    with context(True):
+        if context is nullcontext:
+            addition = half + deepcopy(half)
+        else:
+            addition = half + deepcopy(half)
+    with addition._set_shallow_copy_temporarily(True):
+        addition = addition + deepcopy(base) if mul % 2 else addition
+    return addition
 
 
 def _bisect_power(base: Basis, expon: int):
     if expon == 1:
-        return base  # Base case
-    half = _bisect_power(base, expon // 2)
-    squared = half.__sklearn_clone__() * half.__sklearn_clone__()  # Less deep copying
-    return squared * base.__sklearn_clone__() if expon % 2 else squared
+        return deepcopy(base)  # Base case
+    squared = _bisect_power(base, expon // 2)
+    context = getattr(squared, "_set_shallow_copy_temporarily", nullcontext)
+    with context(True):
+        if context is nullcontext:
+            squared = squared * deepcopy(squared)
+        else:
+            squared = squared * deepcopy(squared)
+    with squared._set_shallow_copy_temporarily(True):
+        squared = squared * deepcopy(base) if expon % 2 else squared
+    return squared
 
 
 def add_docstring(method_name, cls):
@@ -974,18 +990,10 @@
         basis2=RaisedCosineLogEval(n_basis_funcs=100, width=2.0, time_scaling=50.0, enforce_decay_to_zero=True),
     )
     """
-
-<<<<<<< HEAD
-    def __init__(self, basis1: Basis, basis2: Basis) -> None:
-        CompositeBasisMixin.__init__(
-            self, basis1, basis2,
-        )
-=======
     def __init__(
         self, basis1: Basis, basis2: Basis, label: Optional[str] = None
     ) -> None:
         CompositeBasisMixin.__init__(self, basis1, basis2, label=label)
->>>>>>> c408dd2c
         Basis.__init__(self, mode="composite")
 
         # number of input arrays that the basis receives
@@ -1421,18 +1429,11 @@
         basis2=RaisedCosineLogEval(n_basis_funcs=100, width=2.0, time_scaling=50.0, enforce_decay_to_zero=True),
     )
     """
-
-<<<<<<< HEAD
-    def __init__(self, basis1: Basis, basis2: Basis) -> None:
-        CompositeBasisMixin.__init__(
-            self, basis1, basis2,
-        )
-=======
     def __init__(
         self, basis1: Basis, basis2: Basis, label: Optional[str] = None
     ) -> None:
         CompositeBasisMixin.__init__(self, basis1, basis2, label=label)
->>>>>>> c408dd2c
+
         Basis.__init__(self, mode="composite")
         self._n_input_dimensionality = (
             basis1._n_input_dimensionality + basis2._n_input_dimensionality
