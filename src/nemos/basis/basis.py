--- conflicted
+++ resolved
@@ -15,33 +15,6 @@
 from ._identity import HistoryBasis, IdentityBasis
 from ._raised_cosine_basis import RaisedCosineBasisLinear, RaisedCosineBasisLog
 from ._spline_basis import BSplineBasis, CyclicBSplineBasis, MSplineBasis
-<<<<<<< HEAD
-from ._transformer_basis import TransformerBasis
-
-__all__ = [
-    "IdentityEval",
-    "HistoryConv",
-    "MSplineEval",
-    "MSplineConv",
-    "BSplineEval",
-    "BSplineConv",
-    "CyclicBSplineEval",
-    "CyclicBSplineConv",
-    "RaisedCosineLinearEval",
-    "RaisedCosineLinearConv",
-    "RaisedCosineLogEval",
-    "RaisedCosineLogConv",
-    "OrthExponentialEval",
-    "OrthExponentialConv",
-    "TransformerBasis",
-    "FourierEval",
-]
-
-
-def __dir__() -> list[str]:
-    return __all__
-=======
->>>>>>> 2f232e52
 
 
 class BSplineEval(EvalBasisMixin, BSplineBasis):
@@ -1171,7 +1144,6 @@
             >>> plt.plot(sample_points, basis_values)
             [<matplotlib.lines.Line2D object at ...
             >>> plt.show()
-
         """
         # ruff: noqa: D205, D400
         return super().evaluate_on_grid(n_samples)
@@ -1183,17 +1155,10 @@
         --------
         >>> import numpy as np
         >>> from nemos.basis import RaisedCosineLinearEval
-<<<<<<< HEAD
-        >>> n_basis_funcs = 5
-        >>> basis = RaisedCosineLinearEval(n_basis_funcs)
-        >>> sample_points, basis_values = basis.evaluate_on_grid(100)
-
-=======
         >>> raised_cos = RaisedCosineLinearEval(n_basis_funcs=4)
         >>> out = raised_cos.evaluate(np.random.randn(100, 5, 2))
         >>> out.shape
         (100, 5, 2, 4)
->>>>>>> 2f232e52
         """
         # ruff: noqa: D205, D400
         return super().evaluate(sample_pts)
@@ -1361,18 +1326,10 @@
         --------
         >>> import numpy as np
         >>> from nemos.basis import RaisedCosineLinearConv
-<<<<<<< HEAD
-        >>> n_basis_funcs = 5
-        >>> window_size=10
-        >>> basis = RaisedCosineLinearConv(n_basis_funcs, window_size)
-        >>> sample_points, basis_values = basis.evaluate_on_grid(100)
-
-=======
         >>> raised_cos = RaisedCosineLinearConv(n_basis_funcs=4, window_size=20)
         >>> out = raised_cos.evaluate(np.random.randn(100, 5, 2))
         >>> out.shape
         (100, 5, 2, 4)
->>>>>>> 2f232e52
         """
         # ruff: noqa: D205, D400
         return super().evaluate(sample_pts)
@@ -1543,17 +1500,10 @@
         --------
         >>> import numpy as np
         >>> from nemos.basis import RaisedCosineLogEval
-<<<<<<< HEAD
-        >>> n_basis_funcs = 5
-        >>> basis = RaisedCosineLogEval(n_basis_funcs)
-        >>> sample_points, basis_values = basis.evaluate_on_grid(100)
-
-=======
         >>> raised_cos = RaisedCosineLogEval(n_basis_funcs=4)
         >>> out = raised_cos.evaluate(np.random.randn(100, 5, 2))
         >>> out.shape
         (100, 5, 2, 4)
->>>>>>> 2f232e52
         """
         # ruff: noqa: D205, D400
         return super().evaluate(sample_pts)
@@ -1733,18 +1683,10 @@
         --------
         >>> import numpy as np
         >>> from nemos.basis import RaisedCosineLogConv
-<<<<<<< HEAD
-        >>> n_basis_funcs = 5
-        >>> window_size=10
-        >>> basis = RaisedCosineLogConv(n_basis_funcs, window_size)
-        >>> sample_points, basis_values = basis.evaluate_on_grid(100)
-
-=======
         >>> raised_cos = RaisedCosineLogConv(n_basis_funcs=4, window_size=20)
         >>> out = raised_cos.evaluate(np.random.randn(100, 5, 2))
         >>> out.shape
         (100, 5, 2, 4)
->>>>>>> 2f232e52
         """
         # ruff: noqa: D205, D400
         return super().evaluate(sample_pts)
@@ -2508,7 +2450,6 @@
             self,
             n_frequencies,
             include_constant=include_constant,
-            mode="eval",
             label=label,
         )
 
@@ -2517,12 +2458,17 @@
         """
         Examples
         --------
-        >>> import numpy as np
-        >>> import matplotlib.pyplot as plt
-        >>> from nemos.basis import FourierEval
-        >>> n_frequencies = 5
-        >>> fourier_basis = FourierEval(n_frequencies)
-        >>> sample_points, basis_values = fourier_basis.evaluate_on_grid(100)
+        .. plot::
+            :include-source: True
+            :caption: FourierEval Basis
+
+            >>> import numpy as np
+            >>> import matplotlib.pyplot as plt
+            >>> from nemos.basis import FourierEval
+            >>> n_frequencies = 5
+            >>> fourier_basis = FourierEval(n_frequencies)
+            >>> sample_points, basis_values = fourier_basis.evaluate_on_grid(100)
+            >>> plt.plot(sample_points, basis_values)
 
         """
         return super().evaluate_on_grid(n_samples)
