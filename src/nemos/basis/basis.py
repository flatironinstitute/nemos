"""Bases classes."""

# required to get ArrayLike to render correctly
from __future__ import annotations

from typing import Optional, Tuple

from numpy.typing import ArrayLike, NDArray

from ..typing import FeatureMatrix
from ._basis import add_docstring
from ._basis_mixin import AtomicBasisMixin, ConvBasisMixin, EvalBasisMixin
from ._decaying_exponential import OrthExponentialBasis
from ._raised_cosine_basis import RaisedCosineBasisLinear, RaisedCosineBasisLog
from ._spline_basis import BSplineBasis, CyclicBSplineBasis, MSplineBasis
from ._transformer_basis import TransformerBasis

__all__ = [
    "MSplineEval",
    "MSplineConv",
    "BSplineEval",
    "BSplineConv",
    "CyclicBSplineEval",
    "CyclicBSplineConv",
    "RaisedCosineLinearEval",
    "RaisedCosineLinearConv",
    "RaisedCosineLogEval",
    "RaisedCosineLogConv",
    "OrthExponentialEval",
    "OrthExponentialConv",
    "TransformerBasis",
]


def __dir__() -> list[str]:
    return __all__


class BSplineEval(EvalBasisMixin, BSplineBasis):
    """
    B-spline 1-dimensional basis functions.

    Implementation of the one-dimensional BSpline basis [1]_.

    Parameters
    ----------
    n_basis_funcs :
        Number of basis functions.
    order :
        Order of the splines used in basis functions. Must lie within ``[1, n_basis_funcs]``.
        The B-splines have (order-2) continuous derivatives at each interior knot.
        The higher this number, the smoother the basis representation will be.
    bounds :
        The bounds for the basis domain. The default ``bounds[0]`` and ``bounds[1]`` are the
        minimum and the maximum of the samples provided when evaluating the basis.
        If a sample is outside the bounds, the basis will return NaN.
    label :
        The label of the basis, intended to be descriptive of the task variable being processed.
        For example: velocity, position, spike_counts.


    References
    ----------
    .. [1] Prautzsch, H., Boehm, W., Paluszny, M. (2002). B-spline representation. In: Bézier and B-Spline
        Techniques. Mathematics and Visualization. Springer, Berlin, Heidelberg.
        https://doi.org/10.1007/978-3-662-04919-8_5

    Examples
    --------
    >>> from numpy import linspace
    >>> from nemos.basis import BSplineEval
    >>> n_basis_funcs = 5
    >>> order = 3
    >>> bspline_basis = BSplineEval(n_basis_funcs, order=order)
    >>> sample_points = linspace(0, 1, 100)
    >>> basis_functions = bspline_basis.compute_features(sample_points)
    """

    def __init__(
        self,
        n_basis_funcs: int,
        order: int = 4,
        bounds: Optional[Tuple[float, float]] = None,
        label: Optional[str] = "BSplineEval",
    ):
<<<<<<< HEAD
        EvalBasisMixin.__init__(self, n_basis_funcs=n_basis_funcs, bounds=bounds)
=======

>>>>>>> 3333eb72
        BSplineBasis.__init__(
            self,
            mode="eval",
            order=order,
            label=label,
        )
        EvalBasisMixin.__init__(self, bounds=bounds)

    @add_docstring("split_by_feature", BSplineBasis)
    def split_by_feature(
        self,
        x: NDArray,
        axis: int = 1,
    ):
        r"""
        Examples
        --------
        >>> import numpy as np
        >>> from nemos.basis import BSplineEval
        >>> from nemos.glm import GLM
        >>> basis = BSplineEval(n_basis_funcs=6, label="one_input")
        >>> X = basis.compute_features(np.random.randn(20,))
        >>> split_features_multi = basis.split_by_feature(X, axis=1)
        >>> for feature, sub_dict in split_features_multi.items():
        ...        print(f"{feature}, shape {sub_dict.shape}")
        one_input, shape (20, 1, 6)

        """
        return super().split_by_feature(x, axis=axis)

    @add_docstring("_compute_features", EvalBasisMixin)
    def compute_features(self, xi: ArrayLike) -> FeatureMatrix:
        """
        Examples
        --------
        >>> import numpy as np
        >>> from nemos.basis import BSplineEval

        >>> # Generate data
        >>> num_samples = 1000
        >>> X = np.random.normal(size=(num_samples, ))  # raw time series
        >>> basis = BSplineEval(10)
        >>> features = basis.compute_features(X)  # basis transformed time series
        >>> features.shape
        (1000, 10)

        """
        return super().compute_features(xi)

    @add_docstring("evaluate_on_grid", BSplineBasis)
    def evaluate_on_grid(self, n_samples: int) -> Tuple[NDArray, NDArray]:
        """
        Examples
        --------
        Evaluate and visualize 4 B-spline basis functions of order 3:

        >>> import numpy as np
        >>> import matplotlib.pyplot as plt
        >>> from nemos.basis import BSplineEval
        >>> bspline_basis = BSplineEval(n_basis_funcs=4, order=3)
        >>> sample_points, basis_values = bspline_basis.evaluate_on_grid(100)
        >>> for i in range(4):
        ...     p = plt.plot(sample_points, basis_values[:, i], label=f'Function {i+1}')
        >>> plt.title('B-Spline Basis Functions')
        Text(0.5, 1.0, 'B-Spline Basis Functions')
        >>> plt.xlabel('Domain')
        Text(0.5, 0, 'Domain')
        >>> plt.ylabel('Basis Function Value')
        Text(0, 0.5, 'Basis Function Value')
        >>> l = plt.legend()
        """
        return super().evaluate_on_grid(n_samples)

    @add_docstring("set_input_shape", AtomicBasisMixin)
    def set_input_shape(self, xi: int | tuple[int, ...] | NDArray):
        """
        Examples
        --------
        >>> import nemos as nmo
        >>> import numpy as np
        >>> basis = nmo.basis.BSplineEval(5)
        >>> # Configure with an integer input:
        >>> _ = basis.set_input_shape(3)
        >>> basis.n_output_features
        15
        >>> # Configure with a tuple:
        >>> _ = basis.set_input_shape((4, 5))
        >>> basis.n_output_features
        100
        >>> # Configure with an array:
        >>> x = np.ones((10, 4, 5))
        >>> _ = basis.set_input_shape(x)
        >>> basis.n_output_features
        100

        """
        return AtomicBasisMixin.set_input_shape(self, xi)


class BSplineConv(ConvBasisMixin, BSplineBasis):
    """
    B-spline 1-dimensional basis functions.

    Implementation of the one-dimensional BSpline basis [1]_.

    Parameters
    ----------
    n_basis_funcs :
        Number of basis functions.
    window_size :
        The window size for convolution in number of samples.
    order :
        Order of the splines used in basis functions. Must lie within ``[1, n_basis_funcs]``.
        The B-splines have (order-2) continuous derivatives at each interior knot.
        The higher this number, the smoother the basis representation will be.
    label :
        The label of the basis, intended to be descriptive of the task variable being processed.
        For example: velocity, position, spike_counts.
    conv_kwargs:
        Additional keyword arguments passed to :func:`nemos.convolve.create_convolutional_predictor`;
        These arguments are used to change the default behavior of the convolution.
        For example, changing the ``predictor_causality``, which by default is set to ``"causal"``.
        Note that one cannot change the default value for the ``axis`` parameter. Basis assumes
        that the convolution axis is ``axis=0``.

    References
    ----------
    .. [1] Prautzsch, H., Boehm, W., Paluszny, M. (2002). B-spline representation. In:
        Bézier and B-Spline Techniques. Mathematics and Visualization. Springer, Berlin, Heidelberg.
        https://doi.org/10.1007/978-3-662-04919-8_5

    Examples
    --------
    >>> from numpy import linspace
    >>> from nemos.basis import BSplineConv
    >>> n_basis_funcs = 5
    >>> order = 3
    >>> bspline_basis = BSplineConv(n_basis_funcs, order=order, window_size=10)
    >>> sample_points = linspace(0, 1, 100)
    >>> features = bspline_basis.compute_features(sample_points)
    """

    def __init__(
        self,
        n_basis_funcs: int,
        window_size: int,
        order: int = 4,
        label: Optional[str] = "BSplineConv",
        conv_kwargs: Optional[dict] = None,
    ):
        ConvBasisMixin.__init__(
            self,
            n_basis_funcs=n_basis_funcs,
            window_size=window_size,
            conv_kwargs=conv_kwargs,
        )
        BSplineBasis.__init__(
            self,
            mode="conv",
            order=order,
            label=label,
        )

    @add_docstring("split_by_feature", BSplineBasis)
    def split_by_feature(
        self,
        x: NDArray,
        axis: int = 1,
    ):
        r"""
        Examples
        --------
        >>> import numpy as np
        >>> from nemos.basis import BSplineConv
        >>> from nemos.glm import GLM
        >>> basis = BSplineConv(n_basis_funcs=6, window_size=10, label="two_inputs")
        >>> X_multi = basis.compute_features(np.random.randn(20, 2))
        >>> split_features_multi = basis.split_by_feature(X_multi, axis=1)
        >>> for feature, sub_dict in split_features_multi.items():
        ...        print(f"{feature}, shape {sub_dict.shape}")
        two_inputs, shape (20, 2, 6)

        """
        return super().split_by_feature(x, axis=axis)

    @add_docstring("_compute_features", ConvBasisMixin)
    def compute_features(self, xi: ArrayLike) -> FeatureMatrix:
        """
        Examples
        --------
        >>> import numpy as np
        >>> from nemos.basis import BSplineConv

        >>> # Generate data
        >>> num_samples = 1000
        >>> X = np.random.normal(size=(num_samples, ))  # raw time series
        >>> basis = BSplineConv(10, window_size=11)
        >>> features = basis.compute_features(X)  # basis transformed time series
        >>> features.shape
        (1000, 10)

        """
        return super().compute_features(xi)

    @add_docstring("evaluate_on_grid", BSplineBasis)
    def evaluate_on_grid(self, n_samples: int) -> Tuple[NDArray, NDArray]:
        """
        Examples
        --------
        Evaluate and visualize 4 B-spline basis functions of order 3:

        >>> import numpy as np
        >>> import matplotlib.pyplot as plt
        >>> from nemos.basis import BSplineConv
        >>> bspline_basis = BSplineConv(n_basis_funcs=4, order=3, window_size=10)
        >>> sample_points, basis_values = bspline_basis.evaluate_on_grid(100)
        >>> for i in range(4):
        ...     p = plt.plot(sample_points, basis_values[:, i], label=f'Function {i+1}')
        >>> plt.title('B-Spline Basis Functions')
        Text(0.5, 1.0, 'B-Spline Basis Functions')
        >>> plt.xlabel('Domain')
        Text(0.5, 0, 'Domain')
        >>> plt.ylabel('Basis Function Value')
        Text(0, 0.5, 'Basis Function Value')
        >>> l = plt.legend()
        """
        return super().evaluate_on_grid(n_samples)

    @add_docstring("set_input_shape", AtomicBasisMixin)
    def set_input_shape(self, xi: int | tuple[int, ...] | NDArray):
        """
        Examples
        --------
        >>> import nemos as nmo
        >>> import numpy as np
        >>> basis = nmo.basis.BSplineConv(5, 10)
        >>> # Configure with an integer input:
        >>> _ = basis.set_input_shape(3)
        >>> basis.n_output_features
        15
        >>> # Configure with a tuple:
        >>> _ = basis.set_input_shape((4, 5))
        >>> basis.n_output_features
        100
        >>> # Configure with an array:
        >>> x = np.ones((10, 4, 5))
        >>> _ = basis.set_input_shape(x)
        >>> basis.n_output_features
        100

        """
        return AtomicBasisMixin.set_input_shape(self, xi)


class CyclicBSplineEval(EvalBasisMixin, CyclicBSplineBasis):
    """
    B-spline 1-dimensional basis functions for cyclic splines.

    Parameters
    ----------
    n_basis_funcs :
        Number of basis functions.
    order :
        Order of the splines used in basis functions. Order must lie within [2, n_basis_funcs].
        The B-splines have (order-2) continuous derivatives at each interior knot.
        The higher this number, the smoother the basis representation will be.
    bounds :
        The bounds for the basis domain. The default ``bounds[0]`` and ``bounds[1]`` are the
        minimum and the maximum of the samples provided when evaluating the basis.
        If a sample is outside the bounds, the basis will return NaN.
    label :
        The label of the basis, intended to be descriptive of the task variable being processed.
        For example: velocity, position, spike_counts.

    Examples
    --------
    >>> from numpy import linspace
    >>> from nemos.basis import CyclicBSplineEval
    >>> n_basis_funcs = 5
    >>> order = 3
    >>> cyclic_bspline_basis = CyclicBSplineEval(n_basis_funcs, order=order)
    >>> sample_points = linspace(0, 1, 100)
    >>> features = cyclic_bspline_basis.compute_features(sample_points)
    """

    def __init__(
        self,
        n_basis_funcs: int,
        order: int = 4,
        bounds: Optional[Tuple[float, float]] = None,
        label: Optional[str] = "CyclicBSplineEval",
    ):
        EvalBasisMixin.__init__(self, n_basis_funcs=n_basis_funcs, bounds=bounds)
        CyclicBSplineBasis.__init__(
            self,
            mode="eval",
            order=order,
            label=label,
        )

    @add_docstring("split_by_feature", CyclicBSplineBasis)
    def split_by_feature(
        self,
        x: NDArray,
        axis: int = 1,
    ):
        r"""
        Examples
        --------
        >>> import numpy as np
        >>> from nemos.basis import CyclicBSplineEval
        >>> from nemos.glm import GLM
        >>> basis = CyclicBSplineEval(n_basis_funcs=6, label="one_input")
        >>> X = basis.compute_features(np.random.randn(20,))
        >>> split_features_multi = basis.split_by_feature(X, axis=1)
        >>> for feature, sub_dict in split_features_multi.items():
        ...        print(f"{feature}, shape {sub_dict.shape}")
        one_input, shape (20, 1, 6)

        """
        return super().split_by_feature(x, axis=axis)

    @add_docstring("_compute_features", EvalBasisMixin)
    def compute_features(self, xi: ArrayLike) -> FeatureMatrix:
        """
        Examples
        --------
        >>> import numpy as np
        >>> from nemos.basis import CyclicBSplineEval

        >>> # Generate data
        >>> num_samples = 1000
        >>> X = np.random.normal(size=(num_samples, ))  # raw time series
        >>> basis = CyclicBSplineEval(10)
        >>> features = basis.compute_features(X)  # basis transformed time series
        >>> features.shape
        (1000, 10)

        """
        return super().compute_features(xi)

    @add_docstring("evaluate_on_grid", CyclicBSplineBasis)
    def evaluate_on_grid(self, n_samples: int) -> Tuple[NDArray, NDArray]:
        """
        Examples
        --------
        Evaluate and visualize 4 Cyclic B-spline basis functions of order 3:

        >>> import numpy as np
        >>> import matplotlib.pyplot as plt
        >>> from nemos.basis import CyclicBSplineEval
        >>> cbspline_basis = CyclicBSplineEval(n_basis_funcs=4, order=3)
        >>> sample_points, basis_values = cbspline_basis.evaluate_on_grid(100)
        >>> for i in range(4):
        ...     p = plt.plot(sample_points, basis_values[:, i], label=f'Function {i+1}')
        >>> plt.title('Cyclic B-Spline Basis Functions')
        Text(0.5, 1.0, 'Cyclic B-Spline Basis Functions')
        >>> plt.xlabel('Domain')
        Text(0.5, 0, 'Domain')
        >>> plt.ylabel('Basis Function Value')
        Text(0, 0.5, 'Basis Function Value')
        >>> l = plt.legend()
        """
        return super().evaluate_on_grid(n_samples)

    @add_docstring("set_input_shape", AtomicBasisMixin)
    def set_input_shape(self, xi: int | tuple[int, ...] | NDArray):
        """
        Examples
        --------
        >>> import nemos as nmo
        >>> import numpy as np
        >>> basis = nmo.basis.CyclicBSplineEval(5)
        >>> # Configure with an integer input:
        >>> _ = basis.set_input_shape(3)
        >>> basis.n_output_features
        15
        >>> # Configure with a tuple:
        >>> _ = basis.set_input_shape((4, 5))
        >>> basis.n_output_features
        100
        >>> # Configure with an array:
        >>> x = np.ones((10, 4, 5))
        >>> _ = basis.set_input_shape(x)
        >>> basis.n_output_features
        100

        """
        return AtomicBasisMixin.set_input_shape(self, xi)


class CyclicBSplineConv(ConvBasisMixin, CyclicBSplineBasis):
    """
    B-spline 1-dimensional basis functions for cyclic splines.

    Parameters
    ----------
    n_basis_funcs :
        Number of basis functions.
    window_size :
        The window size for convolution in number of samples.
    order :
        Order of the splines used in basis functions. Order must lie within [2, n_basis_funcs].
        The B-splines have (order-2) continuous derivatives at each interior knot.
        The higher this number, the smoother the basis representation will be.
    label :
        The label of the basis, intended to be descriptive of the task variable being processed.
        For example: velocity, position, spike_counts.
    conv_kwargs:
        Additional keyword arguments passed to :func:`nemos.convolve.create_convolutional_predictor`;
        These arguments are used to change the default behavior of the convolution.
        For example, changing the ``predictor_causality``, which by default is set to ``"causal"``.
        Note that one cannot change the default value for the ``axis`` parameter. Basis assumes
        that the convolution axis is ``axis=0``.

    Examples
    --------
    >>> from numpy import linspace
    >>> from nemos.basis import CyclicBSplineConv
    >>> n_basis_funcs = 5
    >>> order = 3
    >>> cyclic_bspline_basis = CyclicBSplineConv(n_basis_funcs, order=order, window_size=10)
    >>> sample_points = linspace(0, 1, 100)
    >>> features = cyclic_bspline_basis.compute_features(sample_points)
    """

    def __init__(
        self,
        n_basis_funcs: int,
        window_size: int,
        order: int = 4,
        label: Optional[str] = "CyclicBSplineConv",
        conv_kwargs: Optional[dict] = None,
    ):
        ConvBasisMixin.__init__(
            self,
            n_basis_funcs=n_basis_funcs,
            window_size=window_size,
            conv_kwargs=conv_kwargs,
        )
        CyclicBSplineBasis.__init__(
            self,
            mode="conv",
            order=order,
            label=label,
        )

    @add_docstring("split_by_feature", CyclicBSplineBasis)
    def split_by_feature(
        self,
        x: NDArray,
        axis: int = 1,
    ):
        r"""
        Examples
        --------
        >>> import numpy as np
        >>> from nemos.basis import CyclicBSplineConv
        >>> from nemos.glm import GLM
        >>> basis = CyclicBSplineConv(n_basis_funcs=6, window_size=10, label="two_inputs")
        >>> X_multi = basis.compute_features(np.random.randn(20, 2))
        >>> split_features_multi = basis.split_by_feature(X_multi, axis=1)
        >>> for feature, sub_dict in split_features_multi.items():
        ...        print(f"{feature}, shape {sub_dict.shape}")
        two_inputs, shape (20, 2, 6)

        """
        return super().split_by_feature(x, axis=axis)

    @add_docstring("_compute_features", ConvBasisMixin)
    def compute_features(self, xi: ArrayLike) -> FeatureMatrix:
        """
        Examples
        --------
        >>> import numpy as np
        >>> from nemos.basis import CyclicBSplineConv

        >>> # Generate data
        >>> num_samples = 1000
        >>> X = np.random.normal(size=(num_samples, ))  # raw time series
        >>> basis = CyclicBSplineConv(10, window_size=11)
        >>> features = basis.compute_features(X)  # basis transformed time series
        >>> features.shape
        (1000, 10)

        """
        return super().compute_features(xi)

    @add_docstring("evaluate_on_grid", CyclicBSplineBasis)
    def evaluate_on_grid(self, n_samples: int) -> Tuple[NDArray, NDArray]:
        """
        Examples
        --------
        Evaluate and visualize 4 Cyclic B-spline basis functions of order 3:

        >>> import numpy as np
        >>> import matplotlib.pyplot as plt
        >>> from nemos.basis import CyclicBSplineConv
        >>> cbspline_basis = CyclicBSplineConv(n_basis_funcs=4, order=3, window_size=10)
        >>> sample_points, basis_values = cbspline_basis.evaluate_on_grid(100)
        >>> for i in range(4):
        ...     p = plt.plot(sample_points, basis_values[:, i], label=f'Function {i+1}')
        >>> plt.title('Cyclic B-Spline Basis Functions')
        Text(0.5, 1.0, 'Cyclic B-Spline Basis Functions')
        >>> plt.xlabel('Domain')
        Text(0.5, 0, 'Domain')
        >>> plt.ylabel('Basis Function Value')
        Text(0, 0.5, 'Basis Function Value')
        >>> l = plt.legend()
        """
        return super().evaluate_on_grid(n_samples)

    @add_docstring("set_input_shape", AtomicBasisMixin)
    def set_input_shape(self, xi: int | tuple[int, ...] | NDArray):
        """
        Examples
        --------
        >>> import nemos as nmo
        >>> import numpy as np
        >>> basis = nmo.basis.CyclicBSplineConv(5, 10)
        >>> # Configure with an integer input:
        >>> _ = basis.set_input_shape(3)
        >>> basis.n_output_features
        15
        >>> # Configure with a tuple:
        >>> _ = basis.set_input_shape((4, 5))
        >>> basis.n_output_features
        100
        >>> # Configure with an array:
        >>> x = np.ones((10, 4, 5))
        >>> _ = basis.set_input_shape(x)
        >>> basis.n_output_features
        100

        """
        return AtomicBasisMixin.set_input_shape(self, xi)


class MSplineEval(EvalBasisMixin, MSplineBasis):
    r"""
    M-spline basis functions for modeling and data transformation.

    M-splines [1]_ are a type of spline basis function used for smooth curve fitting
    and data representation. They are positive and integrate to one, making them
    suitable for probabilistic models and density estimation. The order of an
    M-spline defines its smoothness, with higher orders resulting in smoother
    splines.

    This class provides functionality to create M-spline basis functions, allowing
    for flexible and smooth modeling of data. It inherits from the ``SplineBasis``
    abstract class, providing specific implementations for M-splines.

    Parameters
    ----------
    n_basis_funcs :
        The number of basis functions to generate. More basis functions allow for
        more flexible data modeling but can lead to overfitting.
    order :
        The order of the splines used in basis functions. Must be between [1,
        n_basis_funcs]. Default is 2. Higher order splines have more continuous
        derivatives at each interior knot, resulting in smoother basis functions.
    bounds :
        The bounds for the basis domain. The default ``bounds[0]`` and ``bounds[1]`` are the
        minimum and the maximum of the samples provided when evaluating the basis.
        If a sample is outside the bounds, the basis will return NaN.
    label :
        The label of the basis, intended to be descriptive of the task variable being processed.
        For example: velocity, position, spike_counts.

    References
    ----------
    .. [1] Ramsay, J. O. (1988). Monotone regression splines in action. Statistical science,
        3(4), 425-441.

    Notes
    -----
    ``MSplines`` must integrate to 1 over their domain (the area under the curve is 1). Therefore, if the domain
    (x-axis) of an MSpline basis is expanded by a factor of :math:`\alpha`, the values on the co-domain
    (y-axis) values will shrink by a factor of :math:`1/\alpha`.
    For example, over the standard bounds of (0, 1), the maximum value of the MSpline is 18.
    If we set the bounds to (0, 2), the maximum value will be 9, i.e., 18 / 2.

    Examples
    --------
    >>> from numpy import linspace
    >>> from nemos.basis import MSplineEval
    >>> n_basis_funcs = 5
    >>> order = 3
    >>> mspline_basis = MSplineEval(n_basis_funcs, order=order)
    >>> sample_points = linspace(0, 1, 100)
    >>> features = mspline_basis.compute_features(sample_points)
    """

    def __init__(
        self,
        n_basis_funcs: int,
        order: int = 4,
        bounds: Optional[Tuple[float, float]] = None,
        label: Optional[str] = "MSplineEval",
    ):
        EvalBasisMixin.__init__(self, n_basis_funcs=n_basis_funcs, bounds=bounds)
        MSplineBasis.__init__(
            self,
            mode="eval",
            order=order,
            label=label,
        )

    @add_docstring("split_by_feature", MSplineBasis)
    def split_by_feature(
        self,
        x: NDArray,
        axis: int = 1,
    ):
        r"""
        Examples
        --------
        >>> import numpy as np
        >>> from nemos.basis import MSplineEval
        >>> from nemos.glm import GLM
        >>> basis = MSplineEval(n_basis_funcs=6, label="one_input")
        >>> X = basis.compute_features(np.random.randn(20))
        >>> split_features_multi = basis.split_by_feature(X, axis=1)
        >>> for feature, sub_dict in split_features_multi.items():
        ...        print(f"{feature}, shape {sub_dict.shape}")
        one_input, shape (20, 1, 6)

        """
        return MSplineBasis.split_by_feature(self, x, axis=axis)

    @add_docstring("_compute_features", EvalBasisMixin)
    def compute_features(self, xi: ArrayLike) -> FeatureMatrix:
        """
        Examples
        --------
        >>> import numpy as np
        >>> from nemos.basis import MSplineEval

        >>> # Generate data
        >>> num_samples = 1000
        >>> X = np.random.normal(size=(num_samples, ))  # raw time series
        >>> basis = MSplineEval(10)
        >>> features = basis.compute_features(X)  # basis transformed time series
        >>> features.shape
        (1000, 10)

        """
        return super().compute_features(xi)

    @add_docstring("evaluate_on_grid", MSplineBasis)
    def evaluate_on_grid(self, n_samples: int) -> Tuple[NDArray, NDArray]:
        """
        Examples
        --------
        Evaluate and visualize 4 M-spline basis functions of order 3:

        >>> import numpy as np
        >>> import matplotlib.pyplot as plt
        >>> from nemos.basis import MSplineEval
        >>> mspline_basis = MSplineEval(n_basis_funcs=4, order=3)
        >>> sample_points, basis_values = mspline_basis.evaluate_on_grid(100)
        >>> for i in range(4):
        ...     p = plt.plot(sample_points, basis_values[:, i], label=f'Function {i+1}')
        >>> plt.title('M-Spline Basis Functions')
        Text(0.5, 1.0, 'M-Spline Basis Functions')
        >>> plt.xlabel('Domain')
        Text(0.5, 0, 'Domain')
        >>> plt.ylabel('Basis Function Value')
        Text(0, 0.5, 'Basis Function Value')
        >>> l = plt.legend()
        """
        return super().evaluate_on_grid(n_samples)

    @add_docstring("set_input_shape", AtomicBasisMixin)
    def set_input_shape(self, xi: int | tuple[int, ...] | NDArray):
        """
        Examples
        --------
        >>> import nemos as nmo
        >>> import numpy as np
        >>> basis = nmo.basis.MSplineEval(5)
        >>> # Configure with an integer input:
        >>> _ = basis.set_input_shape(3)
        >>> basis.n_output_features
        15
        >>> # Configure with a tuple:
        >>> _ = basis.set_input_shape((4, 5))
        >>> basis.n_output_features
        100
        >>> # Configure with an array:
        >>> x = np.ones((10, 4, 5))
        >>> _ = basis.set_input_shape(x)
        >>> basis.n_output_features
        100

        """
        return AtomicBasisMixin.set_input_shape(self, xi)


class MSplineConv(ConvBasisMixin, MSplineBasis):
    r"""
    M-spline basis functions for modeling and data transformation.

    M-splines [1]_ are a type of spline basis function used for smooth curve fitting
    and data representation. They are positive and integrate to one, making them
    suitable for probabilistic models and density estimation. The order of an
    M-spline defines its smoothness, with higher orders resulting in smoother
    splines.

    This class provides functionality to create M-spline basis functions, allowing
    for flexible and smooth modeling of data. It inherits from the ``SplineBasis``
    abstract class, providing specific implementations for M-splines.

    Parameters
    ----------
    n_basis_funcs :
        The number of basis functions to generate. More basis functions allow for
        more flexible data modeling but can lead to overfitting.
    order :
        The order of the splines used in basis functions. Must be between [1,
        n_basis_funcs]. Default is 2. Higher order splines have more continuous
        derivatives at each interior knot, resulting in smoother basis functions.
    window_size :
        The window size for convolution in number of samples.
    label :
        The label of the basis, intended to be descriptive of the task variable being processed.
        For example: velocity, position, spike_counts.
    conv_kwargs:
        Additional keyword arguments passed to :func:`nemos.convolve.create_convolutional_predictor`;
        These arguments are used to change the default behavior of the convolution.
        For example, changing the ``predictor_causality``, which by default is set to ``"causal"``.
        Note that one cannot change the default value for the ``axis`` parameter. Basis assumes
        that the convolution axis is ``axis=0``.

    References
    ----------
    .. [1] Ramsay, J. O. (1988). Monotone regression splines in action. Statistical science,
        3(4), 425-441.

    Notes
    -----
    ``MSplines`` must integrate to 1 over their domain (the area under the curve is 1). Therefore, if the domain
    (x-axis) of an MSpline basis is expanded by a factor of :math:`\alpha`, the values on the co-domain
    (y-axis) values will shrink by a factor of :math:`1/\alpha`.
    For example, over the standard bounds of (0, 1), the maximum value of the MSpline is 18.
    If we set the bounds to (0, 2), the maximum value will be 9, i.e., 18 / 2.

    Examples
    --------
    >>> from numpy import linspace
    >>> from nemos.basis import MSplineConv
    >>> n_basis_funcs = 5
    >>> order = 3
    >>> mspline_basis = MSplineConv(n_basis_funcs, order=order, window_size=10)
    >>> sample_points = linspace(0, 1, 100)
    >>> features = mspline_basis.compute_features(sample_points)
    """

    def __init__(
        self,
        n_basis_funcs: int,
        window_size: int,
        order: int = 4,
        label: Optional[str] = "MSplineConv",
        conv_kwargs: Optional[dict] = None,
    ):
        ConvBasisMixin.__init__(
            self,
            n_basis_funcs=n_basis_funcs,
            window_size=window_size,
            conv_kwargs=conv_kwargs,
        )
        MSplineBasis.__init__(
            self,
            mode="conv",
            order=order,
            label=label,
        )

    @add_docstring("split_by_feature", MSplineBasis)
    def split_by_feature(
        self,
        x: NDArray,
        axis: int = 1,
    ):
        r"""
        Examples
        --------
        >>> import numpy as np
        >>> from nemos.basis import MSplineConv
        >>> from nemos.glm import GLM
        >>> basis = MSplineConv(n_basis_funcs=6, window_size=10, label="two_inputs")
        >>> X_multi = basis.compute_features(np.random.randn(20, 2))
        >>> split_features_multi = basis.split_by_feature(X_multi, axis=1)
        >>> for feature, sub_dict in split_features_multi.items():
        ...        print(f"{feature}, shape {sub_dict.shape}")
        two_inputs, shape (20, 2, 6)

        """
        return super().split_by_feature(x, axis=axis)

    @add_docstring("_compute_features", ConvBasisMixin)
    def compute_features(self, xi: ArrayLike) -> FeatureMatrix:
        """
        Examples
        --------
        >>> import numpy as np
        >>> from nemos.basis import MSplineConv

        >>> # Generate data
        >>> num_samples = 1000
        >>> X = np.random.normal(size=(num_samples, ))  # raw time series
        >>> basis = MSplineConv(10, window_size=11)
        >>> features = basis.compute_features(X)  # basis transformed time series
        >>> features.shape
        (1000, 10)

        """
        return super().compute_features(xi)

    @add_docstring("evaluate_on_grid", MSplineBasis)
    def evaluate_on_grid(self, n_samples: int) -> Tuple[NDArray, NDArray]:
        """
        Examples
        --------
        Evaluate and visualize 4 M-spline basis functions of order 3:

        >>> import numpy as np
        >>> import matplotlib.pyplot as plt
        >>> from nemos.basis import MSplineConv
        >>> mspline_basis = MSplineConv(n_basis_funcs=4, order=3, window_size=10)
        >>> sample_points, basis_values = mspline_basis.evaluate_on_grid(100)
        >>> for i in range(4):
        ...     p = plt.plot(sample_points, basis_values[:, i], label=f'Function {i+1}')
        >>> plt.title('M-Spline Basis Functions')
        Text(0.5, 1.0, 'M-Spline Basis Functions')
        >>> plt.xlabel('Domain')
        Text(0.5, 0, 'Domain')
        >>> plt.ylabel('Basis Function Value')
        Text(0, 0.5, 'Basis Function Value')
        >>> l = plt.legend()
        """
        return super().evaluate_on_grid(n_samples)

    @add_docstring("set_input_shape", AtomicBasisMixin)
    def set_input_shape(self, xi: int | tuple[int, ...] | NDArray):
        """
        Examples
        --------
        >>> import nemos as nmo
        >>> import numpy as np
        >>> basis = nmo.basis.MSplineConv(5, 10)
        >>> # Configure with an integer input:
        >>> _ = basis.set_input_shape(3)
        >>> basis.n_output_features
        15
        >>> # Configure with a tuple:
        >>> _ = basis.set_input_shape((4, 5))
        >>> basis.n_output_features
        100
        >>> # Configure with an array:
        >>> x = np.ones((10, 4, 5))
        >>> _ = basis.set_input_shape(x)
        >>> basis.n_output_features
        100

        """
        return AtomicBasisMixin.set_input_shape(self, xi)


class RaisedCosineLinearEval(EvalBasisMixin, RaisedCosineBasisLinear):
    """
    Represent linearly-spaced raised cosine basis functions.

    This implementation is based on the cosine bumps used by Pillow et al. [1]_
    to uniformly tile the internal points of the domain.

    Parameters
    ----------
    n_basis_funcs :
        The number of basis functions.
    width :
        Width of the raised cosine. By default, it's set to 2.0.
    bounds :
        The bounds for the basis domain in ``mode="eval"``. The default ``bounds[0]`` and ``bounds[1]`` are the
        minimum and the maximum of the samples provided when evaluating the basis.
        If a sample is outside the bounds, the basis will return NaN.
    label :
        The label of the basis, intended to be descriptive of the task variable being processed.
        For example: velocity, position, spike_counts.

    References
    ----------
    .. [1] Pillow, J. W., Paninski, L., Uzzel, V. J., Simoncelli, E. P., & J.,
        C. E. (2005). Prediction and decoding of retinal ganglion cell responses
        with a probabilistic spiking model. Journal of Neuroscience, 25(47),
        11003–11013.

    Examples
    --------
    >>> import numpy as np
    >>> from nemos.basis import RaisedCosineLinearEval
    >>> n_basis_funcs = 5
    >>> raised_cosine_basis = RaisedCosineLinearEval(n_basis_funcs)
    >>> sample_points = np.random.randn(100)
    >>> # convolve the basis
    >>> features = raised_cosine_basis.compute_features(sample_points)
    """

    def __init__(
        self,
        n_basis_funcs: int,
        width: float = 2.0,
        bounds: Optional[Tuple[float, float]] = None,
        label: Optional[str] = "RaisedCosineLinearEval",
    ):
        EvalBasisMixin.__init__(self, n_basis_funcs=n_basis_funcs, bounds=bounds)
        RaisedCosineBasisLinear.__init__(
            self,
            width=width,
            mode="eval",
            label=label,
        )

    @add_docstring("evaluate_on_grid", RaisedCosineBasisLinear)
    def evaluate_on_grid(self, n_samples: int) -> Tuple[NDArray, NDArray]:
        """
        Examples
        --------
        >>> import numpy as np
        >>> import matplotlib.pyplot as plt
        >>> from nemos.basis import RaisedCosineLinearEval
        >>> n_basis_funcs = 5
        >>> decay_rates = np.array([0.01, 0.02, 0.03, 0.04, 0.05]) # sample decay rates
        >>> window_size=10
        >>> ortho_basis = RaisedCosineLinearEval(n_basis_funcs)
        >>> sample_points, basis_values = ortho_basis.evaluate_on_grid(100)

        """
        return super().evaluate_on_grid(n_samples)

    @add_docstring("_compute_features", EvalBasisMixin)
    def compute_features(self, xi: ArrayLike) -> FeatureMatrix:
        """
        Examples
        --------
        >>> import numpy as np
        >>> from nemos.basis import RaisedCosineLinearEval

        >>> # Generate data
        >>> num_samples = 1000
        >>> X = np.random.normal(size=(num_samples, ))  # raw time series
        >>> basis = RaisedCosineLinearEval(10)
        >>> features = basis.compute_features(X)  # basis transformed time series
        >>> features.shape
        (1000, 10)

        """
        return super().compute_features(xi)

    @add_docstring("split_by_feature", RaisedCosineBasisLinear)
    def split_by_feature(
        self,
        x: NDArray,
        axis: int = 1,
    ):
        r"""
        Examples
        --------
        >>> import numpy as np
        >>> from nemos.basis import RaisedCosineLinearEval
        >>> from nemos.glm import GLM
        >>> basis = RaisedCosineLinearEval(n_basis_funcs=6, label="one_input")
        >>> X = basis.compute_features(np.random.randn(20,))
        >>> split_features_multi = basis.split_by_feature(X, axis=1)
        >>> for feature, sub_dict in split_features_multi.items():
        ...        print(f"{feature}, shape {sub_dict.shape}")
        one_input, shape (20, 1, 6)

        """
        return super().split_by_feature(x, axis=axis)

    @add_docstring("set_input_shape", AtomicBasisMixin)
    def set_input_shape(self, xi: int | tuple[int, ...] | NDArray):
        """
        Examples
        --------
        >>> import nemos as nmo
        >>> import numpy as np
        >>> basis = nmo.basis.RaisedCosineLinearEval(5)
        >>> # Configure with an integer input:
        >>> _ = basis.set_input_shape(3)
        >>> basis.n_output_features
        15
        >>> # Configure with a tuple:
        >>> _ = basis.set_input_shape((4, 5))
        >>> basis.n_output_features
        100
        >>> # Configure with an array:
        >>> x = np.ones((10, 4, 5))
        >>> _ = basis.set_input_shape(x)
        >>> basis.n_output_features
        100

        """
        return AtomicBasisMixin.set_input_shape(self, xi)


class RaisedCosineLinearConv(ConvBasisMixin, RaisedCosineBasisLinear):
    """
    Represent linearly-spaced raised cosine basis functions.

    This implementation is based on the cosine bumps used by Pillow et al. [1]_
    to uniformly tile the internal points of the domain.

    Parameters
    ----------
    n_basis_funcs :
        The number of basis functions.
    width :
        Width of the raised cosine. By default, it's set to 2.0.
    window_size :
        The window size for convolution in number of samples.
    label :
        The label of the basis, intended to be descriptive of the task variable being processed.
        For example: velocity, position, spike_counts.
    conv_kwargs:
        Additional keyword arguments passed to :func:`nemos.convolve.create_convolutional_predictor`;
        These arguments are used to change the default behavior of the convolution.
        For example, changing the ``predictor_causality``, which by default is set to ``"causal"``.
        Note that one cannot change the default value for the ``axis`` parameter. Basis assumes
        that the convolution axis is ``axis=0``.

    References
    ----------
    .. [1] Pillow, J. W., Paninski, L., Uzzel, V. J., Simoncelli, E. P., & J.,
        C. E. (2005). Prediction and decoding of retinal ganglion cell responses
        with a probabilistic spiking model. Journal of Neuroscience, 25(47),
        11003–11013.

    Examples
    --------
    >>> import numpy as np
    >>> from nemos.basis import RaisedCosineLinearConv
    >>> n_basis_funcs = 5
    >>> raised_cosine_basis = RaisedCosineLinearConv(n_basis_funcs, window_size=10)
    >>> sample_points = np.random.randn(100)
    >>> # convolve the basis
    >>> features = raised_cosine_basis.compute_features(sample_points)
    """

    def __init__(
        self,
        n_basis_funcs: int,
        window_size: int,
        width: float = 2.0,
        label: Optional[str] = "RaisedCosineLinearConv",
        conv_kwargs: Optional[dict] = None,
    ):
        ConvBasisMixin.__init__(
            self,
            n_basis_funcs=n_basis_funcs,
            window_size=window_size,
            conv_kwargs=conv_kwargs,
        )
        RaisedCosineBasisLinear.__init__(
            self,
            mode="conv",
            width=width,
            label=label,
        )

    @add_docstring("evaluate_on_grid", RaisedCosineBasisLinear)
    def evaluate_on_grid(self, n_samples: int) -> Tuple[NDArray, NDArray]:
        """
        Examples
        --------
        >>> import numpy as np
        >>> import matplotlib.pyplot as plt
        >>> from nemos.basis import RaisedCosineLinearConv
        >>> n_basis_funcs = 5
        >>> decay_rates = np.array([0.01, 0.02, 0.03, 0.04, 0.05]) # sample decay rates
        >>> window_size=10
        >>> ortho_basis = RaisedCosineLinearConv(n_basis_funcs, window_size)
        >>> sample_points, basis_values = ortho_basis.evaluate_on_grid(100)

        """
        return super().evaluate_on_grid(n_samples)

    @add_docstring("_compute_features", ConvBasisMixin)
    def compute_features(self, xi: ArrayLike) -> FeatureMatrix:
        """
        Examples
        --------
        >>> import numpy as np
        >>> from nemos.basis import RaisedCosineLinearConv

        >>> # Generate data
        >>> num_samples = 1000
        >>> X = np.random.normal(size=(num_samples, ))  # raw time series
        >>> basis = RaisedCosineLinearConv(10, window_size=100)
        >>> features = basis.compute_features(X)  # basis transformed time series
        >>> features.shape
        (1000, 10)

        """
        return super().compute_features(xi)

    @add_docstring("split_by_feature", RaisedCosineBasisLinear)
    def split_by_feature(
        self,
        x: NDArray,
        axis: int = 1,
    ):
        r"""
        Examples
        --------
        >>> import numpy as np
        >>> from nemos.basis import RaisedCosineLinearConv
        >>> from nemos.glm import GLM
        >>> basis = RaisedCosineLinearConv(n_basis_funcs=6, window_size=10, label="two_inputs")
        >>> X_multi = basis.compute_features(np.random.randn(20, 2))
        >>> split_features_multi = basis.split_by_feature(X_multi, axis=1)
        >>> for feature, sub_dict in split_features_multi.items():
        ...        print(f"{feature}, shape {sub_dict.shape}")
        two_inputs, shape (20, 2, 6)

        """
        return super().split_by_feature(x, axis=axis)

    @add_docstring("set_input_shape", AtomicBasisMixin)
    def set_input_shape(self, xi: int | tuple[int, ...] | NDArray):
        """
        Examples
        --------
        >>> import nemos as nmo
        >>> import numpy as np
        >>> basis = nmo.basis.RaisedCosineLinearConv(5, 10)
        >>> # Configure with an integer input:
        >>> _ = basis.set_input_shape(3)
        >>> basis.n_output_features
        15
        >>> # Configure with a tuple:
        >>> _ = basis.set_input_shape((4, 5))
        >>> basis.n_output_features
        100
        >>> # Configure with an array:
        >>> x = np.ones((10, 4, 5))
        >>> _ = basis.set_input_shape(x)
        >>> basis.n_output_features
        100

        """
        return AtomicBasisMixin.set_input_shape(self, xi)


class RaisedCosineLogEval(EvalBasisMixin, RaisedCosineBasisLog):
    """Represent log-spaced raised cosine basis functions.

    Similar to ``RaisedCosineLinearEval`` but the basis functions are log-spaced.
    This implementation is based on the cosine bumps used by Pillow et al. [1]_
    to uniformly tile the internal points of the domain.

    Parameters
    ----------
    n_basis_funcs :
        The number of basis functions.
    width :
        Width of the raised cosine.
    time_scaling :
        Non-negative hyper-parameter controlling the logarithmic stretch magnitude, with
        larger values resulting in more stretching. As this approaches 0, the
        transformation becomes linear.
    enforce_decay_to_zero:
        If set to True, the algorithm first constructs a basis with ``n_basis_funcs + ceil(width)`` elements
        and subsequently trims off the extra basis elements. This ensures that the final basis element
        decays to 0.
    window_size :
        The window size for convolution. Required if mode is 'conv'.
    label :
        The label of the basis, intended to be descriptive of the task variable being processed.
        For example: velocity, position, spike_counts.
    conv_kwargs:
        Additional keyword arguments passed to :func:`nemos.convolve.create_convolutional_predictor`;
        These arguments are used to change the default behavior of the convolution.
        For example, changing the ``predictor_causality``, which by default is set to ``"causal"``.
        Note that one cannot change the default value for the ``axis`` parameter. Basis assumes
        that the convolution axis is ``axis=0``.

    References
    ----------
    .. [1] Pillow, J. W., Paninski, L., Uzzel, V. J., Simoncelli, E. P., & J.,
       C. E. (2005). Prediction and decoding of retinal ganglion cell responses
       with a probabilistic spiking model. Journal of Neuroscience, 25(47),
       11003–11013.

    Examples
    --------
    >>> import numpy as np
    >>> from nemos.basis import RaisedCosineLogEval
    >>> n_basis_funcs = 5
    >>> raised_cosine_basis = RaisedCosineLogEval(n_basis_funcs)
    >>> sample_points = np.random.randn(100)
    >>> # convolve the basis
    >>> features = raised_cosine_basis.compute_features(sample_points)
    """

    def __init__(
        self,
        n_basis_funcs: int,
        width: float = 2.0,
        time_scaling: float = None,
        enforce_decay_to_zero: bool = True,
        bounds: Optional[Tuple[float, float]] = None,
        label: Optional[str] = "RaisedCosineLogEval",
    ):
        EvalBasisMixin.__init__(self, n_basis_funcs=n_basis_funcs, bounds=bounds)
        RaisedCosineBasisLog.__init__(
            self,
            width=width,
            time_scaling=time_scaling,
            enforce_decay_to_zero=enforce_decay_to_zero,
            mode="eval",
            label=label,
        )

    @add_docstring("evaluate_on_grid", RaisedCosineBasisLog)
    def evaluate_on_grid(self, n_samples: int) -> Tuple[NDArray, NDArray]:
        """
        Examples
        --------
        >>> import numpy as np
        >>> import matplotlib.pyplot as plt
        >>> from nemos.basis import RaisedCosineLogEval
        >>> n_basis_funcs = 5
        >>> decay_rates = np.array([0.01, 0.02, 0.03, 0.04, 0.05]) # sample decay rates
        >>> window_size=10
        >>> ortho_basis = RaisedCosineLogEval(n_basis_funcs)
        >>> sample_points, basis_values = ortho_basis.evaluate_on_grid(100)

        """
        return super().evaluate_on_grid(n_samples)

    @add_docstring("_compute_features", EvalBasisMixin)
    def compute_features(self, xi: ArrayLike) -> FeatureMatrix:
        """
        Examples
        --------
        >>> import numpy as np
        >>> from nemos.basis import RaisedCosineLogEval

        >>> # Generate data
        >>> num_samples = 1000
        >>> X = np.random.normal(size=(num_samples, ))  # raw time series
        >>> basis = RaisedCosineLogEval(10)
        >>> features = basis.compute_features(X)  # basis transformed time series
        >>> features.shape
        (1000, 10)

        """
        return super().compute_features(xi)

    @add_docstring("split_by_feature", RaisedCosineBasisLog)
    def split_by_feature(
        self,
        x: NDArray,
        axis: int = 1,
    ):
        r"""
        Examples
        --------
        >>> import numpy as np
        >>> from nemos.basis import RaisedCosineLogEval
        >>> from nemos.glm import GLM
        >>> basis = RaisedCosineLogEval(n_basis_funcs=6, label="one_input")
        >>> X = basis.compute_features(np.random.randn(20,))
        >>> split_features_multi = basis.split_by_feature(X, axis=1)
        >>> for feature, sub_dict in split_features_multi.items():
        ...        print(f"{feature}, shape {sub_dict.shape}")
        one_input, shape (20, 1, 6)

        """
        return super().split_by_feature(x, axis=axis)

    @add_docstring("set_input_shape", AtomicBasisMixin)
    def set_input_shape(self, xi: int | tuple[int, ...] | NDArray):
        """
        Examples
        --------
        >>> import nemos as nmo
        >>> import numpy as np
        >>> basis = nmo.basis.RaisedCosineLogEval(5)
        >>> # Configure with an integer input:
        >>> _ = basis.set_input_shape(3)
        >>> basis.n_output_features
        15
        >>> # Configure with a tuple:
        >>> _ = basis.set_input_shape((4, 5))
        >>> basis.n_output_features
        100
        >>> # Configure with an array:
        >>> x = np.ones((10, 4, 5))
        >>> _ = basis.set_input_shape(x)
        >>> basis.n_output_features
        100

        """
        return AtomicBasisMixin.set_input_shape(self, xi)


class RaisedCosineLogConv(ConvBasisMixin, RaisedCosineBasisLog):
    """Represent log-spaced raised cosine basis functions.

    Similar to ``RaisedCosineLinearConv`` but the basis functions are log-spaced.
    This implementation is based on the cosine bumps used by Pillow et al. [1]_
    to uniformly tile the internal points of the domain.

    Parameters
    ----------
    n_basis_funcs :
        The number of basis functions.
    width :
        Width of the raised cosine.
    time_scaling :
        Non-negative hyper-parameter controlling the logarithmic stretch magnitude, with
        larger values resulting in more stretching. As this approaches 0, the
        transformation becomes linear.
    enforce_decay_to_zero:
        If set to True, the algorithm first constructs a basis with ``n_basis_funcs + ceil(width)`` elements
        and subsequently trims off the extra basis elements. This ensures that the final basis element
        decays to 0.
    window_size :
        The window size for convolution. Required if mode is 'conv'.
    label :
        The label of the basis, intended to be descriptive of the task variable being processed.
        For example: velocity, position, spike_counts.
    conv_kwargs:
        Additional keyword arguments passed to :func:`nemos.convolve.create_convolutional_predictor`;
        These arguments are used to change the default behavior of the convolution.
        For example, changing the ``predictor_causality``, which by default is set to ``"causal"``.
        Note that one cannot change the default value for the ``axis`` parameter. Basis assumes
        that the convolution axis is ``axis=0``.

    References
    ----------
    .. [1] Pillow, J. W., Paninski, L., Uzzel, V. J., Simoncelli, E. P., & J.,
       C. E. (2005). Prediction and decoding of retinal ganglion cell responses
       with a probabilistic spiking model. Journal of Neuroscience, 25(47),
       11003–11013.

    Examples
    --------
    >>> import numpy as np
    >>> from nemos.basis import RaisedCosineLogConv
    >>> n_basis_funcs = 5
    >>> raised_cosine_basis = RaisedCosineLogConv(n_basis_funcs, window_size=10)
    >>> sample_points = np.random.randn(100)
    >>> # convolve the basis
    >>> features = raised_cosine_basis.compute_features(sample_points)
    """

    def __init__(
        self,
        n_basis_funcs: int,
        window_size: int,
        width: float = 2.0,
        time_scaling: float = None,
        enforce_decay_to_zero: bool = True,
        label: Optional[str] = "RaisedCosineLogConv",
        conv_kwargs: Optional[dict] = None,
    ):
        ConvBasisMixin.__init__(
            self,
            n_basis_funcs=n_basis_funcs,
            window_size=window_size,
            conv_kwargs=conv_kwargs,
        )
        RaisedCosineBasisLog.__init__(
            self,
            mode="conv",
            width=width,
            time_scaling=time_scaling,
            enforce_decay_to_zero=enforce_decay_to_zero,
            label=label,
        )

    @add_docstring("evaluate_on_grid", RaisedCosineBasisLog)
    def evaluate_on_grid(self, n_samples: int) -> Tuple[NDArray, NDArray]:
        """
        Examples
        --------
        >>> import numpy as np
        >>> import matplotlib.pyplot as plt
        >>> from nemos.basis import RaisedCosineLogConv
        >>> n_basis_funcs = 5
        >>> decay_rates = np.array([0.01, 0.02, 0.03, 0.04, 0.05]) # sample decay rates
        >>> window_size=10
        >>> ortho_basis = RaisedCosineLogConv(n_basis_funcs, window_size)
        >>> sample_points, basis_values = ortho_basis.evaluate_on_grid(100)

        """
        return super().evaluate_on_grid(n_samples)

    @add_docstring("_compute_features", ConvBasisMixin)
    def compute_features(self, xi: ArrayLike) -> FeatureMatrix:
        """
        Examples
        --------
        >>> import numpy as np
        >>> from nemos.basis import RaisedCosineLogConv

        >>> # Generate data
        >>> num_samples = 1000
        >>> X = np.random.normal(size=(num_samples, ))  # raw time series
        >>> basis = RaisedCosineLogConv(10, window_size=100)
        >>> features = basis.compute_features(X)  # basis transformed time series
        >>> features.shape
        (1000, 10)

        """
        return super().compute_features(xi)

    @add_docstring("split_by_feature", RaisedCosineBasisLog)
    def split_by_feature(
        self,
        x: NDArray,
        axis: int = 1,
    ):
        r"""
        Examples
        --------
        >>> import numpy as np
        >>> from nemos.basis import RaisedCosineLogConv
        >>> from nemos.glm import GLM
        >>> basis = RaisedCosineLogConv(n_basis_funcs=6, window_size=10, label="two_inputs")
        >>> X_multi = basis.compute_features(np.random.randn(20, 2))
        >>> split_features_multi = basis.split_by_feature(X_multi, axis=1)
        >>> for feature, sub_dict in split_features_multi.items():
        ...        print(f"{feature}, shape {sub_dict.shape}")
        two_inputs, shape (20, 2, 6)

        """
        return super().split_by_feature(x, axis=axis)

    @add_docstring("set_input_shape", AtomicBasisMixin)
    def set_input_shape(self, xi: int | tuple[int, ...] | NDArray):
        """
        Examples
        --------
        >>> import nemos as nmo
        >>> import numpy as np
        >>> basis = nmo.basis.RaisedCosineLogConv(5, 10)
        >>> # Configure with an integer input:
        >>> _ = basis.set_input_shape(3)
        >>> basis.n_output_features
        15
        >>> # Configure with a tuple:
        >>> _ = basis.set_input_shape((4, 5))
        >>> basis.n_output_features
        100
        >>> # Configure with an array:
        >>> x = np.ones((10, 4, 5))
        >>> _ = basis.set_input_shape(x)
        >>> basis.n_output_features
        100

        """
        return AtomicBasisMixin.set_input_shape(self, xi)


class OrthExponentialEval(EvalBasisMixin, OrthExponentialBasis):
    """Set of 1D basis decaying exponential functions numerically orthogonalized.

    Parameters
    ----------
    n_basis_funcs
        Number of basis functions.
    decay_rates :
        Decay rates of the exponentials, shape ``(n_basis_funcs,)``.
    bounds :
        The bounds for the basis domain. The default ``bounds[0]`` and ``bounds[1]`` are the
        minimum and the maximum of the samples provided when evaluating the basis.
        If a sample is outside the bounds, the basis will return NaN.
    label :
        The label of the basis, intended to be descriptive of the task variable being processed.
        For example: velocity, position, spike_counts.

    Examples
    --------
    >>> import numpy as np
    >>> from numpy import linspace
    >>> from nemos.basis import OrthExponentialEval
    >>> X = np.random.normal(size=(1000, 1))
    >>> n_basis_funcs = 5
    >>> decay_rates = np.array([0.01, 0.02, 0.03, 0.04, 0.05])  # sample decay rates
    >>> window_size = 10
    >>> ortho_basis = OrthExponentialEval(n_basis_funcs, decay_rates)
    >>> sample_points = linspace(0, 1, 100)
    >>> # evaluate the basis
    >>> features = ortho_basis.compute_features(sample_points)

    """

    def __init__(
        self,
        n_basis_funcs: int,
        decay_rates: NDArray,
        bounds: Optional[Tuple[float, float]] = None,
        label: Optional[str] = "OrthExponentialEval",
    ):
        EvalBasisMixin.__init__(self, n_basis_funcs=n_basis_funcs, bounds=bounds)
        OrthExponentialBasis.__init__(
            self,
            decay_rates=decay_rates,
            mode="eval",
            label=label,
        )

    @add_docstring("evaluate_on_grid", OrthExponentialBasis)
    def evaluate_on_grid(self, n_samples: int) -> Tuple[NDArray, NDArray]:
        """
        Examples
        --------
        >>> import numpy as np
        >>> import matplotlib.pyplot as plt
        >>> from nemos.basis import OrthExponentialEval
        >>> n_basis_funcs = 5
        >>> decay_rates = np.array([0.01, 0.02, 0.03, 0.04, 0.05]) # sample decay rates
        >>> window_size=10
        >>> ortho_basis = OrthExponentialEval(n_basis_funcs, decay_rates=decay_rates)
        >>> sample_points, basis_values = ortho_basis.evaluate_on_grid(100)

        """
        return super().evaluate_on_grid(n_samples=n_samples)

    @add_docstring("_compute_features", EvalBasisMixin)
    def compute_features(self, xi: ArrayLike) -> FeatureMatrix:
        """
        Examples
        --------
        >>> import numpy as np
        >>> from nemos.basis import OrthExponentialEval

        >>> # Generate data
        >>> num_samples = 1000
        >>> X = np.random.normal(size=(num_samples, ))  # raw time series
        >>> basis = OrthExponentialEval(10, decay_rates=np.arange(1, 11))
        >>> features = basis.compute_features(X)  # basis transformed time series
        >>> features.shape
        (1000, 10)

        """
        return super().compute_features(xi)

    @add_docstring("split_by_feature", OrthExponentialBasis)
    def split_by_feature(
        self,
        x: NDArray,
        axis: int = 1,
    ):
        """
        Examples
        --------
        >>> import numpy as np
        >>> from nemos.basis import OrthExponentialEval
        >>> from nemos.glm import GLM
        >>> # Define an additive basis
        >>> basis = OrthExponentialEval(n_basis_funcs=5, decay_rates=np.arange(1, 6), label="feature")
        >>> # Generate a sample input array and compute features
        >>> x = np.random.randn(20)
        >>> X = basis.compute_features(x)
        >>> # Split the feature matrix along axis 1
        >>> split_features = basis.split_by_feature(X, axis=1)
        >>> for feature, arr in split_features.items():
        ...     print(f"{feature}: shape {arr.shape}")
        feature: shape (20, 1, 5)

        """
        return super().split_by_feature(x, axis=axis)

    @add_docstring("set_input_shape", AtomicBasisMixin)
    def set_input_shape(self, xi: int | tuple[int, ...] | NDArray):
        """
        Examples
        --------
        >>> import nemos as nmo
        >>> import numpy as np
        >>> basis = nmo.basis.OrthExponentialEval(5, decay_rates=np.arange(1, 6))
        >>> # Configure with an integer input:
        >>> _ = basis.set_input_shape(3)
        >>> basis.n_output_features
        15
        >>> # Configure with a tuple:
        >>> _ = basis.set_input_shape((4, 5))
        >>> basis.n_output_features
        100
        >>> # Configure with an array:
        >>> x = np.ones((10, 4, 5))
        >>> _ = basis.set_input_shape(x)
        >>> basis.n_output_features
        100

        """
        return AtomicBasisMixin.set_input_shape(self, xi)


class OrthExponentialConv(ConvBasisMixin, OrthExponentialBasis):
    """Set of 1D basis decaying exponential functions numerically orthogonalized.

    Parameters
    ----------
    n_basis_funcs
        Number of basis functions.
    window_size :
        The window size for convolution in number of samples.
    decay_rates :
        Decay rates of the exponentials, shape ``(n_basis_funcs,)``.
    label :
        The label of the basis, intended to be descriptive of the task variable being processed.
        For example: velocity, position, spike_counts.
    conv_kwargs:
        Additional keyword arguments passed to :func:`nemos.convolve.create_convolutional_predictor`;
        These arguments are used to change the default behavior of the convolution.
        For example, changing the ``predictor_causality``, which by default is set to ``"causal"``.
        Note that one cannot change the default value for the ``axis`` parameter. Basis assumes
        that the convolution axis is ``axis=0``.

    Examples
    --------
    >>> import numpy as np
    >>> from nemos.basis import OrthExponentialConv
    >>> X = np.random.normal(size=(1000, 1))
    >>> n_basis_funcs = 5
    >>> decay_rates = np.array([0.01, 0.02, 0.03, 0.04, 0.05])  # sample decay rates
    >>> window_size = 10
    >>> ortho_basis = OrthExponentialConv(n_basis_funcs, window_size, decay_rates)
    >>> sample_points = np.random.randn(100)
    >>> # convolve the basis
    >>> features = ortho_basis.compute_features(sample_points)
    """

    def __init__(
        self,
        n_basis_funcs: int,
        window_size: int,
        decay_rates: NDArray,
        label: Optional[str] = "OrthExponentialConv",
        conv_kwargs: Optional[dict] = None,
    ):
        ConvBasisMixin.__init__(
            self,
            n_basis_funcs=n_basis_funcs,
            window_size=window_size,
            conv_kwargs=conv_kwargs,
        )
        OrthExponentialBasis.__init__(
            self,
            mode="conv",
            decay_rates=decay_rates,
            label=label,
        )
        # re-check window size because n_basis_funcs is not set yet when the
        # property setter runs the first check.
        self._check_window_size(self.window_size)

    @add_docstring("evaluate_on_grid", OrthExponentialBasis)
    def evaluate_on_grid(self, n_samples: int) -> Tuple[NDArray, NDArray]:
        """
        Examples
        --------
        >>> import numpy as np
        >>> import matplotlib.pyplot as plt
        >>> from nemos.basis import OrthExponentialConv
        >>> n_basis_funcs = 5
        >>> decay_rates = np.array([0.01, 0.02, 0.03, 0.04, 0.05]) # sample decay rates
        >>> window_size=10
        >>> ortho_basis = OrthExponentialConv(n_basis_funcs, window_size, decay_rates=decay_rates)
        >>> sample_points, basis_values = ortho_basis.evaluate_on_grid(100)

        """
        return super().evaluate_on_grid(n_samples)

    @add_docstring("_compute_features", ConvBasisMixin)
    def compute_features(self, xi: ArrayLike) -> FeatureMatrix:
        """
        Examples
        --------
        >>> import numpy as np
        >>> from nemos.basis import OrthExponentialConv

        >>> # Generate data
        >>> num_samples = 1000
        >>> X = np.random.normal(size=(num_samples, ))  # raw time series
        >>> basis = OrthExponentialConv(10, window_size=100, decay_rates=np.arange(1, 11))
        >>> features = basis.compute_features(X)  # basis transformed time series
        >>> features.shape
        (1000, 10)

        """
        return super().compute_features(xi)

    @add_docstring("split_by_feature", OrthExponentialBasis)
    def split_by_feature(
        self,
        x: NDArray,
        axis: int = 1,
    ):
        r"""
        Examples
        --------
        >>> import numpy as np
        >>> from nemos.basis import OrthExponentialConv
        >>> from nemos.glm import GLM
        >>> basis = OrthExponentialConv(
        ...     n_basis_funcs=6,
        ...     decay_rates=np.arange(1, 7),
        ...     window_size=10,
        ...     label="two_inputs"
        ... )
        >>> X_multi = basis.compute_features(np.random.randn(20, 2))
        >>> split_features_multi = basis.split_by_feature(X_multi, axis=1)
        >>> for feature, sub_dict in split_features_multi.items():
        ...        print(f"{feature}, shape {sub_dict.shape}")
        two_inputs, shape (20, 2, 6)

        """
        return super().split_by_feature(x, axis=axis)

    @add_docstring("set_input_shape", AtomicBasisMixin)
    def set_input_shape(self, xi: int | tuple[int, ...] | NDArray):
        """
        Examples
        --------
        >>> import nemos as nmo
        >>> import numpy as np
        >>> basis = nmo.basis.OrthExponentialConv(5, window_size=10, decay_rates=np.arange(1, 6))
        >>> # Configure with an integer input:
        >>> _ = basis.set_input_shape(3)
        >>> basis.n_output_features
        15
        >>> # Configure with a tuple:
        >>> _ = basis.set_input_shape((4, 5))
        >>> basis.n_output_features
        100
        >>> # Configure with an array:
        >>> x = np.ones((10, 4, 5))
        >>> _ = basis.set_input_shape(x)
        >>> basis.n_output_features
        100

        """
<<<<<<< HEAD
        return super().set_input_shape(xi)
=======
        return AtomicBasisMixin.set_input_shape(self, xi)
>>>>>>> 3333eb72

    def _check_window_size(self, window_size: int):
        """OrthExponentialBasis specific window size check."""
        super()._check_window_size(window_size)
        # if n_basis_funcs is not yet initialized, skip check
        n_basis = getattr(self, "n_basis_funcs", None)
        if n_basis and window_size < n_basis:
            raise ValueError(
                "OrthExponentialConv basis requires at least a window_size larger then the number "
                f"of basis functions. window_size is {window_size}, n_basis_funcs while"
                f"is {self.n_basis_funcs}."
            )

    def set_kernel(self):
        try:
            super().set_kernel()
        except ValueError as e:
            if "OrthExponentialBasis requires at least as many" in str(e):
                raise ValueError(
                    "Cannot set the kernels for OrthExponentialBasis when `window_size` is smaller "
                    "than `n_basis_funcs.\n"
                    "Please, increase the window size or reduce the number of basis functions. "
                    f"Current `window_size` is {self.window_size}, while `n_basis_funcs` is "
                    f"{self.n_basis_funcs}."
                )
            else:
                raise e
        return self<|MERGE_RESOLUTION|>--- conflicted
+++ resolved
@@ -83,13 +83,10 @@
         bounds: Optional[Tuple[float, float]] = None,
         label: Optional[str] = "BSplineEval",
     ):
-<<<<<<< HEAD
-        EvalBasisMixin.__init__(self, n_basis_funcs=n_basis_funcs, bounds=bounds)
-=======
-
->>>>>>> 3333eb72
+
         BSplineBasis.__init__(
             self,
+            n_basis_funcs,
             mode="eval",
             order=order,
             label=label,
@@ -238,14 +235,10 @@
         label: Optional[str] = "BSplineConv",
         conv_kwargs: Optional[dict] = None,
     ):
-        ConvBasisMixin.__init__(
-            self,
-            n_basis_funcs=n_basis_funcs,
-            window_size=window_size,
-            conv_kwargs=conv_kwargs,
-        )
+        ConvBasisMixin.__init__(self, window_size=window_size, conv_kwargs=conv_kwargs)
         BSplineBasis.__init__(
             self,
+            n_basis_funcs,
             mode="conv",
             order=order,
             label=label,
@@ -380,9 +373,10 @@
         bounds: Optional[Tuple[float, float]] = None,
         label: Optional[str] = "CyclicBSplineEval",
     ):
-        EvalBasisMixin.__init__(self, n_basis_funcs=n_basis_funcs, bounds=bounds)
+        EvalBasisMixin.__init__(self, bounds=bounds)
         CyclicBSplineBasis.__init__(
             self,
+            n_basis_funcs,
             mode="eval",
             order=order,
             label=label,
@@ -522,14 +516,10 @@
         label: Optional[str] = "CyclicBSplineConv",
         conv_kwargs: Optional[dict] = None,
     ):
-        ConvBasisMixin.__init__(
-            self,
-            n_basis_funcs=n_basis_funcs,
-            window_size=window_size,
-            conv_kwargs=conv_kwargs,
-        )
+        ConvBasisMixin.__init__(self, window_size=window_size, conv_kwargs=conv_kwargs)
         CyclicBSplineBasis.__init__(
             self,
+            n_basis_funcs,
             mode="conv",
             order=order,
             label=label,
@@ -688,9 +678,10 @@
         bounds: Optional[Tuple[float, float]] = None,
         label: Optional[str] = "MSplineEval",
     ):
-        EvalBasisMixin.__init__(self, n_basis_funcs=n_basis_funcs, bounds=bounds)
+        EvalBasisMixin.__init__(self, bounds=bounds)
         MSplineBasis.__init__(
             self,
+            n_basis_funcs,
             mode="eval",
             order=order,
             label=label,
@@ -854,14 +845,10 @@
         label: Optional[str] = "MSplineConv",
         conv_kwargs: Optional[dict] = None,
     ):
-        ConvBasisMixin.__init__(
-            self,
-            n_basis_funcs=n_basis_funcs,
-            window_size=window_size,
-            conv_kwargs=conv_kwargs,
-        )
+        ConvBasisMixin.__init__(self, window_size=window_size, conv_kwargs=conv_kwargs)
         MSplineBasis.__init__(
             self,
+            n_basis_funcs,
             mode="conv",
             order=order,
             label=label,
@@ -1004,9 +991,10 @@
         bounds: Optional[Tuple[float, float]] = None,
         label: Optional[str] = "RaisedCosineLinearEval",
     ):
-        EvalBasisMixin.__init__(self, n_basis_funcs=n_basis_funcs, bounds=bounds)
+        EvalBasisMixin.__init__(self, bounds=bounds)
         RaisedCosineBasisLinear.__init__(
             self,
+            n_basis_funcs,
             width=width,
             mode="eval",
             label=label,
@@ -1147,14 +1135,10 @@
         label: Optional[str] = "RaisedCosineLinearConv",
         conv_kwargs: Optional[dict] = None,
     ):
-        ConvBasisMixin.__init__(
-            self,
-            n_basis_funcs=n_basis_funcs,
-            window_size=window_size,
-            conv_kwargs=conv_kwargs,
-        )
+        ConvBasisMixin.__init__(self, window_size=window_size, conv_kwargs=conv_kwargs)
         RaisedCosineBasisLinear.__init__(
             self,
+            n_basis_funcs,
             mode="conv",
             width=width,
             label=label,
@@ -1304,9 +1288,10 @@
         bounds: Optional[Tuple[float, float]] = None,
         label: Optional[str] = "RaisedCosineLogEval",
     ):
-        EvalBasisMixin.__init__(self, n_basis_funcs=n_basis_funcs, bounds=bounds)
+        EvalBasisMixin.__init__(self, bounds=bounds)
         RaisedCosineBasisLog.__init__(
             self,
+            n_basis_funcs,
             width=width,
             time_scaling=time_scaling,
             enforce_decay_to_zero=enforce_decay_to_zero,
@@ -1459,14 +1444,10 @@
         label: Optional[str] = "RaisedCosineLogConv",
         conv_kwargs: Optional[dict] = None,
     ):
-        ConvBasisMixin.__init__(
-            self,
-            n_basis_funcs=n_basis_funcs,
-            window_size=window_size,
-            conv_kwargs=conv_kwargs,
-        )
+        ConvBasisMixin.__init__(self, window_size=window_size, conv_kwargs=conv_kwargs)
         RaisedCosineBasisLog.__init__(
             self,
+            n_basis_funcs,
             mode="conv",
             width=width,
             time_scaling=time_scaling,
@@ -1598,9 +1579,10 @@
         bounds: Optional[Tuple[float, float]] = None,
         label: Optional[str] = "OrthExponentialEval",
     ):
-        EvalBasisMixin.__init__(self, n_basis_funcs=n_basis_funcs, bounds=bounds)
+        EvalBasisMixin.__init__(self, bounds=bounds)
         OrthExponentialBasis.__init__(
             self,
+            n_basis_funcs,
             decay_rates=decay_rates,
             mode="eval",
             label=label,
@@ -1737,14 +1719,10 @@
         label: Optional[str] = "OrthExponentialConv",
         conv_kwargs: Optional[dict] = None,
     ):
-        ConvBasisMixin.__init__(
-            self,
-            n_basis_funcs=n_basis_funcs,
-            window_size=window_size,
-            conv_kwargs=conv_kwargs,
-        )
+        ConvBasisMixin.__init__(self, window_size=window_size, conv_kwargs=conv_kwargs)
         OrthExponentialBasis.__init__(
             self,
+            n_basis_funcs,
             mode="conv",
             decay_rates=decay_rates,
             label=label,
@@ -1839,11 +1817,7 @@
         100
 
         """
-<<<<<<< HEAD
-        return super().set_input_shape(xi)
-=======
         return AtomicBasisMixin.set_input_shape(self, xi)
->>>>>>> 3333eb72
 
     def _check_window_size(self, window_size: int):
         """OrthExponentialBasis specific window size check."""
