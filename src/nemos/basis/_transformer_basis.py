from __future__ import annotations

import copy
from functools import wraps
from typing import TYPE_CHECKING, Generator

import numpy as np

from ..typing import FeatureMatrix
from ._composition_utils import (
    _iterate_over_components,
    get_input_shape,
<<<<<<< HEAD
    infer_input_dimensionality,
=======
>>>>>>> 04a3654c
    is_basis_like,
)

if TYPE_CHECKING:
    from ._basis import Basis


def transformer_chaining(func):
    """Apply chainable methods and return self."""

    @wraps(func)
    def wrapper(self, *args, **kwargs):
        # Call the wrapped function and capture its return value
        result = func(*args, **kwargs)

        # If the method returns the inner `self`, replace it with the outer `self` (no deepcopy here).
        return self if result is self.basis else result

    return wrapper


class TransformerBasis:
    """Basis as ``scikit-learn`` transformers.

    This class abstracts the underlying basis function details, offering methods
    similar to scikit-learn's transformers but specifically designed for basis
    transformations. It supports fitting to data (calculating any necessary parameters
    of the basis functions), transforming data (applying the basis functions to
    data), and both fitting and transforming in one step.

    ``TransformerBasis``, unlike ``Basis``, is compatible with scikit-learn pipelining and
    model selection, enabling the cross-validation of the basis type and parameters,
    for example ``n_basis_funcs``. See the example section below.

    Parameters
    ----------
    basis :
        A concrete subclass of ``Basis``.

    Examples
    --------
    >>> from nemos.basis import BSplineEval
    >>> from nemos.basis import TransformerBasis
    >>> from nemos.glm import GLM
    >>> from sklearn.pipeline import Pipeline
    >>> from sklearn.model_selection import GridSearchCV
    >>> import numpy as np
    >>> np.random.seed(123)

    >>> # Generate data
    >>> num_samples, num_features = 10000, 1
    >>> x = np.random.normal(size=(num_samples, ))  # raw time series
    >>> basis = BSplineEval(10)
    >>> features = basis.compute_features(x)  # basis transformed time series
    >>> weights = np.random.normal(size=basis.n_basis_funcs)  # true weights
    >>> y = np.random.poisson(np.exp(features.dot(weights)))  # spike counts

    >>> # transformer can be used in pipelines
    >>> transformer = TransformerBasis(basis)
    >>> pipeline = Pipeline([ ("compute_features", transformer), ("glm", GLM()),])
    >>> pipeline = pipeline.fit(x[:, None], y)  # x need to be 2D for sklearn transformer API
    >>> out = pipeline.predict(np.arange(10)[:, None]) # predict rate from new datas
    >>> # TransformerBasis parameter can be cross-validated.
    >>> # 5-fold cross-validate the number of basis
    >>> param_grid = dict(compute_features__n_basis_funcs=[4, 10])
    >>> grid_cv = GridSearchCV(pipeline, param_grid, cv=5)
    >>> grid_cv = grid_cv.fit(x[:, None], y)
    >>> print("Cross-validated number of basis:", grid_cv.best_params_)
    Cross-validated number of basis: {'compute_features__n_basis_funcs': 10}
    """

    _chainable_methods = (
        "_set_kernel",
        "set_input_shape",
        "_set_input_independent_states",
        "setup_basis",
    )

    def __init__(self, basis: Basis):
        self._wrapped_methods = {}  # Cache for wrapped methods
        self._basis = None
        self.basis = copy.deepcopy(basis)
        self.basis._parent = None

    @property
    def basis(self):
        """Return the wrapped basis."""
        return self._basis

    @basis.setter
    def basis(self, basis):
        if not is_basis_like(basis, sklearn_compatibility=True):
            missing_attrs = [
                attr
                for attr in ("get_params", "set_params", "compute_features")
                if not hasattr(basis, attr)
            ]
            raise TypeError(
                "TransformerBasis accepts only object implementing `get_params`, `set_params`, and `compute_features`."
                f"\nMissing methods: {missing_attrs}."
            )
        self._assign_input_shape(basis)
        self._basis = basis

    @staticmethod
    def _assign_input_shape(basis):
        # iterate over atomic or custom components
        default_shape = []
        assign_default = False
        for bas in _iterate_over_components(basis):
            ishape = get_input_shape(bas)
            assign_default |= any(i is None for i in ishape)
            ishape = [i if i is not None else () for i in ishape]
            default_shape.extend(ishape)
        if assign_default:
            basis.set_input_shape(*default_shape)
        return basis

    @staticmethod
    def _check_initialized(basis):
        if basis._input_shape_product is None:
            raise RuntimeError(
                "Cannot apply TransformerBasis: the provided basis has no defined input shape. "
                "Please call `set_input_shape` before calling `fit`, `transform`, or "
                "`fit_transform`."
            )

    def _unpack_inputs(self, X: FeatureMatrix) -> Generator:
        """Unpack inputs.

        Unpack horizontally stacked inputs using slicing. This works gracefully with ``pynapple``,
        returning a list of Tsd objects.

        Parameters
        ----------
        X:
            The inputs horizontally stacked.

        Returns
        -------
        :
            A generator looping on each individual input.

        """
        n_samples = X.shape[0]
        out = (
            np.reshape(X[:, cc : cc + n_input], (n_samples, *shape))
            for i, (bas, n_input) in enumerate(
                zip(self._iterate_over_components(), self._input_shape_product)
            )
            for shape in get_input_shape(bas)
            for cc in [sum(self._input_shape_product[:i])]
        )
        return out

    def fit(self, X: FeatureMatrix, y=None):
        """
        Check the input structure and, if necessary, compute the convolutional kernels.

        Parameters
        ----------
        X :
            The data to fit the basis functions to, shape (num_samples, num_input).
        y : ignored
            Not used, present for API consistency by convention.

        Returns
        -------
        self :
            The transformer object.

        Raises
        ------
        RuntimeError
            If ``self.n_basis_input`` is None. Call ``self.set_input_shape`` before calling ``fit`` to avoid this.
        ValueError:
            If the number of columns in X do not ``self.n_basis_input_``.

        Examples
        --------
        >>> import numpy as np
        >>> from nemos.basis import MSplineEval, TransformerBasis

        >>> # Example input
        >>> X = np.random.normal(size=(100, 2))

        >>> # Define and fit tranformation basis
        >>> basis = MSplineEval(10).set_input_shape(2)
        >>> transformer = TransformerBasis(basis)
        >>> transformer_fitted = transformer.fit(X)
        """
        self._check_initialized(self.basis)
        self._check_input(X, y)
        setup_basis = getattr(self.basis, "setup_basis", None)
        if setup_basis:
            setup_basis(*self._unpack_inputs(X))
        return self

    def transform(self, X: FeatureMatrix, y=None) -> FeatureMatrix:
        """
        Transform the data using the fitted basis functions.

        Parameters
        ----------
        X :
            The data to transform using the basis functions, shape (num_samples, num_input).
        y :
            Not used, present for API consistency by convention.

        Returns
        -------
        :
            The data transformed by the basis functions.

        Examples
        --------
        >>> import numpy as np
        >>> from nemos.basis import MSplineConv, TransformerBasis

        >>> # Example input
        >>> X = np.random.normal(size=(10000, 2))

        >>> basis = MSplineConv(10, window_size=200).set_input_shape(2)
        >>> transformer = TransformerBasis(basis)
        >>> # Before calling `fit` the convolution kernel is not set
        >>> transformer.kernel_

        >>> transformer_fitted = transformer.fit(X)
        >>> # Now the convolution kernel is initialized and has shape (window_size, n_basis_funcs)
        >>> transformer_fitted.kernel_.shape
        (200, 10)

        >>> # Transform basis
        >>> feature_transformed = transformer.transform(X)
        """
        self._check_initialized(self.basis)
        self._check_input(X, y)
        # transpose does not work with pynapple
        # can't use func(*X.T) to unwrap
        return self.basis.compute_features(*self._unpack_inputs(X))

    def fit_transform(self, X: FeatureMatrix, y=None) -> FeatureMatrix:
        """
        Compute the kernels and the features.

        This method is a convenience that combines fit and transform into
        one step.

        Parameters
        ----------
        X :
            The data to fit the basis functions to and then transform.
        y :
            Not used, present for API consistency by convention.

        Returns
        -------
        array-like
            The data transformed by the basis functions, after fitting the basis
            functions to the data.

        Examples
        --------
        >>> import numpy as np
        >>> from nemos.basis import MSplineEval, TransformerBasis

        >>> # Example input
        >>> X = np.random.normal(size=(100, 1))

        >>> # Define tranformation basis
        >>> basis = MSplineEval(10).set_input_shape(1)
        >>> transformer = TransformerBasis(basis)

        >>> # Fit and transform basis
        >>> feature_transformed = transformer.fit_transform(X)
        """
        self.fit(X, y=y)
        return self.transform(X)

    def __getstate__(self):
        """
        Explicitly define how to pickle TransformerBasis object.

        See https://docs.python.org/3/library/pickle.html#object.__getstate__
        and https://docs.python.org/3/library/pickle.html#pickle-state
        """
        # this is the only state needed at initalization
        # returning the cached wrapped methods would create
        # a circular binding of the state to self (i.e. infinite recursion when
        # unpickling).
        return {"basis": self._basis}

    def __setstate__(self, state):
        """
        Define how to populate the object's state when unpickling.

        Note that during unpickling a new object is created without calling __init__.
        Needed to avoid infinite recursion in __getattr__ when unpickling.

        See https://docs.python.org/3/library/pickle.html#object.__setstate__
        and https://docs.python.org/3/library/pickle.html#pickle-state
        """
        self._basis = state["basis"]
        self._wrapped_methods = {}  # Reinitialize the cache

    def __getattr__(self, name: str):
        """
        Enable easy access to attributes of the underlying Basis object.

        This method caches all chainable methods (methods returning self) in a dicitonary.
        These methods are created the first time they are accessed by decorating the `self.basis.name`
        and cached for future use.

        Examples
        --------
        >>> from nemos import basis
        >>> bas = basis.RaisedCosineLinearEval(5)
        >>> trans_bas = basis.TransformerBasis(bas)
        >>> bas.n_basis_funcs
        5
        >>> trans_bas.n_basis_funcs
        5
        """
        # Check if the method has already been wrapped
        if name in self._wrapped_methods:
            return self._wrapped_methods[name]

        if not hasattr(self._basis, name) or name == "to_transformer":
            raise AttributeError(f"'TransformerBasis' object has no attribute '{name}'")

        # Get the original attribute from the basis
        attr = getattr(self._basis, name)

        # If the attribute is a callable method, wrap it dynamically
        if name in self._chainable_methods:
            wrapped = transformer_chaining(attr).__get__(self)
            self._wrapped_methods[name] = wrapped  # Cache the wrapped method
            return wrapped

        # For non-callable attributes, return them directly
        return attr

    def __setattr__(self, name: str, value) -> None:
        r"""
        Allow setting basis or the attributes of basis with a convenient dot assignment syntax.

        Setting any other attribute is not allowed.

        Returns
        -------
        None

        Raises
        ------
        ValueError
            If the attribute being set is not ``basis`` or an attribute of ``basis``.

        Examples
        --------
        >>> import nemos as nmo
        >>> trans_bas = nmo.basis.TransformerBasis(nmo.basis.MSplineEval(10))
        >>> # allowed
        >>> trans_bas.basis = nmo.basis.BSplineEval(10)
        >>> # allowed
        >>> trans_bas.n_basis_funcs = 20
        >>> # not allowed
        >>> try:
        ...     trans_bas.rand_atrr = "some value"
        ... except ValueError as e:
        ...     print(repr(e))
        ValueError('Only setting basis or existing attributes of basis is allowed. Attempt to set `rand_atrr`.')
        """
        # allow self.basis = basis and other attrs of self to be retrievable
        if name in ["basis", "_wrapped_methods", "_basis"]:
            super().__setattr__(name, value)
        # allow changing existing attributes of self.basis
        elif hasattr(self.basis, name):
            setattr(self.basis, name, value)
        # don't allow setting any other attribute
        else:
            raise ValueError(
                f"Only setting basis or existing attributes of basis is allowed. Attempt to set `{name}`."
            )

    def __getitem__(self, name: str):
        """Get the basis from label and wrap into a transformer."""
        return self.__class__(self.basis.__getitem__(name))

    def __sklearn_clone__(self) -> TransformerBasis:
        """
        Customize how TransformerBasis objects are cloned when used with sklearn.model_selection.

        By default, scikit-learn tries to clone the object by calling __init__ using the output of get_params,
        which fails in our case.

        For more info: https://scikit-learn.org/stable/developers/develop.html#cloning
        """
        cloned = (
            self.basis.__sklearn_clone__()
            if hasattr(self.basis, "__sklearn_clone__")
            else copy.deepcopy(self.basis)
        )
        cloned_obj = TransformerBasis(cloned)
        return cloned_obj

    def __repr__(self):
        """Repr for Transformer wrapped basis."""
        return f"Transformer({self.basis})"

    def set_params(self, **parameters) -> TransformerBasis:
        """
        Set TransformerBasis parameters.

        When used with ``sklearn.model_selection``, users can set either the ``basis`` attribute directly
        or the parameters of the underlying Basis, but not both.

        Examples
        --------
        >>> from nemos.basis import BSplineEval, MSplineEval, TransformerBasis
        >>> basis = MSplineEval(10)
        >>> transformer_basis = TransformerBasis(basis=basis)

        >>> # setting parameters of basis is allowed
        >>> print(transformer_basis.set_params(n_basis_funcs=8).n_basis_funcs)
        8
        >>> # setting basis directly is allowed
        >>> print(type(transformer_basis.set_params(basis=BSplineEval(10)).basis))
        <class 'nemos.basis.basis.BSplineEval'>
        >>> # mixing is not allowed, this will raise an exception
        >>> try:
        ...     transformer_basis.set_params(basis=BSplineEval(10), n_basis_funcs=2)
        ... except ValueError as e:
        ...     print(repr(e))
        ValueError('Set either new basis object or parameters for existing basis, not both.')
        """
        new_basis = parameters.pop("basis", None)
        if new_basis is not None:
            self.basis = new_basis
            if len(parameters) > 0:
                raise ValueError(
                    "Set either new basis object or parameters for existing basis, not both."
                )
        else:
            self.basis = self.basis.set_params(**parameters)

        return self

    def get_params(self, deep: bool = True) -> dict:
        """Extend the dict of parameters from the underlying Basis with basis."""
        return {"basis": self.basis, **self.basis.get_params(deep)}

    def __dir__(self) -> list[str]:
        """Extend the list of properties of methods with the ones from the underlying Basis."""
        unique_attrs = set(list(super().__dir__()) + list(self.basis.__dir__()))
        # discard without raising errors if not present
        unique_attrs.discard("to_transformer")
        return list(unique_attrs)

    def __add__(self, other: TransformerBasis | Basis) -> TransformerBasis:
        """
        Add two TransformerBasis objects.

        Parameters
        ----------
        other
            The other TransformerBasis object to add.

        Returns
        -------
        : TransformerBasis
            The resulting Basis object.
        """
        add = getattr(other, "basis", other)
        return TransformerBasis(self.basis + add)

    def __rmul__(self, other: TransformerBasis | Basis | int) -> TransformerBasis:
        """Right multiplication operator for basis."""
        return self.__mul__(other)

    def __mul__(self, other: TransformerBasis | Basis | int) -> TransformerBasis:
        """
        Multiply two TransformerBasis objects.

        Parameters
        ----------
        other
            The other TransformerBasis object to multiply.

        Returns
        -------
        :
            The resulting Basis object.
        """
        mul = getattr(other, "basis", other)
        return TransformerBasis(self.basis * mul)

    def __pow__(self, exponent: int) -> TransformerBasis:
        """Exponentiation of a TransformerBasis object.

        Define the power of a basis by repeatedly applying the method __mul__.
        The exponent must be a positive integer.

        Parameters
        ----------
        exponent :
            Positive integer exponent

        Returns
        -------
        :
            The product of the basis with itself "exponent" times. Equivalent to self * self * ... * self.

        Raises
        ------
        TypeError
            If the provided exponent is not an integer.
        ValueError
            If the integer is zero or negative.
        """
        # errors are handled by Basis.__pow__
        return TransformerBasis(self.basis**exponent)

    def _check_input(self, X: FeatureMatrix, y=None):
        """Check that the input structure.

        TransformerBasis expects a 2-d array as an input. The number of columns should match the number of inputs
        the basis expects. This number can be set before the TransformerBasis is initialized, by calling
        ``Basis.set_input_shape``.

        Parameters
        ----------
        X:
            The input FeatureMatrix.

        Raises
        ------
        ValueError:
            If the input is not a 2-d array or if the number of columns does not match the expected number of inputs.
        """
        ndim = getattr(X, "ndim", None)
        if ndim is None:
            raise ValueError("The input must be a 2-dimensional array.")

        elif ndim != 2:
            raise ValueError(
                f"X must be 2-dimensional, shape (n_samples, n_features). The provided X has shape {X.shape} instead."
            )

        if X.shape[1] != sum(self._input_shape_product):
            raise ValueError(
                f"Input mismatch: expected {sum(self._input_shape_product)} inputs, but got {X.shape[1]} "
                f"columns in X.\nTo modify the required number of inputs, call `set_input_shape` before using "
                f"`fit` or `fit_transform`."
            )

        if y is not None and y.shape[0] != X.shape[0]:
            raise ValueError(
                "X and y must have the same number of samples. "
                f"X has {X.shape[0]} samples, while y has {y.shape[0]} samples."
            )<|MERGE_RESOLUTION|>--- conflicted
+++ resolved
@@ -10,10 +10,6 @@
 from ._composition_utils import (
     _iterate_over_components,
     get_input_shape,
-<<<<<<< HEAD
-    infer_input_dimensionality,
-=======
->>>>>>> 04a3654c
     is_basis_like,
 )
 
