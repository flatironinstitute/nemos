from __future__ import annotations

import copy
from functools import wraps
from typing import TYPE_CHECKING, Generator

import numpy as np

from ..typing import FeatureMatrix

if TYPE_CHECKING:
    from ._basis import Basis


def transformer_chaining(func):
    @wraps(func)
    def wrapper(self, *args, **kwargs):
        # Call the wrapped function and capture its return value
        result = func(*args, **kwargs)

        # If the method returns the inner `self`, replace it with the outer `self` (no deepcopy here).
        return self if result is self.basis else result

    return wrapper


class TransformerBasis:
    """Basis as ``scikit-learn`` transformers.

    This class abstracts the underlying basis function details, offering methods
    similar to scikit-learn's transformers but specifically designed for basis
    transformations. It supports fitting to data (calculating any necessary parameters
    of the basis functions), transforming data (applying the basis functions to
    data), and both fitting and transforming in one step.

    ``TransformerBasis``, unlike ``Basis``, is compatible with scikit-learn pipelining and
    model selection, enabling the cross-validation of the basis type and parameters,
    for example ``n_basis_funcs``. See the example section below.

    Parameters
    ----------
    basis :
        A concrete subclass of ``Basis``.

    Examples
    --------
    >>> from nemos.basis import BSplineEval
    >>> from nemos.basis import TransformerBasis
    >>> from nemos.glm import GLM
    >>> from sklearn.pipeline import Pipeline
    >>> from sklearn.model_selection import GridSearchCV
    >>> import numpy as np
    >>> np.random.seed(123)

    >>> # Generate data
    >>> num_samples, num_features = 10000, 1
    >>> x = np.random.normal(size=(num_samples, ))  # raw time series
    >>> basis = BSplineEval(10)
    >>> features = basis.compute_features(x)  # basis transformed time series
    >>> weights = np.random.normal(size=basis.n_basis_funcs)  # true weights
    >>> y = np.random.poisson(np.exp(features.dot(weights)))  # spike counts

    >>> # transformer can be used in pipelines
    >>> transformer = TransformerBasis(basis)
    >>> pipeline = Pipeline([ ("compute_features", transformer), ("glm", GLM()),])
    >>> pipeline = pipeline.fit(x[:, None], y)  # x need to be 2D for sklearn transformer API
    >>> out = pipeline.predict(np.arange(10)[:, None]) # predict rate from new datas
    >>> # TransformerBasis parameter can be cross-validated.
    >>> # 5-fold cross-validate the number of basis
    >>> param_grid = dict(compute_features__n_basis_funcs=[4, 10])
    >>> grid_cv = GridSearchCV(pipeline, param_grid, cv=5)
    >>> grid_cv = grid_cv.fit(x[:, None], y)
    >>> print("Cross-validated number of basis:", grid_cv.best_params_)
    Cross-validated number of basis: {'compute_features__n_basis_funcs': 10}
    """

    _chainable_methods = (
        "set_kernel",
        "set_input_shape",
        "_set_input_independent_states",
        "setup_basis",
    )

    def __init__(self, basis: Basis):
<<<<<<< HEAD
        if not hasattr(basis, "get_params") or not hasattr(basis, "compute_features"):
            raise TypeError(
                "Provide an object of type `Basis` to initialize a TransformerBasis. "
                f"Object of type {type(basis)} provided instead!"
=======
        if (
            not hasattr(basis, "get_params")
            or not hasattr(basis, "set_params")
            or not hasattr(basis, "compute_features")
        ):
            missing_attrs = [
                attr
                for attr in ("get_params", "set_params", "compute_features")
                if not hasattr(basis, attr)
            ]
            raise TypeError(
                "TransformerBasis accepts only object implementing `get_params`, `set_params`, and `compute_features`."
                f"\nMissing methods: {missing_attrs}."
>>>>>>> 6d18346b
            )
        self.basis = copy.deepcopy(basis)
        self._wrapped_methods = {}  # Cache for wrapped methods

    @staticmethod
    def _check_initialized(basis):
        if basis._input_shape_product is None:
            raise RuntimeError(
                "Cannot apply TransformerBasis: the provided basis has no defined input shape. "
                "Please call `set_input_shape` before calling `fit`, `transform`, or "
                "`fit_transform`."
            )

    def _unpack_inputs(self, X: FeatureMatrix) -> Generator:
        """Unpack inputs.

        Unpack horizontally stacked inputs using slicing. This works gracefully with ``pynapple``,
        returning a list of Tsd objects.

        Parameters
        ----------
        X:
            The inputs horizontally stacked.

        Returns
        -------
        :
            A generator looping on each individual input.

        """
        n_samples = X.shape[0]
        out = (
            np.reshape(X[:, cc : cc + n_input], (n_samples, *bas.input_shape))
            for i, (bas, n_input) in enumerate(
                zip(self._iterate_over_components(), self._input_shape_product)
            )
            for cc in [sum(self._input_shape_product[:i])]
        )
        return out

    def fit(self, X: FeatureMatrix, y=None):
        """
        Check the input structure and, if necessary, compute the convolutional kernels.

        Parameters
        ----------
        X :
            The data to fit the basis functions to, shape (num_samples, num_input).
        y : ignored
            Not used, present for API consistency by convention.

        Returns
        -------
        self :
            The transformer object.

        Raises
        ------
        RuntimeError
            If ``self.n_basis_input`` is None. Call ``self.set_input_shape`` before calling ``fit`` to avoid this.
        ValueError:
            If the number of columns in X do not ``self.n_basis_input_``.

        Examples
        --------
        >>> import numpy as np
        >>> from nemos.basis import MSplineEval, TransformerBasis

        >>> # Example input
        >>> X = np.random.normal(size=(100, 2))

        >>> # Define and fit tranformation basis
        >>> basis = MSplineEval(10).set_input_shape(2)
        >>> transformer = TransformerBasis(basis)
        >>> transformer_fitted = transformer.fit(X)
        """
        self._check_initialized(self.basis)
        self._check_input(X, y)
        self.basis.setup_basis(*self._unpack_inputs(X))
        return self

    def transform(self, X: FeatureMatrix, y=None) -> FeatureMatrix:
        """
        Transform the data using the fitted basis functions.

        Parameters
        ----------
        X :
            The data to transform using the basis functions, shape (num_samples, num_input).
        y :
            Not used, present for API consistency by convention.

        Returns
        -------
        :
            The data transformed by the basis functions.

        Examples
        --------
        >>> import numpy as np
        >>> from nemos.basis import MSplineConv, TransformerBasis

        >>> # Example input
        >>> X = np.random.normal(size=(10000, 2))

        >>> basis = MSplineConv(10, window_size=200).set_input_shape(2)
        >>> transformer = TransformerBasis(basis)
        >>> # Before calling `fit` the convolution kernel is not set
        >>> transformer.kernel_

        >>> transformer_fitted = transformer.fit(X)
        >>> # Now the convolution kernel is initialized and has shape (window_size, n_basis_funcs)
        >>> transformer_fitted.kernel_.shape
        (200, 10)

        >>> # Transform basis
        >>> feature_transformed = transformer.transform(X)
        """
        self._check_initialized(self.basis)
        self._check_input(X, y)
        # transpose does not work with pynapple
        # can't use func(*X.T) to unwrap
        return self.basis.compute_features(*self._unpack_inputs(X))

    def fit_transform(self, X: FeatureMatrix, y=None) -> FeatureMatrix:
        """
        Compute the kernels and the features.

        This method is a convenience that combines fit and transform into
        one step.

        Parameters
        ----------
        X :
            The data to fit the basis functions to and then transform.
        y :
            Not used, present for API consistency by convention.

        Returns
        -------
        array-like
            The data transformed by the basis functions, after fitting the basis
            functions to the data.

        Examples
        --------
        >>> import numpy as np
        >>> from nemos.basis import MSplineEval, TransformerBasis

        >>> # Example input
        >>> X = np.random.normal(size=(100, 1))

        >>> # Define tranformation basis
        >>> basis = MSplineEval(10).set_input_shape(1)
        >>> transformer = TransformerBasis(basis)

        >>> # Fit and transform basis
        >>> feature_transformed = transformer.fit_transform(X)
        """
        self.fit(X, y=y)
        return self.transform(X)

    def __getstate__(self):
        """
        Explicitly define how to pickle TransformerBasis object.

        See https://docs.python.org/3/library/pickle.html#object.__getstate__
        and https://docs.python.org/3/library/pickle.html#pickle-state
        """
        # this is the only state needed at initalization
        # returning the cached wrapped methods would create
        # a circular binding of the state to self (i.e. infinite recursion when
        # unpickling).
        return {"basis": self.basis}

    def __setstate__(self, state):
        """
        Define how to populate the object's state when unpickling.

        Note that during unpickling a new object is created without calling __init__.
        Needed to avoid infinite recursion in __getattr__ when unpickling.

        See https://docs.python.org/3/library/pickle.html#object.__setstate__
        and https://docs.python.org/3/library/pickle.html#pickle-state
        """
        self.basis = state["basis"]
        self._wrapped_methods = {}  # Reinitialize the cache

    def __getattr__(self, name: str):
        """
        Enable easy access to attributes of the underlying Basis object.

        This method caches all chainable methods (methods returning self) in a dicitonary.
        These methods are created the first time they are accessed by decorating the `self.basis.name`
        and cached for future use.

        Examples
        --------
        >>> from nemos import basis
        >>> bas = basis.RaisedCosineLinearEval(5)
        >>> trans_bas = basis.TransformerBasis(bas)
        >>> bas.n_basis_funcs
        5
        >>> trans_bas.n_basis_funcs
        5
        """
        # Check if the method has already been wrapped
        if name in self._wrapped_methods:
            return self._wrapped_methods[name]

        if not hasattr(self.basis, name) or name == "to_transformer":
            raise AttributeError(f"'TransformerBasis' object has no attribute '{name}'")

        # Get the original attribute from the basis
        attr = getattr(self.basis, name)

        # If the attribute is a callable method, wrap it dynamically
        if name in self._chainable_methods:
            wrapped = transformer_chaining(attr).__get__(self)
            self._wrapped_methods[name] = wrapped  # Cache the wrapped method
            return wrapped

        # For non-callable attributes, return them directly
        return attr

    def __setattr__(self, name: str, value) -> None:
        r"""
        Allow setting basis or the attributes of basis with a convenient dot assignment syntax.

        Setting any other attribute is not allowed.

        Returns
        -------
        None

        Raises
        ------
        ValueError
            If the attribute being set is not ``basis`` or an attribute of ``basis``.

        Examples
        --------
        >>> import nemos as nmo
        >>> trans_bas = nmo.basis.TransformerBasis(nmo.basis.MSplineEval(10))
        >>> # allowed
        >>> trans_bas.basis = nmo.basis.BSplineEval(10)
        >>> # allowed
        >>> trans_bas.n_basis_funcs = 20
        >>> # not allowed
        >>> try:
        ...     trans_bas.rand_atrr = "some value"
        ... except ValueError as e:
        ...     print(repr(e))
        ValueError('Only setting basis or existing attributes of basis is allowed. Attempt to set `rand_atrr`.')
        """
        # allow self.basis = basis and other attrs of self to be retrievable
        if name in ["basis", "_wrapped_methods"]:
            super().__setattr__(name, value)
        # allow changing existing attributes of self.basis
        elif hasattr(self.basis, name):
            setattr(self.basis, name, value)
        # don't allow setting any other attribute
        else:
            raise ValueError(
                f"Only setting basis or existing attributes of basis is allowed. Attempt to set `{name}`."
            )

    def __getitem__(self, name: str):
        return self.basis.__getitem__(name)

    def __sklearn_clone__(self) -> TransformerBasis:
        """
        Customize how TransformerBasis objects are cloned when used with sklearn.model_selection.

        By default, scikit-learn tries to clone the object by calling __init__ using the output of get_params,
        which fails in our case.

        For more info: https://scikit-learn.org/stable/developers/develop.html#cloning
        """
        cloned = (
            self.basis.__sklearn_clone__()
            if hasattr(self.basis, "__sklearn_clone__")
            else copy.deepcopy(self.basis)
        )
        cloned_obj = TransformerBasis(cloned)
        return cloned_obj

    def __repr__(self):
        return f"Transformer({self.basis})"

    def set_params(self, **parameters) -> TransformerBasis:
        """
        Set TransformerBasis parameters.

        When used with ``sklearn.model_selection``, users can set either the ``basis`` attribute directly
        or the parameters of the underlying Basis, but not both.

        Examples
        --------
        >>> from nemos.basis import BSplineEval, MSplineEval, TransformerBasis
        >>> basis = MSplineEval(10)
        >>> transformer_basis = TransformerBasis(basis=basis)

        >>> # setting parameters of basis is allowed
        >>> print(transformer_basis.set_params(n_basis_funcs=8).n_basis_funcs)
        8
        >>> # setting basis directly is allowed
        >>> print(type(transformer_basis.set_params(basis=BSplineEval(10)).basis))
        <class 'nemos.basis.basis.BSplineEval'>
        >>> # mixing is not allowed, this will raise an exception
        >>> try:
        ...     transformer_basis.set_params(basis=BSplineEval(10), n_basis_funcs=2)
        ... except ValueError as e:
        ...     print(repr(e))
        ValueError('Set either new basis object or parameters for existing basis, not both.')
        """
        new_basis = parameters.pop("basis", None)
        if new_basis is not None:
            self.basis = new_basis
            if len(parameters) > 0:
                raise ValueError(
                    "Set either new basis object or parameters for existing basis, not both."
                )
        else:
            self.basis = self.basis.set_params(**parameters)

        return self

    def get_params(self, deep: bool = True) -> dict:
        """Extend the dict of parameters from the underlying Basis with basis."""
        return {"basis": self.basis, **self.basis.get_params(deep)}

    def __dir__(self) -> list[str]:
        """Extend the list of properties of methods with the ones from the underlying Basis."""
        unique_attrs = set(list(super().__dir__()) + list(self.basis.__dir__()))
        # discard without raising errors if not present
        unique_attrs.discard("to_transformer")
        return list(unique_attrs)

    def __add__(self, other: TransformerBasis) -> TransformerBasis:
        """
        Add two TransformerBasis objects.

        Parameters
        ----------
        other
            The other TransformerBasis object to add.

        Returns
        -------
        : TransformerBasis
            The resulting Basis object.
        """
        return TransformerBasis(self.basis + other.basis)

    def __mul__(self, other: TransformerBasis) -> TransformerBasis:
        """
        Multiply two TransformerBasis objects.

        Parameters
        ----------
        other
            The other TransformerBasis object to multiply.

        Returns
        -------
        :
            The resulting Basis object.
        """
        return TransformerBasis(self.basis * other.basis)

    def __pow__(self, exponent: int) -> TransformerBasis:
        """Exponentiation of a TransformerBasis object.

        Define the power of a basis by repeatedly applying the method __mul__.
        The exponent must be a positive integer.

        Parameters
        ----------
        exponent :
            Positive integer exponent

        Returns
        -------
        :
            The product of the basis with itself "exponent" times. Equivalent to self * self * ... * self.

        Raises
        ------
        TypeError
            If the provided exponent is not an integer.
        ValueError
            If the integer is zero or negative.
        """
        # errors are handled by Basis.__pow__
        return TransformerBasis(self.basis**exponent)

    def _check_input(self, X: FeatureMatrix, y=None):
        """Check that the input structure.

        TransformerBasis expects a 2-d array as an input. The number of columns should match the number of inputs
        the basis expects. This number can be set before the TransformerBasis is initialized, by calling
        ``Basis.set_input_shape``.

        Parameters
        ----------
        X:
            The input FeatureMatrix.

        Raises
        ------
        ValueError:
            If the input is not a 2-d array or if the number of columns does not match the expected number of inputs.
        """
        ndim = getattr(X, "ndim", None)
        if ndim is None:
            raise ValueError("The input must be a 2-dimensional array.")

        elif ndim != 2:
            raise ValueError(
                f"X must be 2-dimensional, shape (n_samples, n_features). The provided X has shape {X.shape} instead."
            )

        if X.shape[1] != sum(self._input_shape_product):
            raise ValueError(
                f"Input mismatch: expected {sum(self._input_shape_product)} inputs, but got {X.shape[1]} "
                f"columns in X.\nTo modify the required number of inputs, call `set_input_shape` before using "
                f"`fit` or `fit_transform`."
            )

        if y is not None and y.shape[0] != X.shape[0]:
            raise ValueError(
                "X and y must have the same number of samples. "
                f"X has {X.shape[0]} samples, while y has {y.shape[0]} samples."
            )<|MERGE_RESOLUTION|>--- conflicted
+++ resolved
@@ -82,12 +82,6 @@
     )
 
     def __init__(self, basis: Basis):
-<<<<<<< HEAD
-        if not hasattr(basis, "get_params") or not hasattr(basis, "compute_features"):
-            raise TypeError(
-                "Provide an object of type `Basis` to initialize a TransformerBasis. "
-                f"Object of type {type(basis)} provided instead!"
-=======
         if (
             not hasattr(basis, "get_params")
             or not hasattr(basis, "set_params")
@@ -101,7 +95,6 @@
             raise TypeError(
                 "TransformerBasis accepts only object implementing `get_params`, `set_params`, and `compute_features`."
                 f"\nMissing methods: {missing_attrs}."
->>>>>>> 6d18346b
             )
         self.basis = copy.deepcopy(basis)
         self._wrapped_methods = {}  # Cache for wrapped methods
