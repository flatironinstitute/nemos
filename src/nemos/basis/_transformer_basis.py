from __future__ import annotations

import copy
<<<<<<< HEAD
from functools import wraps
=======
>>>>>>> 3333eb72
from typing import TYPE_CHECKING, List

import numpy as np

from ..typing import FeatureMatrix

if TYPE_CHECKING:
    from ._basis import Basis


def transformer_chaining(func):
    @wraps(func)
    def wrapper(self, *args, **kwargs):
        # Call the wrapped function and capture its return value
        result = func(*args, **kwargs)

        # If the method returns the inner `self`, replace it with the outer `self` (no deepcopy here).
        return self if result is self._basis else result

    return wrapper


class TransformerBasis:
    """Basis as ``scikit-learn`` transformers.

    This class abstracts the underlying basis function details, offering methods
    similar to scikit-learn's transformers but specifically designed for basis
    transformations. It supports fitting to data (calculating any necessary parameters
    of the basis functions), transforming data (applying the basis functions to
    data), and both fitting and transforming in one step.

    ``TransformerBasis``, unlike ``Basis``, is compatible with scikit-learn pipelining and
    model selection, enabling the cross-validation of the basis type and parameters,
    for example ``n_basis_funcs``. See the example section below.

    Parameters
    ----------
    basis :
        A concrete subclass of ``Basis``.

    Examples
    --------
    >>> from nemos.basis import BSplineEval
    >>> from nemos.basis import TransformerBasis
    >>> from nemos.glm import GLM
    >>> from sklearn.pipeline import Pipeline
    >>> from sklearn.model_selection import GridSearchCV
    >>> import numpy as np
    >>> np.random.seed(123)

    >>> # Generate data
    >>> num_samples, num_features = 10000, 1
    >>> x = np.random.normal(size=(num_samples, ))  # raw time series
    >>> basis = BSplineEval(10)
    >>> features = basis.compute_features(x)  # basis transformed time series
    >>> weights = np.random.normal(size=basis.n_basis_funcs)  # true weights
    >>> y = np.random.poisson(np.exp(features.dot(weights)))  # spike counts

    >>> # transformer can be used in pipelines
    >>> transformer = TransformerBasis(basis)
    >>> pipeline = Pipeline([ ("compute_features", transformer), ("glm", GLM()),])
    >>> pipeline = pipeline.fit(x[:, None], y)  # x need to be 2D for sklearn transformer API
    >>> out = pipeline.predict(np.arange(10)[:, None]) # predict rate from new datas
    >>> # TransformerBasis parameter can be cross-validated.
    >>> # 5-fold cross-validate the number of basis
    >>> param_grid = dict(compute_features__n_basis_funcs=[4, 10])
    >>> grid_cv = GridSearchCV(pipeline, param_grid, cv=5)
    >>> grid_cv = grid_cv.fit(x[:, None], y)
    >>> print("Cross-validated number of basis:", grid_cv.best_params_)
    Cross-validated number of basis: {'compute_features__n_basis_funcs': 10}
    """

    _chainable_methods = (
        "set_kernel",
        "set_input_shape",
        "_set_input_independent_states",
        "setup_basis",
    )

    def __init__(self, basis: Basis):
        self._basis = copy.deepcopy(basis)
        self._wrapped_methods = {}  # Cache for wrapped methods

    @staticmethod
    def _check_initialized(basis):
        if basis._n_basis_input_ is None:
            raise RuntimeError(
                "Cannot apply TransformerBasis: the provided basis has no defined input shape. "
                "Please call `set_input_shape` before calling `fit`, `transform`, or "
                "`fit_transform`."
            )

    @property
    def basis(self):
        return self._basis

    @basis.setter
    def basis(self, basis):
<<<<<<< HEAD
        self._check_initialized(basis)
=======
>>>>>>> 3333eb72
        self._basis = basis

    def _unpack_inputs(self, X: FeatureMatrix) -> List:
        """Unpack inputs.

        Unpack horizontally stacked inputs using slicing. This works gracefully with ``pynapple``,
        returning a list of Tsd objects.

        Parameters
        ----------
        X:
            The inputs horizontally stacked.

        Returns
        -------
        :
            A list of each individual input.

        """
        n_samples = X.shape[0]
<<<<<<< HEAD
        out = []
        cc = 0
        for i, bas in enumerate(self._list_components()):
            n_input = self._n_basis_input_[i]
            out.append(
                np.reshape(X[:, cc : cc + n_input], (n_samples, *bas._input_shape_))
            )
            cc += n_input
=======
        out = [
            np.reshape(X[:, cc : cc + n_input], (n_samples, *bas._input_shape_))
            for i, (bas, n_input) in enumerate(
                zip(self._list_components(), self._n_basis_input_)
            )
            for cc in [sum(self._n_basis_input_[:i])]
        ]
>>>>>>> 3333eb72
        return out

    def fit(self, X: FeatureMatrix, y=None):
        """
        Compute the convolutional kernels.

        Checks the input structure and, if any of the 1D basis in self._basis is in "conv" mode,
        it computes the convolutional kernels.

        Note that the input must be 2-dimensional, and the number of column must match the number of inputs
        that the basis expect. The number of input can be reset by calling the ``set_input_shape`` method.

        Parameters
        ----------
        X :
            The data to fit the basis functions to, shape (num_samples, num_input).
        y : ignored
            Not used, present for API consistency by convention.

        Returns
        -------
        self :
            The transformer object.

        Raises
        ------
        ValueError:
            If the number of columns in X do not match the number of inputs that the basis expects.

        Examples
        --------
        >>> import numpy as np
        >>> from nemos.basis import MSplineEval, TransformerBasis

        >>> # Example input
        >>> X = np.random.normal(size=(100, 2))

<<<<<<< HEAD
        >>> # Define, setup and fit transformer basis
        >>> basis = MSplineEval(10)
        >>> transformer = TransformerBasis(basis).set_input_shape(2)
=======
        >>> # Define and fit tranformation basis
        >>> basis = MSplineEval(10).set_input_shape(2)
        >>> transformer = TransformerBasis(basis)
>>>>>>> 3333eb72
        >>> transformer_fitted = transformer.fit(X)
        """
        self._check_initialized(self._basis)
        self._check_input(X, y)
        self._basis.setup_basis(*self._unpack_inputs(X))
        return self

    def transform(self, X: FeatureMatrix, y=None) -> FeatureMatrix:
        """
        Transform the data using the fitted basis functions.

        Parameters
        ----------
        X :
            The data to transform using the basis functions, shape (num_samples, num_input).
        y :
            Not used, present for API consistency by convention.

        Returns
        -------
        :
            The data transformed by the basis functions.

        Examples
        --------
        >>> import numpy as np
        >>> from nemos.basis import MSplineConv, TransformerBasis

        >>> # Example input
        >>> X = np.random.normal(size=(10000, 2))

        >>> basis = MSplineConv(10, window_size=200).set_input_shape(2)
        >>> transformer = TransformerBasis(basis)
        >>> # Before calling `fit` the convolution kernel is not set
        >>> transformer.kernel_

        >>> transformer_fitted = transformer.set_input_shape(2).fit(X)
        >>> # Now the convolution kernel is initialized and has shape (window_size, n_basis_funcs)
        >>> transformer_fitted.kernel_.shape
        (200, 10)

        >>> # Transform basis
        >>> feature_transformed = transformer.transform(X)
        """
        self._check_initialized(self._basis)
        # transpose does not work with pynapple
        # can't use func(*X.T) to unwrap
        return self._basis._compute_features(*self._unpack_inputs(X))

    def fit_transform(self, X: FeatureMatrix, y=None) -> FeatureMatrix:
        """
        Compute the kernels and the features.

        This method is a convenience that combines fit and transform into
        one step.

        Parameters
        ----------
        X :
            The data to fit the basis functions to and then transform.
        y :
            Not used, present for API consistency by convention.

        Returns
        -------
        array-like
            The data transformed by the basis functions, after fitting the basis
            functions to the data.

        Examples
        --------
        >>> import numpy as np
        >>> from nemos.basis import MSplineEval, TransformerBasis

        >>> # Example input
        >>> n_inputs = 2
        >>> X = np.random.normal(size=(100, 2))

        >>> # Define tranformation basis
<<<<<<< HEAD
        >>> basis = MSplineEval(10)
        >>> # Prepare basis to process 2 inputs
        >>> # This step must be done before
        >>> basis = basis.set_input_shape(n_inputs)

=======
        >>> basis = MSplineEval(10).set_input_shape(1)
>>>>>>> 3333eb72
        >>> transformer = TransformerBasis(basis)

        >>> # Fit and transform basis
        >>> feature_transformed = transformer.fit_transform(X)
        """
        self.fit(X, y=y)
        return self.transform(X)

    def __getstate__(self):
        """
        Explicitly define how to pickle TransformerBasis object.

        See https://docs.python.org/3/library/pickle.html#object.__getstate__
        and https://docs.python.org/3/library/pickle.html#pickle-state
        """
        # this is the only state needed at initalization
        # returning the cached wrapped methods would create
        # a circular binding of the state to self (i.e. infinite recursion when
        # unpickling).
        return {"_basis": self._basis}

    def __setstate__(self, state):
        """
        Define how to populate the object's state when unpickling.

        Note that during unpickling a new object is created without calling __init__.
        Needed to avoid infinite recursion in __getattr__ when unpickling.

        See https://docs.python.org/3/library/pickle.html#object.__setstate__
        and https://docs.python.org/3/library/pickle.html#pickle-state
        """
        self._basis = state["_basis"]
        self._wrapped_methods = {}  # Reinitialize the cache

    def __getattr__(self, name: str):
        """
        Enable easy access to attributes of the underlying Basis object.

        This method chaces all chainable methods (methods returning self) in a dicitonary.
        These mehtods are created the first time they are accessed by decorating the `self._basis.name`
        and cached for future use.

        Examples
        --------
        >>> from nemos import basis
        >>> bas = basis.RaisedCosineLinearEval(5)
        >>> trans_bas = basis.TransformerBasis(bas)
        >>> bas.n_basis_funcs
        5
        >>> trans_bas.n_basis_funcs
        5
        """
        # Check if the method has already been wrapped
        if name in self._wrapped_methods:
            return self._wrapped_methods[name]

        # Get the original attribute from the basis
        attr = getattr(self._basis, name)

        # If the attribute is a callable method, wrap it dynamically
        if name in self._chainable_methods:
            wrapped = transformer_chaining(attr).__get__(self)
            self._wrapped_methods[name] = wrapped  # Cache the wrapped method
            return wrapped

        # For non-callable attributes, return them directly
        return attr

    def __setattr__(self, name: str, value) -> None:
        r"""
        Allow setting _basis or the attributes of _basis with a convenient dot assignment syntax.

        Setting any other attribute is not allowed.

        Returns
        -------
        None

        Raises
        ------
        ValueError
            If the attribute being set is not ``_basis`` or an attribute of ``_basis``.

        Examples
        --------
        >>> import nemos as nmo
        >>> trans_bas = nmo.basis.TransformerBasis(nmo.basis.MSplineEval(10))
        >>> # allowed
        >>> trans_bas._basis = nmo.basis.BSplineEval(10)
        >>> # allowed
        >>> trans_bas.n_basis_funcs = 20
        >>> # not allowed
        >>> try:
        ...     trans_bas.rand_attr = "some value"
        ... except ValueError as e:
        ...     print(repr(e))
        ValueError('Only setting _basis or existing attributes of _basis is allowed. Attempt to set `rand_attr`.')
        """
        # allow self._basis = basis and other attrs of self to be retrievable
        if name in ["_basis", "basis", "_wrapped_methods"]:
            super().__setattr__(name, value)
        # allow changing existing attributes of self._basis
        elif hasattr(self._basis, name):
            setattr(self._basis, name, value)
        # don't allow setting any other attribute
        else:
            raise ValueError(
                f"Only setting _basis or existing attributes of _basis is allowed. Attempt to set `{name}`."
            )

    def __sklearn_clone__(self) -> TransformerBasis:
        """
        Customize how TransformerBasis objects are cloned when used with sklearn.model_selection.

        By default, scikit-learn tries to clone the object by calling __init__ using the output of get_params,
        which fails in our case.

        For more info: https://scikit-learn.org/stable/developers/develop.html#cloning
        """
        cloned_obj = TransformerBasis(self._basis.__sklearn_clone__())
        cloned_obj._basis.kernel_ = None
        return cloned_obj

    def set_params(self, **parameters) -> TransformerBasis:
        """
        Set TransformerBasis parameters.

        When used with ``sklearn.model_selection``, users can set either the ``_basis`` attribute directly
        or the parameters of the underlying Basis, but not both.

        Examples
        --------
        >>> from nemos.basis import BSplineEval, MSplineEval, TransformerBasis
        >>> basis = MSplineEval(10)
        >>> transformer_basis = TransformerBasis(basis=basis)

        >>> # setting parameters of _basis is allowed
        >>> print(transformer_basis.set_params(n_basis_funcs=8).n_basis_funcs)
        8
        >>> # setting _basis directly is allowed
        >>> print(type(transformer_basis.set_params(_basis=BSplineEval(10))._basis))
        <class 'nemos.basis.basis.BSplineEval'>
        >>> # mixing is not allowed, this will raise an exception
        >>> try:
        ...     transformer_basis.set_params(_basis=BSplineEval(10), n_basis_funcs=2)
        ... except ValueError as e:
        ...     print(repr(e))
        ValueError('Set either new _basis object or parameters for existing _basis, not both.')
        """
        new_basis = parameters.pop("_basis", None)
        if new_basis is not None:
            self._basis = new_basis
            if len(parameters) > 0:
                raise ValueError(
                    "Set either new _basis object or parameters for existing _basis, not both."
                )
        else:
            self._basis = self._basis.set_params(**parameters)

        return self

    def get_params(self, deep: bool = True) -> dict:
        """Extend the dict of parameters from the underlying Basis with _basis."""
        return {"_basis": self._basis, **self._basis.get_params(deep)}

    def __dir__(self) -> list[str]:
        """Extend the list of properties of methods with the ones from the underlying Basis."""
        return list(super().__dir__()) + list(self._basis.__dir__())

    def __add__(self, other: TransformerBasis) -> TransformerBasis:
        """
        Add two TransformerBasis objects.

        Parameters
        ----------
        other
            The other TransformerBasis object to add.

        Returns
        -------
        : TransformerBasis
            The resulting Basis object.
        """
        return TransformerBasis(self._basis + other._basis)

    def __mul__(self, other: TransformerBasis) -> TransformerBasis:
        """
        Multiply two TransformerBasis objects.

        Parameters
        ----------
        other
            The other TransformerBasis object to multiply.

        Returns
        -------
        :
            The resulting Basis object.
        """
        return TransformerBasis(self._basis * other._basis)

    def __pow__(self, exponent: int) -> TransformerBasis:
        """Exponentiation of a TransformerBasis object.

        Define the power of a basis by repeatedly applying the method __mul__.
        The exponent must be a positive integer.

        Parameters
        ----------
        exponent :
            Positive integer exponent

        Returns
        -------
        :
            The product of the basis with itself "exponent" times. Equivalent to self * self * ... * self.

        Raises
        ------
        TypeError
            If the provided exponent is not an integer.
        ValueError
            If the integer is zero or negative.
        """
        # errors are handled by Basis.__pow__
        return TransformerBasis(self._basis**exponent)

    def _check_input(self, X: FeatureMatrix, y=None):
        """Check that the input structure.

        TransformerBasis expects a 2-d array as an input. The number of columns should match the number of inputs
        the basis expects. This number can be set before the TransformerBasis is initialized, by calling
        ``Basis.set_input_shape``.

        Parameters
        ----------
        X:
            The input FeatureMatrix.

        Raises
        ------
        ValueError:
            If the input is not a 2-d array or if the number of columns does not match the expected number of inputs.
        """
        ndim = getattr(X, "ndim", None)
        if ndim is None:
            raise ValueError("The input must be a 2-dimensional array.")

        elif ndim != 2:
            raise ValueError(
                f"X must be 2-dimensional, shape (n_samples, n_features). The provided X has shape {X.shape} instead."
            )

        if X.shape[1] != sum(self.n_basis_input_):
            raise ValueError(
                f"Input mismatch: expected {sum(self.n_basis_input_)} inputs, but got {X.shape[1]} columns in X.\n"
                "To modify the required number of inputs, call `set_input_shape` before using `fit` or `fit_transform`."
            )

        if y is not None and y.shape[0] != X.shape[0]:
            raise ValueError(
                "X and y must have the same number of samples. "
                f"X has {X.shpae[0]} samples, while y has {y.shape[0]} samples."
            )<|MERGE_RESOLUTION|>--- conflicted
+++ resolved
@@ -1,10 +1,7 @@
 from __future__ import annotations
 
 import copy
-<<<<<<< HEAD
 from functools import wraps
-=======
->>>>>>> 3333eb72
 from typing import TYPE_CHECKING, List
 
 import numpy as np
@@ -103,10 +100,6 @@
 
     @basis.setter
     def basis(self, basis):
-<<<<<<< HEAD
-        self._check_initialized(basis)
-=======
->>>>>>> 3333eb72
         self._basis = basis
 
     def _unpack_inputs(self, X: FeatureMatrix) -> List:
@@ -127,16 +120,6 @@
 
         """
         n_samples = X.shape[0]
-<<<<<<< HEAD
-        out = []
-        cc = 0
-        for i, bas in enumerate(self._list_components()):
-            n_input = self._n_basis_input_[i]
-            out.append(
-                np.reshape(X[:, cc : cc + n_input], (n_samples, *bas._input_shape_))
-            )
-            cc += n_input
-=======
         out = [
             np.reshape(X[:, cc : cc + n_input], (n_samples, *bas._input_shape_))
             for i, (bas, n_input) in enumerate(
@@ -144,7 +127,6 @@
             )
             for cc in [sum(self._n_basis_input_[:i])]
         ]
->>>>>>> 3333eb72
         return out
 
     def fit(self, X: FeatureMatrix, y=None):
@@ -182,15 +164,9 @@
         >>> # Example input
         >>> X = np.random.normal(size=(100, 2))
 
-<<<<<<< HEAD
-        >>> # Define, setup and fit transformer basis
-        >>> basis = MSplineEval(10)
-        >>> transformer = TransformerBasis(basis).set_input_shape(2)
-=======
         >>> # Define and fit tranformation basis
         >>> basis = MSplineEval(10).set_input_shape(2)
         >>> transformer = TransformerBasis(basis)
->>>>>>> 3333eb72
         >>> transformer_fitted = transformer.fit(X)
         """
         self._check_initialized(self._basis)
@@ -227,7 +203,7 @@
         >>> # Before calling `fit` the convolution kernel is not set
         >>> transformer.kernel_
 
-        >>> transformer_fitted = transformer.set_input_shape(2).fit(X)
+        >>> transformer_fitted = transformer.fit(X)
         >>> # Now the convolution kernel is initialized and has shape (window_size, n_basis_funcs)
         >>> transformer_fitted.kernel_.shape
         (200, 10)
@@ -266,19 +242,10 @@
         >>> from nemos.basis import MSplineEval, TransformerBasis
 
         >>> # Example input
-        >>> n_inputs = 2
-        >>> X = np.random.normal(size=(100, 2))
+        >>> X = np.random.normal(size=(100, 1))
 
         >>> # Define tranformation basis
-<<<<<<< HEAD
-        >>> basis = MSplineEval(10)
-        >>> # Prepare basis to process 2 inputs
-        >>> # This step must be done before
-        >>> basis = basis.set_input_shape(n_inputs)
-
-=======
         >>> basis = MSplineEval(10).set_input_shape(1)
->>>>>>> 3333eb72
         >>> transformer = TransformerBasis(basis)
 
         >>> # Fit and transform basis
@@ -372,10 +339,10 @@
         >>> trans_bas.n_basis_funcs = 20
         >>> # not allowed
         >>> try:
-        ...     trans_bas.rand_attr = "some value"
+        ...     trans_bas.random_attribute_name = "some value"
         ... except ValueError as e:
         ...     print(repr(e))
-        ValueError('Only setting _basis or existing attributes of _basis is allowed. Attempt to set `rand_attr`.')
+        ValueError('Only setting _basis or existing attributes of _basis is allowed.')
         """
         # allow self._basis = basis and other attrs of self to be retrievable
         if name in ["_basis", "basis", "_wrapped_methods"]:
