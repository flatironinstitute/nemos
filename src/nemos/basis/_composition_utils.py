"""
Utility function for composite basis.

Collection of functions that transverse the composite basis tree
with no to minimal re
"""

import re
from copy import deepcopy
from functools import wraps
from typing import TYPE_CHECKING, Any, List, Tuple

import numpy as np
from numpy.typing import NDArray

from .._inspect_utils.inspect_utils import count_positional_and_var_args

if TYPE_CHECKING:
    from ._basis_mixin import AtomicBasisMixin, BasisMixin
    from ._custom_basis import CustomBasis

__PUBLIC_BASES__ = [
    "IdentityEval",
    "HistoryConv",
    "MSplineEval",
    "MSplineConv",
    "BSplineEval",
    "BSplineConv",
    "CyclicBSplineEval",
    "CyclicBSplineConv",
    "RaisedCosineLinearEval",
    "RaisedCosineLinearConv",
    "RaisedCosineLogEval",
    "RaisedCosineLogConv",
    "FourierEval",
    "FourierConv",
    "OrthExponentialEval",
    "OrthExponentialConv",
    "AdditiveBasis",
    "MultiplicativeBasis",
    "CustomBasis",
]


def add_docstring(method_name, cls):
    """Prepend super-class docstrings."""
    attr = getattr(cls, method_name, None)
    if attr is None:
        raise AttributeError(f"{cls.__name__} has no attribute {method_name}!")
    doc = attr.__doc__

    # Decorator to add the docstring
    def wrapper(func):
        func.__doc__ = "\n".join([doc, func.__doc__])  # Combine docstrings
        return func

    return wrapper


def _iterate_over_components(basis: "BasisMixin"):
    components = (
        basis._iterate_over_components()
        if hasattr(basis, "_iterate_over_components")
        else [basis]
    )
    yield from components


def _get_root(bas: "BasisMixin"):
    """Get the basis root."""

    parent = bas
    while hasattr(parent, "_parent") and parent._parent is not None:
        parent = parent._parent
    return parent


def _has_default_label(bas: "BasisMixin"):
    """Check for default label.

    The check either use the property (if it is a nemos basis), or the class name
    (if it is a custom user defined basis).
    """
    if hasattr(bas, "_has_default_label"):
        return bas._has_default_label
    else:
        label = getattr(bas, "label", bas.__class__.__name__)
        return re.match(rf"^{bas.__class__.__name__}(_\d+)?$", label)


def _recompute_class_default_labels(
    bas: "BasisMixin",
):
    """
    Recompute all labels matching default for self.

    Parameters
    ----------
    bas:
        Basis component calling the method
    cls_name : str
        Class name of the component that is setting a new label.
    """
    cls_name = bas.__class__.__name__
    pattern = re.compile(rf"^{cls_name}(_\d+)?$")
    root = _get_root(bas)
    bas_id = 0
    # if root is one of our bases it will have the iteration method, if custom from user
    # I assume it is atomic
    for comp_bas in _iterate_over_components(root):
        if re.match(pattern, comp_bas._label):
            comp_bas._label = f"{cls_name}_{bas_id}" if bas_id else cls_name
            bas_id += 1


def _recompute_all_default_labels(root: "BasisMixin") -> "BasisMixin":
    """Recompute default all labels."""
    updated = []
    for bas in _iterate_over_components(root):
        if _has_default_label(bas) and bas.__class__.__name__ not in updated:
            _recompute_class_default_labels(bas)
            updated.append(bas.__class__.__name__)
    return root


def _update_label_from_root(bas: "BasisMixin", cls_name: str, cls_label: str):
    """
    Subtract 1 to each matching default label with higher ID then current.

    Parameters
    ----------
    cls_name : str
        Class name of the component that is setting a new label.
    cls_label : str
        Current component label.
    """
    pattern = re.compile(rf"^{cls_name}(_\d+)?$")
    match = re.match(pattern, cls_label)
    if match is None:
        return
    # get the "ID" of the label
    current_id = int(match.group(1)[1:]) if match.group(1) else 0
    # subtract one to the ID of any other default label with ID > current_id
    root = _get_root(bas)
    for bas in _iterate_over_components(root):
        match = re.match(pattern, bas._label)
        if match:
            bas_id = int(match.group(1)[1:]) if match.group(1) else 0
            bas_id = bas_id - 1 if bas_id > current_id else bas_id
            bas._label = f"{cls_name}_{bas_id}" if bas_id else cls_name


def _composite_basis_setter_logic(new: "BasisMixin", current: "BasisMixin"):
    """Setter logic for composite basis."""
    # Carry-on label if possible
    if _has_default_label(new) and not _has_default_label(current):
        try:
            new.label = getattr(current, "label", current.__class__.__name__)
        except ValueError:
            pass  # If label is in use, ignore

    # add a parent to the new basis
    new._parent = getattr(current, "_parent", None)

    # Carry-on input shape info if dimensions match
    for attr in ("_input_shape_product", "_input_shape_"):
        if getattr(new, attr, None) is None and getattr(
            new, "_n_input_dimensionality", None
        ) == getattr(current, "_n_input_dimensionality", None):
            setattr(new, attr, getattr(current, attr, None))
    return new


def _atomic_basis_label_setter_logic(
    bas: "AtomicBasisMixin | CustomBasis", new_label: str
) -> Exception | None:
    """Setter logic for atomic basis."""
    # check default cases
    current_label = getattr(bas, "_label", None)
    if new_label == current_label:
        return

    elif new_label is None:
        # check if already default
        bas._label = bas.__class__.__name__
        _recompute_class_default_labels(bas)
        return

        # raise error in case label is not string.
    elif not isinstance(new_label, str):
        return TypeError(
            f"'label' must be a string. Type {type(new_label)} was provided instead."
        )

    else:
        # check if label matches class-name plus identifier
        match = re.match(r"(.+)?_\d+$", new_label)
        check_string = match.group(1) if match else None
        check_string = check_string if check_string in __PUBLIC_BASES__ else new_label
        if check_string == bas.__class__.__name__:
            bas._label = check_string
            _recompute_class_default_labels(bas)
            return

    root = _get_root(bas)
    current_labels = (
        root._generate_subtree_labels() if root is not bas else [current_label]
    )
    if (check_string in current_labels) or (check_string in __PUBLIC_BASES__):
        if check_string in __PUBLIC_BASES__:
            msg = f"Cannot assign '{new_label}' to a basis of class {bas.__class__.__name__}."
        else:
            msg = f"Label '{new_label}' is already in use. When user-provided, label must be unique."
        return ValueError(msg)
    else:
        # check if current is the default label
        # if that's true, since the new label is not a default label
        # update all other default label names.
        _update_label_from_root(
            bas, bas.__class__.__name__, getattr(bas, "_label", bas.label)
        )
        bas._label = new_label
    return


def infer_input_dimensionality(bas: "BasisMixin") -> int:
    """Infer input dimensionality from compute_features signature.

    If `_n_input_dimensionality` return the attribute, otherwise return
    the number of fixed arguments in `compute_features`.
    """
    n_input_dim = getattr(bas, "_n_input_dimensionality", None)
    if n_input_dim is None:
        # infer from compute_features (facilitate custom basis compatibility).
        # assume compute_features is always implemented.
        if hasattr(bas, "funcs"):
            funcs = bas.funcs
            dims = [count_positional_and_var_args(f)[0] for f in funcs]
            if len(set(dims)) != 1:
                raise ValueError(
                    "Each function provided to ``funcs`` in ``CustomBasis`` must accept the same "
                    "number of input time series."
                )
            n_input_dim = dims[0]
        else:
            funcs = [bas.compute_features] if hasattr(bas, "compute_features") else []
            n_input_dim = sum(count_positional_and_var_args(f)[0] for f in funcs)
    return n_input_dim


def generate_basis_label_pair(bas: "BasisMixin"):
    """Generate all labels and basis in a basis tree."""
    if hasattr(bas, "basis1") and hasattr(bas, "basis2"):
        for label, sub_bas in generate_basis_label_pair(bas.basis1):
            yield label, sub_bas
        for label, sub_bas in generate_basis_label_pair(bas.basis2):
            yield label, sub_bas
    yield getattr(bas, "label", bas.__class__.__name__), bas


def generate_composite_basis_labels(bas: "BasisMixin", type_label: str) -> str:
    """Generate all labels in a basis tree."""
    if hasattr(bas, "basis1") and hasattr(bas, "basis2"):
        if type_label == "all" or bas._label:
            yield bas.label

        # generator for sub-basis
        def generate_labels(sub_basis):
            generate_subtree = getattr(sub_basis, "_generate_subtree_labels", None)
            if generate_subtree:
                yield from generate_subtree(type_label)
            elif type_label == "all" or not _has_default_label(sub_basis):
                yield sub_basis.label

        yield from generate_labels(bas.basis1)
        yield from generate_labels(bas.basis2)

    else:
        if type_label == "all" or (not _has_default_label(bas)):
            yield getattr(bas, "label", bas.__class__.__name__)


def label_setter(bas: "BasisMixin", label: str | None) -> None | ValueError:
    """Label setter logic for any basis."""
    if not hasattr(bas, "basis1") or not hasattr(bas, "basis2"):
        return _atomic_basis_label_setter_logic(bas, label)

    # composite basis setter logic.
    reset = (
        (label is None)
        or (label == bas._generate_label())
        or (label == bas.__class__.__name__)
    )
    error = None
    if reset:
        label = None
    else:
        label = str(label)
        if label in _get_root(bas)._generate_subtree_labels():
            error = ValueError(
                f"Label '{label}' is already in use. When user-provided, label must be unique."
            )
        elif label in __PUBLIC_BASES__ and label != bas.__class__.__name__:
            error = ValueError(
                f"Cannot set basis label '{label}' for basis of type {type(bas)}."
            )
    if not error:
        bas._label = label
    return error


def _check_valid_shape_tuple(shape):
    if not all(isinstance(i, int) for i in shape):
        raise ValueError(
            f"The tuple provided contains non integer values. Tuple: {shape}."
        )


def set_input_shape_atomic(
    bas: "AtomicBasisMixin | CustomBasis", *xis: int | tuple[int, ...] | NDArray
) -> "AtomicBasisMixin":
    """Set input shape attributes for atomic basis."""
    shapes = []
    n_inputs = ()
    for xi in xis:
        if isinstance(xi, tuple):
            _check_valid_shape_tuple(xi)
            shape = xi
        elif isinstance(xi, int):
            shape = () if xi == 1 else (xi,)
        else:
            shape = xi.shape[1:]

        n_inputs = (*n_inputs, int(np.prod(shape)))
        shapes.append(shape)

    bas._input_shape_ = shapes

    # total number of input time series. Used  for slicing and reshaping
    bas._input_shape_product = n_inputs
    return bas


def set_input_shape(bas, *xi):
    """Set input shape.

    Set input shape logic, compatible with all bases (composite, atomic, and custom).
    """
    # use 1 as default or number of non-variable args
    n_args = (
        count_positional_and_var_args(bas.compute_features)[0]
        if hasattr(bas, "compute_features")
        else 1
    )
    # get the attribute if available
    n_input_dim = getattr(bas, "_n_input_dimensionality", n_args)
    if len(xi) != n_input_dim:
        expected_inputs = getattr(bas, "_n_input_dimensionality", 1)
        raise ValueError(
            f"set_input_shape expects {expected_inputs} input"
            f"{'s' if expected_inputs > 1 else ''}, but {len(xi)} were provided."
        )
    if not hasattr(bas, "basis1"):
        return set_input_shape_atomic(bas, *xi)

    # here we can assume it is a composite basis
    set_input_shape1 = getattr(
        bas.basis1,
        "set_input_shape",
        lambda *x: set_input_shape_atomic(bas.basis1, *x),
    )
    set_input_shape2 = getattr(
        bas.basis2,
        "set_input_shape",
        lambda *x: set_input_shape_atomic(bas.basis2, *x),
    )

    # grab the input dimensionality
    n_args_1, _ = (
        count_positional_and_var_args(bas.basis1.compute_features)
        if hasattr(bas.basis1, "compute_features")
        else 1
    )
    n_input_dim_1 = getattr(bas.basis1, "_n_input_dimensionality", n_args_1)

    out1 = set_input_shape1(*xi[:n_input_dim_1])
    out2 = set_input_shape2(*xi[n_input_dim_1:])

    # out1 and out2 will have an _input_shape_product set by the "set_input_shape_atomic" method.
    # here is safe to use the attribute.
    bas._input_shape_product = (
        *out1._input_shape_product,
        *out2._input_shape_product,
    )
    return bas


def unpack_shapes(basis) -> Tuple:
    """Generate input shapes for any basis type.

    Generate input shape independently of the basis kind (i.e. works
    for composite, custom, and atomic bases).
    """
    if hasattr(basis, "_input_shape_") and hasattr(basis, "input_shape"):
        if basis._input_shape_ is None:
            yield None
        else:
            yield from basis._input_shape_
    elif hasattr(basis, "input_shape"):
        yield basis.input_shape
    else:
        yield from [None] * infer_input_dimensionality(basis)


def list_shapes(basis) -> List[Tuple | None]:
    """List input shape for all components."""
    if basis is None:
        return [None]
    components = getattr(basis, "_iterate_over_components", lambda: [basis])()
    return [shape for comp in components for shape in unpack_shapes(comp)]


def get_input_shape(bas: "BasisMixin") -> List[Tuple | None]:
    """Get the input shape of a composite basis.

    Get input shape from composition of basis, including user defined ones.
    The function treats any bases without a `_iterate_over_components` methods as an
    atomic basis.

    The input shape for user-defined bases is retrieved with _input_shape_ property that
    is set at runtime when `compute_features` or `set_input_shape` is called. If the
    number of inputs is not set yet, it returns a list of None.
    """
    input_dim = infer_input_dimensionality(bas)
    if input_dim == 1:
        ishape = getattr(bas, "_input_shape_", None)
        return bas._input_shape_[0] if ishape else None

    elif not hasattr(bas, "basis1") and hasattr(bas, "_input_shape_"):
        return bas._input_shape_

    basis1 = getattr(bas, "_basis1", None)
    basis2 = getattr(bas, "_basis2", None)

    # Handle cases where one or both bases are missing
    if basis1 is None and basis2 is None:
        return [None, None]
    if basis1 is None:
        return [None] + list_shapes(basis2)
    if basis2 is None:
        return list_shapes(basis1) + [None]

    # If both bases exist, return combined shapes
    return list_shapes(basis1) + list_shapes(basis2)


def is_basis_like(putative_basis: Any, sklearn_compatibility=False) -> bool:
    """Check if putative_basis respect nemos basis API."""
    is_basis = hasattr(putative_basis, "compute_features")
    if sklearn_compatibility:
        is_basis &= hasattr(putative_basis, "get_params") and hasattr(
            putative_basis, "set_params"
        )
    return is_basis


def multiply_basis_by_integer(bas: "BasisMixin", mul: int) -> "BasisMixin":
    """Multiplication by integer logic for bases."""
    if mul <= 0:
        raise ValueError(
            "Basis multiplication error. Integer multiplicative factor must be positive, "
            f"{mul} provided instead."
        )
    elif not all(_has_default_label(b) for _, b in generate_basis_label_pair(bas)):
        raise ValueError(
            "Cannot multiply by an integer a basis including a user-defined labels "
            "(because then they won't be unique). Set labels after multiplication."
        )
    # default case
    if mul == 1:
        # __sklearn_clone__ reset the parent to None in case bas.basis1 * 1
        # (deepcopy would not)
        copy_ = getattr(bas.__class__, "__sklearn_clone__", deepcopy)
        bas = copy_(bas)

        # if deepcopy was called (custom basis used in composition)
        # reset _parent if it exists and is not None
        if hasattr(bas, "_parent") and bas._parent is not None:
            bas._parent = None
        _recompute_all_default_labels(bas)
        return bas

    # parent is set to None at init for add and updated for self.
    add = bas + bas
    with add._set_shallow_copy(True):
        for _ in range(2, mul):
            add += deepcopy(bas)
    _recompute_all_default_labels(add)
    return add


def raise_basis_to_power(bas: "BasisMixin", exponent: int) -> "BasisMixin":
    """Power of basis by integer."""
    if not isinstance(exponent, int):
        raise TypeError("Basis exponent should be an integer!")

    if exponent <= 0:
        raise ValueError("Basis exponent should be a non-negative integer!")
    elif not all(_has_default_label(b) for _, b in generate_basis_label_pair(bas)):
        raise ValueError(
            "Cannot calculate the power of a basis including a user-defined labels "
            "(because then they won't be unique). Set labels after exponentiation."
        )

    # default case
    if exponent == 1:
        # __sklearn_clone__ reset the parent to None in case bas.basis1 ** 1
        # (deepcopy would not)
        copy_ = getattr(bas.__class__, "__sklearn_clone__", deepcopy)
        bas = copy_(bas)

        # if deepcopy was called (custom basis used in composition)
        # reset _parent if it exists and it is not None
        if hasattr(bas, "_parent") and bas._parent is not None:
            bas._parent = None

        _recompute_all_default_labels(bas)
        return bas

    mul = bas * bas
    with mul._set_shallow_copy(True):
        for _ in range(2, exponent):
            mul *= deepcopy(bas)
    _recompute_all_default_labels(mul)
    return mul


def is_transformer(bas: Any):
    """Check if it conforms to transformer API."""
    return hasattr(bas, "basis") and hasattr(bas, "fit_transform")


def promote_to_transformer(method):
    """Apply operations to basis within transformer and transform output."""

    @wraps(method)
    def wrapper(*args, **kwargs):
        # if it looks like a transformer, pull out basis
        args_bas = (b.basis if is_transformer(b) else b for b in args)
        kwargs_bas = {k: b.basis if is_transformer(b) else b for k, b in kwargs.items()}
        out = method(*args_bas, **kwargs_bas)
        any_transformer = any(
            (
                *(is_transformer(a) for a in args),
                *(is_transformer(b) for b in kwargs.values()),
            )
        )
        if any_transformer and hasattr(out, "to_transformer"):
            return out.to_transformer()
        return out

    return wrapper


def _atomic_basis_get_n_basis_output_features(basis: "AtomicBasisMixin") -> int | None:
    """
    Return the number of output features for an atomic basis.

    This function computes the number of features (i.e., columns) in the design matrix
    for an atomic basis. The number of features is the product of the number of basis
    functions and the number of input dimensions, inferred from the shape product.

    If the input shape is not yet assigned (i.e., ``_input_shape_product`` is ``None``),
    the function returns ``None``.

    Parameters
    ----------
    basis :
        An atomic basis object with a defined number of basis functions and input shape.

    Returns
    -------
    :
        The number of output features, or ``None`` if the input shape is undefined.
    """
    if basis._input_shape_product is not None:
        return basis.n_basis_funcs * basis._input_shape_product[0]
    return None


def _get_n_output_features(
    basis: "BasisMixin", double_complex: bool = True
) -> int | None:
    """
    Compute the number of output features for a basis object.

    This function returns the number of features (i.e., columns) that the design matrix
    will have when this basis is evaluated. If the basis or any of its components
    is complex-valued, the real and imaginary parts are split into separate columns,
    effectively doubling the number of output features when ``double_complex=True``.

    Additive and multiplicative structure is handled as follows:

    - *Additive structure*: The total number of output features is the sum of
      features from each additive component. If a component is complex, its features
      are doubled (when ``double_complex=True``).

    - *Multiplicative structure*: The number of features is computed as the product
      of the number of features from each factor. Doubling (for complex-valued outputs)
      is applied *after* the product — not to the individual factors.

    A component is considered complex if:

    1. It is an atomic complex basis.
    2. It is the product of a complex and a real basis.
    3. It is the product of two complex bases.

    Parameters
    ----------
    basis :
        The basis object, which may be atomic, additive, or multiplicative.
    double_complex :
        If ``True``, complex outputs are split into real and imaginary parts,
        effectively doubling the number of output features.

    Returns
    -------
    :
        The number of output features, or ``None`` if shape inference fails.
    """
    n_output_features = 0
    for b in basis:
        basis1 = getattr(b, "_basis1", None)
        basis2 = getattr(b, "_basis2", None)
        scale = 2 if b._is_complex and double_complex else 1
        if basis1 and basis2:
            n_features_1 = _get_n_output_features(basis1, double_complex=False)
            n_features_2 = _get_n_output_features(basis2, double_complex=False)
            if n_features_1 is None or n_features_2 is None:
                return None
<<<<<<< HEAD
            n_output_features += scale * n_features_1 * n_features_2
=======
            n_output_features += (
                scale * n_basis_1 * n_basis_2 - b._include_constant * double_complex
            )
>>>>>>> b3f8b0d6
        else:
            n_features = _atomic_basis_get_n_basis_output_features(b)
            if n_features is None:
                return None
<<<<<<< HEAD
            n_output_features += scale * n_features
=======
            n_output_features += scale * n_out  # - b._include_constant * b._is_complex
>>>>>>> b3f8b0d6
    return n_output_features<|MERGE_RESOLUTION|>--- conflicted
+++ resolved
@@ -638,20 +638,16 @@
             n_features_2 = _get_n_output_features(basis2, double_complex=False)
             if n_features_1 is None or n_features_2 is None:
                 return None
-<<<<<<< HEAD
-            n_output_features += scale * n_features_1 * n_features_2
-=======
             n_output_features += (
-                scale * n_basis_1 * n_basis_2 - b._include_constant * double_complex
+                scale * n_features_1 * n_features_2
+                - b._include_constant * double_complex
             )
->>>>>>> b3f8b0d6
         else:
             n_features = _atomic_basis_get_n_basis_output_features(b)
             if n_features is None:
                 return None
-<<<<<<< HEAD
-            n_output_features += scale * n_features
-=======
-            n_output_features += scale * n_out  # - b._include_constant * b._is_complex
->>>>>>> b3f8b0d6
+            n_output_features += (
+                scale * n_features - b._include_constant * double_complex
+            )
+
     return n_output_features