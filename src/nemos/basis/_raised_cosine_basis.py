--- conflicted
+++ resolved
@@ -9,12 +9,7 @@
 
 from ..type_casting import support_pynapple
 from ..typing import FeatureMatrix
-from ._basis import (
-    Basis,
-    check_one_dimensional,
-    check_transform_input,
-    min_max_rescale_samples,
-)
+from ._basis import Basis, check_transform_input, min_max_rescale_samples
 
 
 class RaisedCosineBasisLinear(Basis, abc.ABC):
@@ -98,12 +93,7 @@
 
     @support_pynapple(conv_type="numpy")
     @check_transform_input
-<<<<<<< HEAD
-    def __call__(
-=======
-    @check_one_dimensional
     def _evaluate(  # call these _evaluate
->>>>>>> fb883ce4
         self,
         sample_pts: ArrayLike,
     ) -> FeatureMatrix:
@@ -139,7 +129,9 @@
 
         # reshape samples
         shape = sample_pts.shape
-        sample_pts = sample_pts.reshape(-1, )
+        sample_pts = sample_pts.reshape(
+            -1,
+        )
 
         # generate a set of shifted cosines, and constrain them to be non-zero
         # over a single period, then enforce the codomain to be [0,1], by adding 1
@@ -339,12 +331,7 @@
 
     @support_pynapple(conv_type="numpy")
     @check_transform_input
-<<<<<<< HEAD
-    def __call__(
-=======
-    @check_one_dimensional
     def _evaluate(
->>>>>>> fb883ce4
         self,
         sample_pts: ArrayLike,
     ) -> FeatureMatrix:
