"""Mixin classes for basis."""

from __future__ import annotations

import abc
from contextlib import contextmanager
import copy
import inspect
import re
from functools import wraps
from itertools import chain
from typing import TYPE_CHECKING, Generator, Literal, Optional, Tuple, Union

import numpy as np
from numpy.typing import ArrayLike, NDArray
from pynapple import Tsd, TsdFrame, TsdTensor

from ..convolve import create_convolutional_predictor
from ..utils import _get_terminal_size
from ._transformer_basis import TransformerBasis

if TYPE_CHECKING:
    from ._basis import Basis


__PUBLIC_BASES__ = [
    "IdentityEval",
    "HistoryConv",
    "MSplineEval",
    "MSplineConv",
    "BSplineEval",
    "BSplineConv",
    "CyclicBSplineEval",
    "CyclicBSplineConv",
    "RaisedCosineLinearEval",
    "RaisedCosineLinearConv",
    "RaisedCosineLogEval",
    "RaisedCosineLogConv",
    "OrthExponentialEval",
    "OrthExponentialConv",
    "AdditiveBasis",
    "MultiplicativeBasis",
]


def set_input_shape_state(states: Tuple[str] = ("_input_shape_product",)):
    """
    Decorator to preserve input shape-related attributes during method execution.

    This decorator ensures that the attributes `_n_basis_input_` and `_input_shape_product`
    are copied from the original object (`self`) to the returned object (`klass`)
    after the wrapped method executes. It is intended to be used with methods that
    clone or create a new instance of the class, ensuring these critical attributes
    are retained for functionality such as cross-validation.

    Parameters
    ----------
    method :
        The method to be wrapped. This method is expected to return an object
        (`klass`) that requires the `_n_basis_input_` and `_input_shape_` attributes.
    attr_list

    Returns
    -------
    :
        The wrapped method that copies `_input_shape_product` and `_input_shape_` from
        the original object (`self`) to the new object (`klass`).

    Examples
    --------
    Applying the decorator to a method:

    >>> from functools import wraps
    >>> @set_input_shape_state
    ... def __sklearn_clone__(self):
    ...     klass = self.__class__(**self.get_params())
    ...     return klass

    The `_input_shape_product` and `_input_shape_` attributes of `self` will be
    copied to `klass` after the method executes.
    """

    def decorator(method):
        @wraps(method)
        def wrapper(self, *args, **kwargs):
            # Call the original method
            klass = method(self, *args, **kwargs)
            # Copy the specified attributes
            for attr_name in states:
                setattr(klass, attr_name, getattr(self, attr_name, None))
            return klass

        return wrapper

    return decorator


def _composite_basis_setter_logic(new: Basis, current: Basis):

    # Carry-on label if possible
    if new._has_default_label and not current._has_default_label:
        try:
            new.label = current.label
        except ValueError:
            pass  # If label is in use, ignore

    # add a parent to the new basis
    new._parent = getattr(current, "_parent", None)

    # Carry-on input shape info if dimensions match
    for attr in ("_input_shape_product", "_input_shape_"):
        if (
            getattr(new, attr, None) is None
            and new._n_input_dimensionality == current._n_input_dimensionality
        ):
            setattr(new, attr, getattr(current, attr, None))
    return new


class AtomicBasisMixin:
    """Mixin class for atomic bases (i.e. non-composite)."""

    def __init__(self, n_basis_funcs: int, label: Optional[str] = None):
        self._n_basis_funcs = n_basis_funcs
        self._input_shape_ = None
        self._check_n_basis_min()

        if label is None:
            self._label = self.__class__.__name__

        else:
            self._label = str(label)

    def _generate_label(self) -> str:
        """Return label"""
        return self._label

    @property
    def label(self) -> str:
        """Label for the basis."""
        return self._label

    @label.setter
    def label(self, label: str | None) -> None:
        # check default cases
        if label == self._label:
            return

        elif label is None:
            # check if already default
            self._label = self.__class__.__name__
            # re-order the default labels if self is part of a composite basis.
            self._recompute_all_labels()
            return

        else:
            # check if label matches class-name plus identifier
            match = re.match(r"(.+)?_\d+$", label)
            check_string = match.group(1) if match else None
            check_string = check_string if check_string in __PUBLIC_BASES__ else label
            if check_string == self.__class__.__name__:
                self._label = check_string
                self._recompute_all_labels()
                return

        # raise error in case label is not string.
        if not isinstance(label, str):
            raise TypeError(
                f"'label' must be a string. Type {type(label)} was provided instead."
            )

        # get the current available labels
        current_labels = self._root()._generate_subtree_labels()
        # if check_string is one of the other classes drop
        if (check_string in current_labels) or (check_string in __PUBLIC_BASES__):
            if check_string in __PUBLIC_BASES__:
                msg = f"Cannot assign '{label}' to a basis of class {self.__class__.__name__}."
            else:
                msg = f"Label '{label}' is already in use. When user-provided, label must be unique."
            raise ValueError(msg)
        else:
            # check if current is the default label
            # if that's true, since the new label is not a default label
            # update all other default label names.
            self._update_label_from_root()
            self._label = label

    @property
    def _has_default_label(self):
        return re.match(rf"^{self.__class__.__name__}(_\d+)?$", self._label) is not None

    def _recompute_all_labels(self):
        """
        Recompute all labels matching default for self.
        """
        cls_name = self.__class__.__name__
        pattern = re.compile(rf"^{cls_name}(_\d+)?$")
        root = self._root()
        if root:
            bas_id = 0
            for bas in root._iterate_over_components():
                if re.match(pattern, bas._label):
                    bas._label = f"{cls_name}_{bas_id}" if bas_id else cls_name
                    bas_id += 1

    def _update_label_from_root(self):
        """
        Subtract 1 to each matching default label with higher ID then current.
        """
        cls_name = self.__class__.__name__
        pattern = re.compile(rf"^{cls_name}(_\d+)?$")
        match = re.match(pattern, self._label)
        if match is None:
            return
        # get the "ID" of the label
        current_id = int(match.group(1)[1:]) if match.group(1) else 0
        # subtract one to the ID of any other default label with ID > current_id
        root = self._root()
        if root:
            for bas in root._iterate_over_components():
                match = re.match(pattern, bas._label)
                if match:
                    bas_id = int(match.group(1)[1:]) if match.group(1) else 0
                    bas_id = bas_id - 1 if bas_id > current_id else bas_id
                    bas._label = f"{cls_name}_{bas_id}" if bas_id else cls_name

    @set_input_shape_state(states=("_input_shape_product", "_input_shape_", "_label"))
    def __sklearn_clone__(self) -> Basis:
        """Clone the basis while preserving attributes related to input shapes.

        This method ensures that input shape attributes (e.g., `_input_shape_product`,
        `_input_shape_`) are preserved during cloning. Reinitializing the class
        as in the regular sklearn clone would drop these attributes, rendering
        cross-validation unusable.
        """
        klass = self.__class__(**self.get_params())
        return klass

    def _iterate_over_components(self) -> Generator:
        """Return a generator that iterates over all basis components.

        For atomic bases, the list is just [self].

        Returns
        -------
            A generator returning self, it will be chained in composite bases.

        """
        return (x for x in [self])

    def _generate_subtree_labels(
        self, type_label: Literal["all", "user-defined"] = "all"
    ) -> Generator[str]:
        """
        List all user-specified labels.
        """
        if type_label == "all" or (not self._has_default_label):
            yield self._label

    def set_input_shape(self, xi: int | tuple[int, ...] | NDArray):
        """
        Set the expected input shape for the basis object.

        This method configures the shape of the input data that the basis object expects.
        ``xi`` can be specified as an integer, a tuple of integers, or derived
        from an array. The method also calculates the total number of input
        features and output features based on the number of basis functions.

        Parameters
        ----------
        xi :
            The input shape specification.
            - An integer: Represents the dimensionality of the input. A value of ``1`` is treated as scalar input.
            - A tuple: Represents the exact input shape excluding the first axis (sample axis).
              All elements must be integers.
            - An array: The shape is extracted, excluding the first axis (assumed to be the sample axis).

        Raises
        ------
        ValueError
            If a tuple is provided and it contains non-integer elements.

        Returns
        -------
        self :
            Returns the instance itself to allow method chaining.

        Notes
        -----
        All state attributes that depends on the input must be set in this method in order for
        the API of basis to work correctly. In particular, this method is called by ``setup_basis``,
        which is equivalent to ``fit`` for a transformer. If any input dependent state
        is not set in this method, then ``compute_features`` (equivalent to ``fit_transform``) will break.

        """
        if isinstance(xi, tuple):
            if not all(isinstance(i, int) for i in xi):
                raise ValueError(
                    f"The tuple provided contains non integer values. Tuple: {xi}."
                )
            shape = xi
        elif isinstance(xi, int):
            shape = () if xi == 1 else (xi,)
        else:
            shape = xi.shape[1:]

        n_inputs = (int(np.prod(shape)),)

        self._input_shape_ = [shape]

        # total number of input time series. Used  for slicing and reshaping
        self._input_shape_product = n_inputs
        return self

    def _check_input_shape_consistency(self, x: NDArray):
        """Check input consistency across calls."""
        # remove sample axis and squeeze
        shape = x.shape[1:]

        initialized = self._input_shape_ is not None
        is_shape_match = self._input_shape_[0] == shape
        if initialized and not is_shape_match:
            expected_shape_str = "(n_samples, " + f"{self._input_shape_[0]}"[1:]
            expected_shape_str = expected_shape_str.replace(",)", ")")
            raise ValueError(
                f"Input shape mismatch detected.\n\n"
                f"The basis `{self.__class__.__name__}` with label '{self.label}' expects inputs with "
                f"a consistent shape (excluding the sample axis). Specifically, the shape should be:\n"
                f"  Expected: {expected_shape_str}\n"
                f"  But got:  {x.shape}.\n\n"
                "Note: The number of samples (`n_samples`) can vary between calls of `compute_features`, "
                "but all other dimensions must remain the same. If you need to process inputs with a "
                "different shape, please create a new basis instance, or set a new input shape by calling "
                "`set_input_shape`."
            )

    @property
    def input_shape(self) -> NDArray:
        return self._input_shape_[0] if self._input_shape_ else None


class EvalBasisMixin:
    """Mixin class for evaluational basis."""

    def __init__(self, bounds: Optional[Tuple[float, float]] = None):
        self.bounds = bounds

    def _compute_features(self, *xi: ArrayLike | Tsd | TsdFrame | TsdTensor):
        """Evaluate basis at sample points.

        The basis is evaluated at the locations specified in the inputs. For example,
        ``compute_features(np.array([0, .5]))`` would return the array:

        .. code-block:: text

           b_1(0) ... b_n(0)
           b_1(.5) ... b_n(.5)

        where ``b_i`` is the i-th basis.

        Parameters
        ----------
        *xi:
            The input samples over which to apply the basis transformation. The samples can be passed
            as multiple arguments, each representing a different dimension for multivariate inputs.

        Returns
        -------
        :
            A matrix with the transformed features.

        """
        out = self._evaluate(*(np.reshape(x, (x.shape[0], -1)) for x in xi))
        return np.reshape(out, (out.shape[0], -1))

    def setup_basis(self, *xi: NDArray) -> Basis:
        """
        Set all basis states.

        This method corresponds sklearn transformer ``fit``. As fit, it must receive the input and
        it must set all basis states, i.e. ``kernel_`` and all the states relative to the input shape.
        The difference between this method and the transformer ``fit`` is in the expected input structure,
        where the transformer ``fit`` method requires the inputs to be concatenated in a 2D array, while here
        each input is provided as a separate time series for each basis element.

        Parameters
        ----------
        xi:
            Input arrays.

        Returns
        -------
        :
            The basis with ready for evaluation.
        """
        self.set_input_shape(*xi)
        return self

    def _set_input_independent_states(self) -> "EvalBasisMixin":
        """
        Compute all the basis states that do not depend on the input.

        For EvalBasisMixin, this method might not perform any operation but simply return the
        instance itself, as no kernel preparation is necessary.

        Returns
        -------
        self :
            The instance itself.

        """
        return self

    @property
    def bounds(self):
        """Range of values covered by the basis."""
        return self._bounds

    @bounds.setter
    def bounds(self, values: Union[None, Tuple[float, float]]):
        """Setter for bounds."""
        if values is not None and len(values) != 2:
            raise ValueError(
                f"The provided `bounds` must be of length two. Length {len(values)} provided instead!"
            )

        # convert to float and store
        try:
            self._bounds = values if values is None else tuple(map(float, values))
        except (ValueError, TypeError):
            raise TypeError("Could not convert `bounds` to float.")

        if values is not None and values[1] <= values[0]:
            raise ValueError(
                f"Invalid bound {values}. Lower bound is greater or equal than the upper bound."
            )


class ConvBasisMixin:
    """Mixin class for convolutional basis."""

    def __init__(self, window_size: int, conv_kwargs: Optional[dict] = None):
        self.kernel_ = None
        self.window_size = window_size
        self.conv_kwargs = {} if conv_kwargs is None else conv_kwargs

    def _compute_features(self, *xi: NDArray | Tsd | TsdFrame | TsdTensor):
        """Convolve basis functions with input time series.

        A bank of basis filters is convolved with the input data. All the dimensions
        except for the sample-axis are flattened, so that the method always returns a
        matrix.

        For example, if inputs are of shape (num_samples, 2, 3), the output will be
        ``(num_samples, num_basis_funcs * 2 * 3)``.

        Parameters
        ----------
        *xi:
            The input data over which to apply the basis transformation. The samples can be passed
            as multiple arguments, each representing a different dimension for multivariate inputs.

        Notes
        -----
        This method is intended to be 1-to-1 mappable to sklearn ``transform`` method of transformer. This
        means that for the method to be callable, all the state attributes have to be pre-computed in a
        method that is mappable to ``fit``, which for us is ``_fit_basis``. It is fundamental that both
        methods behaves like the corresponding transformer method, with the only difference being the input
        structure: a single (X, y) pair for the transformer, a number of time series for the Basis.

        """
        self._check_has_kernel()
        # before calling the convolve, check that the input matches
        # the expectation. We can check xi[0] only, since convolution
        # is applied at the end of the recursion on the 1D basis, ensuring len(xi) == 1.
        conv = create_convolutional_predictor(self.kernel_, *xi, **self._conv_kwargs)
        # make sure to return a matrix
        return np.reshape(conv, shape=(conv.shape[0], -1))

    def setup_basis(self, *xi: NDArray) -> Basis:
        """
        Set all basis states.

        This method corresponds sklearn transformer ``fit``. As fit, it must receive the input and
        it must set all basis states, i.e. ``kernel_`` and all the states relative to the input shape.
        The difference between this method and the transformer ``fit`` is in the expected input structure,
        where the transformer ``fit`` method requires the inputs to be concatenated in a 2D array, while here
        each input is provided as a separate time series for each basis element.

        Parameters
        ----------
        xi:
            Input arrays.

        Returns
        -------
        :
            The basis with ready for evaluation.
        """
        self.set_kernel()
        self.set_input_shape(*xi)
        return self

    def _set_input_independent_states(self):
        """
        Compute all the basis states that do not depend on the input.

        For Conv mixin the only attribute is the kernel.
        """
        return self.set_kernel()

    def set_kernel(self) -> "ConvBasisMixin":
        """
        Prepare or compute the convolutional kernel for the basis functions.

        This method is called to prepare the basis functions for convolution operations
        in subclasses. It computes a
        kernel based on the basis functions that will be used for convolution with the
        input data. The specifics of kernel computation depend on the subclass implementation
        and the nature of the basis functions.

        Returns
        -------
        self :
            The instance itself, modified to include the computed kernel. This
            allows for method chaining and integration into transformation pipelines.

        Notes
        -----
        Subclasses implementing this method should detail the specifics of how the kernel is
        computed and how the input parameters are utilized.

        """
        self.kernel_ = self._evaluate(np.linspace(0, 1, self.window_size))
        return self

    @property
    def window_size(self):
        """Duration of the convolutional kernel in number of samples."""
        return self._window_size

    @window_size.setter
    def window_size(self, window_size):
        """Setter overwrite default setter the window size parameter."""
        self._check_window_size(window_size)
        self._window_size = window_size

    def _check_window_size(self, window_size):
        if window_size is None:
            raise ValueError("You must provide a window_size!")

        elif not (isinstance(window_size, int) and window_size > 0):
            raise ValueError(
                f"`window_size` must be a positive integer. {window_size} provided instead!"
            )

    @property
    def conv_kwargs(self):
        """The convolutional kwargs.

        Keyword arguments passed to :func:`nemos.convolve.create_convolutional_predictor`.
        """
        return self._conv_kwargs

    @conv_kwargs.setter
    def conv_kwargs(self, values: dict):
        """Check and set convolution kwargs."""
        self._check_convolution_kwargs(values)
        self._conv_kwargs = values

    @staticmethod
    def _check_convolution_kwargs(conv_kwargs: dict):
        """Check convolution kwargs settings.

        Raises
        ------
        ValueError:
            If ``axis`` is provided as an argument, and it is different from 0
            (samples must always be in the first axis).
        ValueError:
            If ``self._conv_kwargs`` include parameters not recognized or that do not have
            default values in ``create_convolutional_predictor``.
        """
        if "axis" in conv_kwargs:
            raise ValueError(
                "Setting the `axis` parameter is not allowed. Basis requires the "
                "convolution to be applied along the first axis (`axis=0`).\n"
                "Please transpose your input so that the desired axis for "
                "convolution is the first dimension (axis=0)."
            )
        convolve_params = inspect.signature(create_convolutional_predictor).parameters
        convolve_configs = {
            key
            for key, param in convolve_params.items()
            if param.default
            # prevent user from passing
            # `basis_matrix` or `time_series` in kwargs.
            is not inspect.Parameter.empty
        }
        if not set(conv_kwargs.keys()).issubset(convolve_configs):
            # do not encourage to set axis.
            convolve_configs = convolve_configs.difference({"axis"})
            # remove the parameter in case axis=0 was passed, since it is allowed.
            invalid = (
                set(conv_kwargs.keys())
                .difference(convolve_configs)
                .difference({"axis"})
            )
            raise ValueError(
                f"Unrecognized keyword arguments: {invalid}. "
                f"Allowed convolution keyword arguments are: {convolve_configs}."
            )

    def _check_has_kernel(self) -> None:
        """Check that the kernel is pre-computed."""
        if self.kernel_ is None:
            raise RuntimeError(
                "You must call `setup_basis` before `_compute_features` for Conv basis."
            )


class BasisTransformerMixin:
    """Mixin class for constructing a transformer."""

    def to_transformer(self) -> TransformerBasis:
        """
        Turn the Basis into a TransformerBasis for use with scikit-learn.

        Examples
        --------
        Jointly cross-validating basis and GLM parameters with scikit-learn.

        >>> import nemos as nmo
        >>> from sklearn.pipeline import Pipeline
        >>> from sklearn.model_selection import GridSearchCV
        >>> # load some data
        >>> X, y = np.random.normal(size=(30, 1)), np.random.poisson(size=30)
        >>> basis = nmo.basis.RaisedCosineLinearEval(10).set_input_shape(1).to_transformer()
        >>> glm = nmo.glm.GLM(regularizer="Ridge", regularizer_strength=1.)
        >>> pipeline = Pipeline([("basis", basis), ("glm", glm)])
        >>> param_grid = dict(
        ...     glm__regularizer_strength=(0.1, 0.01, 0.001, 1e-6),
        ...     basis__n_basis_funcs=(3, 5, 10, 20, 100),
        ... )
        >>> gridsearch = GridSearchCV(
        ...     pipeline,
        ...     param_grid=param_grid,
        ...     cv=5,
        ... )
        >>> gridsearch = gridsearch.fit(X, y)
        """
        return TransformerBasis(self)


class CompositeBasisMixin:
    """Mixin class for composite basis.

    Add overwrites concrete methods or defines abstract methods for composite basis
    (AdditiveBasis and MultiplicativeBasis).
    """
    _shallow_copy: bool = False

    def __init__(self, basis1: Basis, basis2: Basis, label: Optional[str] = None):
        # deep copy to avoid changes directly to the 1d basis to be reflected
        # in the composite basis.
<<<<<<< HEAD
        if not self._shallow_copy:
            self.basis1 = copy.deepcopy(basis1)
            self.basis2 = copy.deepcopy(basis2)
        else:
            self.basis1 = basis1
            self.basis2 = basis2
=======
        # This step is slow if you add a very large number of bases
        self._basis1 = None
        self._basis2 = None

        self.basis1 = copy.deepcopy(basis1)
        self.basis2 = copy.deepcopy(basis2)
>>>>>>> c408dd2c

        # set parents
        self.basis1._parent = self
        self.basis2._parent = self

        # initialize attribute
        self._label = None
        # use setter to check & set provided label
        self.label = label

    @property
    def basis1(self):
        return self._basis1

    @basis1.setter
    def basis1(self, basis):
        if not hasattr(basis, "get_params") or not hasattr(basis, "compute_features"):
            raise TypeError(
                f"`basis1` must be an object of type `Basis`. Type {type(basis)} provided instead."
            )

        if self._basis2:
            self._set_labels(basis, self._basis2)
        if self._basis1:
            basis = _composite_basis_setter_logic(basis, self._basis1)
        self._basis1 = basis
        self._input_shape_update()

    @property
    def basis2(self):
        return self._basis2

    @basis2.setter
    def basis2(self, basis):
        if not hasattr(basis, "get_params") or not hasattr(basis, "compute_features"):
            raise TypeError(
                f"`basis2` must be an object of type `Basis`. Type {type(basis)} provided instead."
            )
        if self._basis1:
            self._set_labels(self._basis1, basis)
        if self._basis2:
            basis = _composite_basis_setter_logic(basis, self._basis2)
        self._basis2 = basis
        self._input_shape_update()

    @property
    def _has_default_label(self):
        return self._label is None

    def _check_unique_labels(self, basis1, basis2):
        """Check that all user-defined labels in the given basis objects are unique."""

        # Include self's label in uniqueness check (if applicable)
        self_label = getattr(self, "_label", None)

        # Store basis1 labels
        seen_labels = set(basis1._generate_subtree_labels("user-defined"))
        if self_label in seen_labels:
            err_msg = (
                f"All user-provided labels of basis elements must be distinct.\n"
                f"The basis you are composing share the following labels: '{self_label}'.\n"
                "Please change the labels for one of the elements before composition."
            )
            return True, err_msg

        # Check for duplicates in basis2 without storing in set for efficiency
        for label in basis2._generate_subtree_labels("user-defined"):
            if label == self_label or label in seen_labels:
                err_msg = (
                    f"All user-provided labels of basis elements must be distinct.\n"
                    f"The basis you are composing share the following labels: '{label}'.\n"
                    "Please change the labels for one of the elements before composition."
                )
                return True, err_msg

        return False, ""

    def _set_labels(self, basis1, basis2):
        # check labels
        non_unique, err_msg = self._check_unique_labels(basis1, basis2)
        if non_unique:
            raise ValueError(err_msg)

        self.update_default_label_id(basis1, basis2)

    def _input_shape_update(self):
        # if all bases where set, then set input for composition.
        set_bases = [s is not None for s in self.input_shape]

        if all(set_bases):
            # pass down the input shapes
            self.set_input_shape(*self.input_shape)

    @property
    def label(self) -> str:
        """Label for the basis."""
        if self._label is None:
            return self._generate_label()
        return self._label

    @label.setter
    def label(self, label: str | None) -> None:
        reset = (label is None) or (label == self._generate_label())
        if reset:
            self._label = None
        else:
            label = str(label)
            if label in self._root()._generate_subtree_labels():
                raise ValueError(
                    f"Label '{label}' is already in use. When user-provided, label must be unique."
                )
            elif label in __PUBLIC_BASES__ and label != self.__class__.__name__:
                raise ValueError(
                    f"Cannot set basis label '{label}' for basis of type {type(self)}."
                )
            self._label = label

    @property
    def input_shape(self):
        basis1 = getattr(self, "_basis1", None)
        basis2 = getattr(self, "_basis2", None)
        if basis1 is None and basis2 is not None:
            return [
                None,
                *(bas2.input_shape for bas2 in basis2._iterate_over_components()),
            ]
        elif basis2 is None and basis1 is not None:
            return [
                *(bas1.input_shape for bas1 in basis1._iterate_over_components()),
                None,
            ]
        elif basis1 is None and basis2 is None:
            return [None, None]
        shapes = [
            *(bas1.input_shape for bas1 in basis1._iterate_over_components()),
            *(bas2.input_shape for bas2 in basis2._iterate_over_components()),
        ]
        return shapes

    @property
    def _input_shape_(self):
        return self.input_shape

    @property
    @abc.abstractmethod
    def n_basis_funcs(self):
        """Read only property for composite bases."""
        pass

    def _generate_subtree_labels(
        self, type_label: Literal["all", "user-defined"] = "all"
    ) -> Generator[str]:
        """
        List all user-specified labels.
        """
        if type_label == "all" or self._label:
            yield self.label
        for lab in self.basis1._generate_subtree_labels(type_label):
            yield lab
        for lab in self.basis2._generate_subtree_labels(type_label):
            yield lab

    def setup_basis(self, *xi: NDArray) -> Basis:
        """
        Set all basis states.

        This method corresponds sklearn transformer ``fit``. As fit, it must receive the input and
        it must set all basis states, i.e. ``kernel_`` and all the states relative to the input shape.
        The difference between this method and the transformer ``fit`` is in the expected input structure,
        where the transformer ``fit`` method requires the inputs to be concatenated in a 2D array, while here
        each input is provided as a separate time series for each basis element.

        Parameters
        ----------
        xi:
            Input arrays.

        Returns
        -------
        :
            The basis with ready for evaluation.
        """
        # setup both input independent
        self._set_input_independent_states()

        # and input dependent states
        self.set_input_shape(*xi)

        return self

    def _set_input_independent_states(self):
        """
        Compute the input dependent states for traversing the composite basis.

        Returns
        -------
        :
            The basis with the states stored as attributes of each component.
        """
        self.basis1._set_input_independent_states()
        self.basis2._set_input_independent_states()

    def _check_input_shape_consistency(self, *xi: NDArray):
        """Check the input shape consistency for all basis elements."""
        self.basis1._check_input_shape_consistency(
            *xi[: self.basis1._n_input_dimensionality]
        )
        self.basis2._check_input_shape_consistency(
            *xi[self.basis1._n_input_dimensionality :]
        )

    def _iterate_over_components(self):
        """Return a generator that iterates over all basis components.

        Reimplements the default behavior by iteratively calling _iterate_over_components of the
        elements.

        Returns
        -------
            A generator looping on each individual input.
        """
        return chain(
            self.basis1._iterate_over_components(),
            self.basis2._iterate_over_components(),
        )

<<<<<<< HEAD
    @contextmanager
    def _set_shallow_copy_temporarily(self, value):
        """Context manger for setting the shallow copy flag in a thread safe way."""
        old_value = self.__class__._shallow_copy
        self.__class__._shallow_copy = value
        try:
            yield
        finally:
            self.__class__._shallow_copy = old_value

    @set_input_shape_state(states=("_input_shape_product",))
=======
    @set_input_shape_state(states=("_input_shape_product", "_label"))
>>>>>>> c408dd2c
    def __sklearn_clone__(self) -> Basis:
        """Clone the basis while preserving attributes related to input shapes.

        This method ensures that input shape attributes (e.g., `_input_shape_product`,
        `_input_shape_`) are preserved during cloning. Reinitializing the class
        as in the regular sklearn clone would drop these attributes, rendering
        cross-validation unusable.
        The method also handles recursive cloning for composite basis structures.

        Notes
        -----
        The ``_shallow_copy`` attribute is set to True in the context, forcing a shallow copy, at
        before the klass definition, and reset to False after cloning.
        """

        with self._set_shallow_copy_temporarily(True):
            # clone recursively
            basis1 = self.basis1.__sklearn_clone__()
            basis2 = self.basis2.__sklearn_clone__()

            # shallow copy init
            klass = self.__class__(basis1, basis2)

        return klass

    def set_input_shape(self, *xi: int | tuple[int, ...] | NDArray) -> Basis:
        """
        Set the expected input shape for the basis object.

        This method sets the input shape for each component basis in the basis.
        One ``xi`` must be provided for each basis component, specified as an integer,
        a tuple of integers, or an array. The method calculates and stores the total number of output features
        based on the number of basis functions in each component and the provided input shapes.

        Parameters
        ----------
        *xi :
            The input shape specifications. For every k,``xi[k]`` can be:
            - An integer: Represents the dimensionality of the input. A value of ``1`` is treated as scalar input.
            - A tuple: Represents the exact input shape excluding the first axis (sample axis).
              All elements must be integers.
            - An array: The shape is extracted, excluding the first axis (assumed to be the sample axis).

        Raises
        ------
        ValueError
            If a tuple is provided and it contains non-integer elements.

        Returns
        -------
        self :
            Returns the instance itself to allow method chaining.
        """
        self._input_shape_product = (
            *self.basis1.set_input_shape(
                *xi[: self.basis1._n_input_dimensionality]
            )._input_shape_product,
            *self.basis2.set_input_shape(
                *xi[self.basis1._n_input_dimensionality :]
            )._input_shape_product,
        )
        return self

    def __repr__(self, n=0):
        cols, rows = _get_terminal_size()
        rows = rows // 4
        cols = cols
        disp_label = len(str(self.label)) < cols
        if disp_label:
            start_str = f"'{self.label}': "
        else:
            start_str = ""

        # number of nested composite bases
        n += 1
        tab = "    "
        try:
            basis1 = self.basis1.__repr__(n=n)
        except TypeError:
            basis1 = self.basis1
        try:
            basis2 = self.basis2.__repr__(n=n)
        except TypeError:
            basis2 = self.basis2
        if n < rows:
            rep = (
                start_str + f"{self.__class__.__name__}"
                f"(\n{n*tab}basis1={basis1},\n{n*tab}basis2={basis2},\n{(n-1)*tab})"
            )
        elif n == rows:
            rep = start_str + f"{self.__class__.__name__}(\n{n*tab}...\n{(n-1)*tab})"
        else:
            rep = None
        return rep

    @staticmethod
    def update_default_label_id(basis1: Basis, basis2: Basis):
        """
        Update basis2 atomic element labels.

        When composing bases, update basis2 labels in order to disambiguate them with respect to basis1 labels.
        Here we assume that each tree (basis1 and basis2) have unique basis labels if taken separately, while
        they may have overlapping labels between them.
        This function updates the label of basis2 to avoid overlaps with basis1.


        Parameters
        ----------
        basis1:
            The first basis object.
        basis2:
            The second basis object.

        Notes
        -----
        The method only operates on default labels (i.e. class names).
        User-defined labels will not be edited, and overlaps will result in `ValueError` at composite basis
        initialization.

        """
        delta_labels = dict()
        for bas in basis1._iterate_over_components():
            cls_name = bas.__class__.__name__
            if cls_name not in delta_labels:
                pattern = re.compile(rf"^{cls_name}(_\d+)?$")
                delta_labels[cls_name] = sum(
                    (
                        1
                        for b in basis1._iterate_over_components()
                        if re.match(pattern, b._label)
                    )
                )

        # update the label
        count_labels = dict()
        for bas in basis2._iterate_over_components():
            cls_name = bas.__class__.__name__
            if cls_name not in delta_labels:
                continue
            match = re.match(rf"^{cls_name}(_\d+)?$", bas._label)
            if match:
                current = count_labels.get(cls_name, 0)
                bas._label = (
                    f"{cls_name}_{current + delta_labels[cls_name]}"
                    if current + delta_labels[cls_name]
                    else cls_name
                )
                count_labels[cls_name] = 1 + current

        return<|MERGE_RESOLUTION|>--- conflicted
+++ resolved
@@ -661,23 +661,18 @@
     _shallow_copy: bool = False
 
     def __init__(self, basis1: Basis, basis2: Basis, label: Optional[str] = None):
+        # This step is slow if you add a very large number of bases
+        self._basis1 = None
+        self._basis2 = None
         # deep copy to avoid changes directly to the 1d basis to be reflected
         # in the composite basis.
-<<<<<<< HEAD
+
         if not self._shallow_copy:
             self.basis1 = copy.deepcopy(basis1)
             self.basis2 = copy.deepcopy(basis2)
         else:
             self.basis1 = basis1
             self.basis2 = basis2
-=======
-        # This step is slow if you add a very large number of bases
-        self._basis1 = None
-        self._basis2 = None
-
-        self.basis1 = copy.deepcopy(basis1)
-        self.basis2 = copy.deepcopy(basis2)
->>>>>>> c408dd2c
 
         # set parents
         self.basis1._parent = self
@@ -904,7 +899,6 @@
             self.basis2._iterate_over_components(),
         )
 
-<<<<<<< HEAD
     @contextmanager
     def _set_shallow_copy_temporarily(self, value):
         """Context manger for setting the shallow copy flag in a thread safe way."""
@@ -915,10 +909,7 @@
         finally:
             self.__class__._shallow_copy = old_value
 
-    @set_input_shape_state(states=("_input_shape_product",))
-=======
     @set_input_shape_state(states=("_input_shape_product", "_label"))
->>>>>>> c408dd2c
     def __sklearn_clone__(self) -> Basis:
         """Clone the basis while preserving attributes related to input shapes.
 
