--- conflicted
+++ resolved
@@ -948,8 +948,6 @@
             self._label = label
 
     @property
-<<<<<<< HEAD
-=======
     def input_shape(self):
         basis1 = getattr(self, "_basis1", None)
         basis2 = getattr(self, "_basis2", None)
@@ -981,7 +979,6 @@
         return shapes
 
     @property
->>>>>>> b3d2df13
     def _input_shape_(self):
         return self.input_shape
 
