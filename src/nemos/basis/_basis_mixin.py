"""Mixin classes for basis."""

from __future__ import annotations

import abc
import copy
import inspect
import warnings
from typing import TYPE_CHECKING, Optional, Tuple, Union

import numpy as np
<<<<<<< HEAD
from numpy.typing import NDArray
=======
from numpy.typing import ArrayLike, NDArray
from pynapple import Tsd, TsdFrame, TsdTensor
>>>>>>> 5f661906

from ..convolve import create_convolutional_predictor
from ._transformer_basis import TransformerBasis

if TYPE_CHECKING:
    from ._basis import Basis


class EvalBasisMixin:
    """Mixin class for evaluational basis."""

    def __init__(
        self, n_basis_funcs: int, bounds: Optional[Tuple[float, float]] = None
    ):
        self.bounds = bounds
        self._n_basis_funcs = n_basis_funcs

<<<<<<< HEAD
    def _compute_features(self, *xi: NDArray):
        """
        Apply the basis transformation to the input data.

        The basis evaluated at the samples, or :math:`b_i(*xi)`, where :math:`b_i` is a
        basis element. xi[k] must be a N-dimensional array (N >= 1) or a pynapple Tsd/TsdFrame/TsdTensor.
=======
    def _compute_features(self, *xi: ArrayLike | Tsd | TsdFrame | TsdTensor):
        """Evaluate basis at sample points.

        The basis is evaluated at the locations specified in the inputs. For example,
        ``compute_features(np.array([0, .5]))`` would return the array:

        .. code-block:: text

           b_1(0) ... b_n(0)
           b_1(.5) ... b_n(.5)

        where ``b_i`` is the i-th basis.
>>>>>>> 5f661906

        Parameters
        ----------
        *xi:
            The input samples over which to apply the basis transformation. The samples can be passed
            as multiple arguments, each representing a different dimension for multivariate inputs.

        Returns
        -------
        :
<<<<<<< HEAD
            A matrix with the transformed features. The basis evaluated at the samples,
            or :math:`b_i(*xi)`, where :math:`b_i` is a basis element.
=======
            A matrix with the transformed features.
>>>>>>> 5f661906

        """
        out = self._evaluate(*(np.reshape(x, (x.shape[0], -1)) for x in xi))
        return np.reshape(out, (out.shape[0], -1))

    def setup_basis(self, *xi: NDArray) -> Basis:
        """
        Set all basis states.

        This method corresponds sklearn transformer ``fit``. As fit, it must receive the input and
        it must set all basis states, i.e. kernel_ and all the states relative to the input shape.
        The difference between this method and the transformer ``fit`` is in the expected input structure,
        where the transformer ``fit`` method requires the inputs to be concatenated in a 2D array, while here
        each input is provided as a separate time series for each basis element.

        Parameters
        ----------
        xi:
            Input arrays.

        Returns
        -------
        :
            The basis with ready for evaluation.
        """
        self.set_input_shape(*xi)
        return self

    def _set_input_independent_states(self) -> "EvalBasisMixin":
        """
        Compute all the basis states that do not depend on the input.

        For EvalBasisMixin, this method might not perform any operation but simply return the
        instance itself, as no kernel preparation is necessary.

        Returns
        -------
        self :
            The instance itself.

        """
        return self

    @property
    def bounds(self):
        """Range of values covered by the basis."""
        return self._bounds

    @bounds.setter
    def bounds(self, values: Union[None, Tuple[float, float]]):
        """Setter for bounds."""
        if values is not None and len(values) != 2:
            raise ValueError(
                f"The provided `bounds` must be of length two. Length {len(values)} provided instead!"
            )

        # convert to float and store
        try:
            self._bounds = values if values is None else tuple(map(float, values))
        except (ValueError, TypeError):
            raise TypeError("Could not convert `bounds` to float.")

        if values is not None and values[1] <= values[0]:
            raise ValueError(
                f"Invalid bound {values}. Lower bound is greater or equal than the upper bound."
            )


class ConvBasisMixin:
    """Mixin class for convolutional basis."""

    def __init__(
        self, n_basis_funcs: int, window_size: int, conv_kwargs: Optional[dict] = None
    ):
        self.kernel_ = None
        self.window_size = window_size
        self.conv_kwargs = {} if conv_kwargs is None else conv_kwargs
        self._n_basis_funcs = n_basis_funcs

<<<<<<< HEAD
    def _compute_features(self, *xi: NDArray):
        """
        Apply the basis transformation to the input data.
=======
    def _compute_features(self, *xi: NDArray | Tsd | TsdFrame | TsdTensor):
        """Convolve basis functions with input time series.

        A bank of basis filters is convolved with the input data. All the dimensions
        except for the sample-axis are flattened, so that the method always returns a
        matrix.
>>>>>>> 5f661906

        For example, if inputs are of shape (num_samples, 2, 3), the output will be
        ``(num_samples, num_basis_funcs * 2 * 3)``.

        Parameters
        ----------
        *xi:
            The input data over which to apply the basis transformation. The samples can be passed
            as multiple arguments, each representing a different dimension for multivariate inputs.

        Notes
        -----
        This method is intended to be 1-to-1 mappable to sklearn ``transform`` method of transformer. This
        means that for the method to be callable, all the state attributes have to be pre-computed in a
        method that is mappable to ``fit``, which for us is ``_fit_basis``. It is fundamental that both
        methods behaves like the corresponding transformer method, with the only difference being the input
        structure: a single (X, y) pair for the transformer, a number of time series for the Basis.

        """
        if self.kernel_ is None:
            raise ValueError(
                "You must call `setup_basis` before `_compute_features`! "
                "Convolution kernel is not set."
            )
        # before calling the convolve, check that the input matches
        # the expectation. We can check xi[0] only, since convolution
        # is applied at the end of the recursion on the 1D basis, ensuring len(xi) == 1.
        conv = create_convolutional_predictor(self.kernel_, *xi, **self._conv_kwargs)
        # make sure to return a matrix
        return np.reshape(conv, newshape=(conv.shape[0], -1))

    def setup_basis(self, *xi: NDArray) -> Basis:
        """
        Set all basis states.

        This method corresponds sklearn transformer ``fit``. As fit, it must receive the input and
        it must set all basis states, i.e. kernel_ and all the states relative to the input shape.
        The difference between this method and the transformer ``fit`` is in the expected input structure,
        where the transformer ``fit`` method requires the inputs to be concatenated in a 2D array, while here
        each input is provided as a separate time series for each basis element.

        Parameters
        ----------
        xi:
            Input arrays.

        Returns
        -------
        :
            The basis with ready for evaluation.
        """
        self.set_kernel()
        self.set_input_shape(*xi)
        return self

    def _set_input_independent_states(self):
        """
        Compute all the basis states that do not depend on the input.

        For Conv mixin the only attribute is the kernel.
        """
        return self.set_kernel()

    def set_kernel(self) -> "ConvBasisMixin":
        """
        Prepare or compute the convolutional kernel for the basis functions.

        This method is called to prepare the basis functions for convolution operations
        in subclasses. It computes a
        kernel based on the basis functions that will be used for convolution with the
        input data. The specifics of kernel computation depend on the subclass implementation
        and the nature of the basis functions.

        Returns
        -------
        self :
            The instance itself, modified to include the computed kernel. This
            allows for method chaining and integration into transformation pipelines.

        Notes
        -----
        Subclasses implementing this method should detail the specifics of how the kernel is
        computed and how the input parameters are utilized.

        """
        self.kernel_ = self._evaluate(np.linspace(0, 1, self.window_size))
        return self

    @property
    def window_size(self):
        """Duration of the convolutional kernel in number of samples."""
        return self._window_size

    @window_size.setter
    def window_size(self, window_size):
        """Setter for the window size parameter."""
        self._check_window_size(window_size)

        self._window_size = window_size

    def _check_window_size(self, window_size):
        if window_size is None:
            raise ValueError("You must provide a window_size!")

        elif not (isinstance(window_size, int) and window_size > 0):
            raise ValueError(
                f"`window_size` must be a positive integer. {window_size} provided instead!"
            )

    @property
    def conv_kwargs(self):
        """The convolutional kwargs.

        Keyword arguments passed to :func:`nemos.convolve.create_convolutional_predictor`.
        """
        return self._conv_kwargs

    @conv_kwargs.setter
    def conv_kwargs(self, values: dict):
        """Check and set convolution kwargs."""
        self._check_convolution_kwargs(values)
        self._conv_kwargs = values

    @staticmethod
    def _check_convolution_kwargs(conv_kwargs: dict):
        """Check convolution kwargs settings.

        Raises
        ------
        ValueError:
            If ``axis`` is provided as an argument, and it is different from 0
            (samples must always be in the first axis).
        ValueError:
            If ``self._conv_kwargs`` include parameters not recognized or that do not have
            default values in ``create_convolutional_predictor``.
        """
        if "axis" in conv_kwargs:
            raise ValueError(
                "Setting the `axis` parameter is not allowed. Basis requires the "
                "convolution to be applied along the first axis (`axis=0`).\n"
                "Please transpose your input so that the desired axis for "
                "convolution is the first dimension (axis=0)."
            )
        convolve_params = inspect.signature(create_convolutional_predictor).parameters
        convolve_configs = {
            key
            for key, param in convolve_params.items()
            if param.default
            # prevent user from passing
            # `basis_matrix` or `time_series` in kwargs.
            is not inspect.Parameter.empty
        }
        if not set(conv_kwargs.keys()).issubset(convolve_configs):
            # do not encourage to set axis.
            convolve_configs = convolve_configs.difference({"axis"})
            # remove the parameter in case axis=0 was passed, since it is allowed.
            invalid = (
                set(conv_kwargs.keys())
                .difference(convolve_configs)
                .difference({"axis"})
            )
            raise ValueError(
                f"Unrecognized keyword arguments: {invalid}. "
                f"Allowed convolution keyword arguments are: {convolve_configs}."
            )

    def _check_has_kernel(self) -> None:
        """Check that the kernel is pre-computed."""
        if self.kernel_ is None:
            raise ValueError(
                "You must call `_set_kernel` before `_compute_features` for Conv basis."
            )


class BasisTransformerMixin:
    """Mixin class for constructing a transformer."""

    def to_transformer(self) -> TransformerBasis:
        """
        Turn the Basis into a TransformerBasis for use with scikit-learn.

        Examples
        --------
        Jointly cross-validating basis and GLM parameters with scikit-learn.

        >>> import nemos as nmo
        >>> from sklearn.pipeline import Pipeline
        >>> from sklearn.model_selection import GridSearchCV
        >>> # load some data
        >>> X, y = np.random.normal(size=(30, 1)), np.random.poisson(size=30)
        >>> basis = nmo.basis.RaisedCosineLinearEval(10).set_input_shape(1).to_transformer()
        >>> glm = nmo.glm.GLM(regularizer="Ridge", regularizer_strength=1.)
        >>> pipeline = Pipeline([("basis", basis), ("glm", glm)])
        >>> param_grid = dict(
        ...     glm__regularizer_strength=(0.1, 0.01, 0.001, 1e-6),
        ...     basis__n_basis_funcs=(3, 5, 10, 20, 100),
        ... )
        >>> gridsearch = GridSearchCV(
        ...     pipeline,
        ...     param_grid=param_grid,
        ...     cv=5,
        ... )
        >>> gridsearch = gridsearch.fit(X, y)
        """
        return TransformerBasis(self)


class CompositeBasisMixin:
    """Mixin class for composite basis.

    Add overwrites concrete methods or defines abstract methods for composite basis
    (AdditiveBasis and MultiplicativeBasis).
    """

    def __init__(self, basis1: Basis, basis2: Basis):
        # deep copy to avoid changes directly to the 1d basis to be reflected
        # in the composite basis.
        self.basis1 = copy.deepcopy(basis1)
        self.basis2 = copy.deepcopy(basis2)

        # set parents
        self.basis1._parent = self
        self.basis2._parent = self

        shapes = (
            *(bas1._input_shape_ for bas1 in basis1._list_components()),
            *(bas2._input_shape_ for bas2 in basis2._list_components()),
        )
        # if all bases where set, then set input for composition.
        set_bases = (s is not None for s in shapes)

        if all(set_bases):
            # pass down the input shapes
            self.set_input_shape(*shapes)
        elif any(set_bases):
            warnings.warn(
                "Only some of the basis where initialized with `set_input_shape`, "
                "please initialize the composite basis before computing features.",
                category=UserWarning,
            )

    @property
    @abc.abstractmethod
    def n_basis_funcs(self):
        """Read only property for composite bases."""
        pass

    def _check_n_basis_min(self) -> None:
        pass

    def setup_basis(self, *xi: NDArray) -> Basis:
        """
        Set all basis states.

        This method corresponds sklearn transformer ``fit``. As fit, it must receive the input and
        it must set all basis states, i.e. kernel_ and all the states relative to the input shape.
        The difference between this method and the transformer ``fit`` is in the expected input structure,
        where the transformer ``fit`` method requires the inputs to be concatenated in a 2D array, while here
        each input is provided as a separate time series for each basis element.

        Parameters
        ----------
        xi:
            Input arrays.

        Returns
        -------
        :
            The basis with ready for evaluation.
        """
        # setup both input independent
        self._set_input_independent_states()

        # and input dependent states
        self.set_input_shape(*xi)

        return self

    def _set_input_independent_states(self):
        """
        Compute the input dependent states for traversing the composite basis.

        Returns
        -------
        :
            The basis with the states stored as attributes of each component.
        """
        self.basis1._set_input_independent_states()
        self.basis2._set_input_independent_states()

    def _check_input_shape_consistency(self, *xi: NDArray):
        """Check the input shape consistency for all basis elements."""
        self._basis1._check_input_shape_consistency(
            *xi[: self._basis1._n_input_dimensionality]
        )
        self._basis2._check_input_shape_consistency(
            *xi[self._basis1._n_input_dimensionality :]
        )

    @property
    def basis1(self):
        return self._basis1

    @basis1.setter
    def basis1(self, bas: Basis):
        self._basis1 = bas

    @property
    def basis2(self):
        return self._basis2

    @basis2.setter
    def basis2(self, bas: Basis):
        self._basis2 = bas

    def _list_components(self):
        """List all basis components.

        Reimplements the default behavior by iteratively calling _list_components of the
        elements.

        Returns
        -------
            A list with all 1d basis components.
        """
        return self._basis1._list_components() + self._basis2._list_components()<|MERGE_RESOLUTION|>--- conflicted
+++ resolved
@@ -9,12 +9,8 @@
 from typing import TYPE_CHECKING, Optional, Tuple, Union
 
 import numpy as np
-<<<<<<< HEAD
-from numpy.typing import NDArray
-=======
 from numpy.typing import ArrayLike, NDArray
 from pynapple import Tsd, TsdFrame, TsdTensor
->>>>>>> 5f661906
 
 from ..convolve import create_convolutional_predictor
 from ._transformer_basis import TransformerBasis
@@ -32,14 +28,6 @@
         self.bounds = bounds
         self._n_basis_funcs = n_basis_funcs
 
-<<<<<<< HEAD
-    def _compute_features(self, *xi: NDArray):
-        """
-        Apply the basis transformation to the input data.
-
-        The basis evaluated at the samples, or :math:`b_i(*xi)`, where :math:`b_i` is a
-        basis element. xi[k] must be a N-dimensional array (N >= 1) or a pynapple Tsd/TsdFrame/TsdTensor.
-=======
     def _compute_features(self, *xi: ArrayLike | Tsd | TsdFrame | TsdTensor):
         """Evaluate basis at sample points.
 
@@ -52,7 +40,6 @@
            b_1(.5) ... b_n(.5)
 
         where ``b_i`` is the i-th basis.
->>>>>>> 5f661906
 
         Parameters
         ----------
@@ -63,13 +50,7 @@
         Returns
         -------
         :
-<<<<<<< HEAD
-            A matrix with the transformed features. The basis evaluated at the samples,
-            or :math:`b_i(*xi)`, where :math:`b_i` is a basis element.
-=======
             A matrix with the transformed features.
->>>>>>> 5f661906
-
         """
         out = self._evaluate(*(np.reshape(x, (x.shape[0], -1)) for x in xi))
         return np.reshape(out, (out.shape[0], -1))
@@ -148,18 +129,12 @@
         self.conv_kwargs = {} if conv_kwargs is None else conv_kwargs
         self._n_basis_funcs = n_basis_funcs
 
-<<<<<<< HEAD
-    def _compute_features(self, *xi: NDArray):
-        """
-        Apply the basis transformation to the input data.
-=======
     def _compute_features(self, *xi: NDArray | Tsd | TsdFrame | TsdTensor):
         """Convolve basis functions with input time series.
 
         A bank of basis filters is convolved with the input data. All the dimensions
         except for the sample-axis are flattened, so that the method always returns a
         matrix.
->>>>>>> 5f661906
 
         For example, if inputs are of shape (num_samples, 2, 3), the output will be
         ``(num_samples, num_basis_funcs * 2 * 3)``.
