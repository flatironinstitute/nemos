--- conflicted
+++ resolved
@@ -203,14 +203,9 @@
 
     @support_pynapple(conv_type="numpy")
     @check_transform_input
-<<<<<<< HEAD
-    def _evaluate(self, sample_pts: ArrayLike) -> FeatureMatrix:
-=======
-    @check_one_dimensional
     def _evaluate(
         self, sample_pts: ArrayLike | Tsd | TsdFrame | TsdTensor
     ) -> FeatureMatrix:
->>>>>>> 5f661906
         """
         Evaluate the M-spline basis functions at given sample points.
 
@@ -334,14 +329,9 @@
 
     @support_pynapple(conv_type="numpy")
     @check_transform_input
-<<<<<<< HEAD
-    def _evaluate(self, sample_pts: ArrayLike) -> FeatureMatrix:
-=======
-    @check_one_dimensional
     def _evaluate(
         self, sample_pts: ArrayLike | Tsd | TsdFrame | TsdTensor
     ) -> FeatureMatrix:
->>>>>>> 5f661906
         """
         Evaluate the B-spline basis functions with given sample points.
 
