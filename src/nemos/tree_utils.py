"""Utilities for manipulating and checking PyTrees."""

import operator
from functools import partial, reduce
from typing import Any, Callable, Optional

import jax
import jax.numpy as jnp


def _get_not_inf(array: jnp.ndarray) -> jnp.ndarray:
    """
    Identify non-infinite entries within an array.

    This function evaluates each element in the input array to determine whether it is finite (not infinite).
    It performs this check across all axes except the first one, aggregating results using a logical 'AND' operation.
    Thus, for a given element along the first axis, if all corresponding elements in other dimensions are finite,
    the result is True; otherwise, it is False.

    Parameters
    ----------
    array : jnp.ndarray
        Input array to check for infinite values.

    Returns
    -------
    :
        A 1D boolean array of length equal to the size of the first dimension of the input array.
        Each entry in this array corresponds to an aggregation across all other dimensions of the input array,
        with True indicating all values are finite (not infinite) and False indicating at least one infinite value.
    """
    return jax.numpy.all(~jnp.isinf(array), axis=range(1, array.ndim))


def _get_not_nan(array: jnp.ndarray) -> jnp.ndarray:
    """
    Identify non-NaN (Not a Number) entries within an array.

    Similar to the _get_not_inf function, this function checks each element in the input array for being non-NaN across
    all axes except the first one. It aggregates these checks using a logical 'AND' operation. An element along the
    first axis is considered valid (True) if all its corresponding elements in other dimensions are not NaN.

    Parameters
    ----------
    array :
        The input array for which to check for NaN values.

    Returns
    -------
    :
        A 1D boolean array of length equal to the size of the first dimension of the input array.
        Each entry in this array is the result of an aggregation across all other dimensions,
        with True indicating all values are not NaN, and False indicating at least one NaN value.
    """
    return jax.numpy.all(~jnp.isnan(array), axis=range(1, array.ndim))


def _get_valid_tree(pytree: Any) -> jnp.ndarray:
    """
    Filter valid entries across all leaves in a pytree.

    Processes a pytree to identify entries without NaN or infinite values across all its leaves. A leaf is considered
    valid if all its entries are finite and not NaN. The function assumes homogeneous first dimension across all leaves.

    Parameters
    ----------
    pytree :
        A pytree with leaves as NDArrays sharing the same size for the first dimension.

    Returns
    -------
    :
        A boolean array indicating validity of each entry across all leaves. True represents a valid entry,
        while False indicates an invalid (NaN or infinite) entry.
    """
    valid = jax.tree_util.tree_leaves(
        jax.tree_util.tree_map(lambda x: _get_not_inf(x) & _get_not_nan(x), pytree)
    )
    return reduce(jnp.logical_and, valid)


def get_valid_multitree(*pytree: Any) -> jnp.ndarray:
    """
    Filter valid entries across multiple pytrees.

    Evaluates multiple pytrees to identify common entries that are valid (non-NaN and finite) across all of them.
    Assumes that all pytrees have leaves with NDArrays sharing the same size for the first dimension.

    Parameters
    ----------
<<<<<<< HEAD
    *tree :
=======
    pytree :
>>>>>>> 6c15d7f1
        Variable number of pytrees with NDArrays as leaves, each having a consistent first dimension size.

    Returns
    -------
    :
        A boolean array indicating the validity of each entry across all leaves in all pytrees. True for valid entries,
        False for invalid ones.
    """
    return reduce(jnp.logical_and, map(_get_valid_tree, pytree))


def pytree_map_and_reduce(
    map_fn: Callable,
    reduce_fn: Callable,
    *pytrees: Any,
    is_leaf: Optional[Callable[[Any], bool]] = None,
):
    """
    Apply a mapping function to each leaf of the pytrees and then reduce the results.

    This function performs a map/reduce operation where a mapping function is applied
    to each leaf of the given pytrees, and then a reduction function is used to
    aggregate these results into a single output.

    Parameters
    ----------
    map_fn :
        A function to be applied to each leaf of the pytrees. This function should
        take a single argument and return a single value.
    reduce_fn :
        A function that reduces the mapped results. This function should take an
        iterable and return a single value.
    *pytrees :
        One or more pytrees to which the map and reduce functions are applied.
    is_leaf :
        Callable, returns true if sub-tree is a leaf.

    Returns
    -------
    :
        The result of applying the reduce function to the mapped results. The type of the
        return value depends on the reduce function.

    Examples
    --------
    >>> import nemos as nmo
    >>> pytree1 = nmo.pytrees.FeaturePytree(a=jnp.array([0]), b=jnp.array([0]))
    >>> pytree2 = nmo.pytrees.FeaturePytree(a=jnp.array([10]), b=jnp.array([20]))
    >>> map_fn = lambda x, y: x > y
    >>> # Example usage
    >>> result_any = pytree_map_and_reduce(map_fn, any, pytree1, pytree2)
    """
    cond_tree = jax.tree_util.tree_map(map_fn, *pytrees, is_leaf=is_leaf)
    # for some reason, tree_reduce doesn't work well with any.
    return reduce_fn(jax.tree_util.tree_leaves(cond_tree))


def tree_slice(data: Any, idx, is_leaf: Optional[Callable] = None):
    """
    Apply an indexing operation to each array in a nested structure.

    Parameters
    ----------
    data :
        A nested structure containing arrays (e.g., a dictionary of arrays).
    idx :
        The indexing operation to apply. This can be an integer, slice,
        NumPy array (boolean or integer), tuple of indexing operations, ellipsis, or None.
    is_leaf :
        Callable, returns true if sub-tree is a leaf.

    Returns
    -------
    Any
        A nested structure with the same format as `data`, where each array has been sliced according to `idx`.
    """
    return jax.tree_util.tree_map(lambda x: x[idx], data, is_leaf=is_leaf)


# The following functions are adapted from jaxopt.tree_utils

tree_add = partial(jax.tree_util.tree_map, operator.add)
tree_add.__doc__ = "Tree addition."

tree_sub = partial(jax.tree_util.tree_map, operator.sub)
tree_sub.__doc__ = "Tree subtraction."


<<<<<<< HEAD
def tree_scalar_mul(scalar, tree_x):
    """
    Compute scalar * tree_x.

    Parameters
    ----------
    scalar :
        A scalar multiplier applied to each element of tree_x.
    tree_x :
        A pytree with leaves as NDArrays.

    Returns
    -------
    Any
        A pytree with the same structure as tree_x, where each leaf is computed as:
        scalar * tree_x.
    """

    return jax.tree_util.tree_map(lambda x: scalar * x, tree_x)


def tree_add_scalar_mul(tree_x, scalar, tree_y):
    """
    Compute tree_x + scalar * tree_y.

    Parameters
    ----------
    tree_x :
        A pytree with leaves as NDArrays.
    scalar :
        A scalar multiplier applied to each element of tree_y.
    tree_y :
        A pytree with the same structure as tree_x.

    Returns
    -------
    Any
        A pytree with the same structure as the inputs, where each leaf is computed as:
        x + scalar * y.
    """
    return jax.tree_util.tree_map(lambda x, y: x + scalar * y, tree_x, tree_y)


def tree_sum(tree_x):
    """
    Compute sum(tree_x).

    Parameters
    ----------
    tree_x : Any
        A pytree with leaves as NDArrays.

    Returns
    -------
    scalar:
        A scalar representing the sum of all elements across the PyTree.
    """
    sums = jax.tree_util.tree_map(jnp.sum, tree_x)
    return jax.tree_util.tree_reduce(operator.add, sums)


def tree_l2_norm(tree_x: Any, squared=False):
    """
    Compute the L2 norm (Euclidean norm) of a PyTree of arrays, ||tree_x||.

    This function supports real and complex-valued arrays. For complex values,
    it computes the squared magnitude as real² + imag².

    Parameters
    ----------
    tree_x : Any
        A pytree with leaves as NDArrays.

    squared :
        If True, return the squared L2 norm (sum of squared magnitudes).
        If False, return the L2 norm (square root of the sum).

    Returns
    -------
    jnp.ndarray
        A scalar representing the L2 norm (or squared L2 norm) of the pytree.
    """
=======
def tree_scalar_mul(scalar, pytree_x):
    """Compute scalar * pytree_x."""
    return jax.tree_util.tree_map(lambda x: scalar * x, pytree_x)


def tree_add_scalar_mul(pytree_x, scalar, pytree_y):
    """Compute pytree_x + scalar * pytree_y."""
    return jax.tree_util.tree_map(lambda x, y: x + scalar * y, pytree_x, pytree_y)


def tree_sum(pytree_x):
    """Compute sum(pytree_x)."""
    sums = jax.tree_util.tree_map(jnp.sum, pytree_x)
    return jax.tree_util.tree_reduce(operator.add, sums)


def tree_l2_norm(pytree_x, squared=False):
    """Compute the l2 norm ||pytree_x||."""
>>>>>>> 6c15d7f1
    squared_tree = jax.tree_util.tree_map(
        lambda leaf: jnp.square(leaf.real) + jnp.square(leaf.imag), pytree_x
    )
    sqnorm = tree_sum(squared_tree)
    if squared:
        return sqnorm
    else:
        return jnp.sqrt(sqnorm)


<<<<<<< HEAD
def tree_zeros_like(tree_x: Any):
    """
    Create an all-zero tree with the same structure as tree_x.

    Parameters
    ----------
    tree_x :
        A pytree with leaves as NDArrays.

    Returns
    -------
    tree :
        All-zero tree with same structure as tree_x.
    """
    return jax.tree_util.tree_map(jnp.zeros_like, tree_x)


def has_matching_axis_pytree(*trees: Any, axis: int = 0):
    """
    Check if an arbitrary number of trees have matching axis length.

    Parameters
    ----------
    *trees :
        A variable number of pytrees with leaves as NDArrays.

    axis :
        Axis in which the length will be checked.

    Returns
    -------
    bool :
        True if there's only one unique length, meaning all arrays have the same size along that axis.
    """
=======
def tree_zeros_like(pytree_x):
    """Create an all-zero tree with the same structure as pytree_x."""
    return jax.tree_util.tree_map(jnp.zeros_like, pytree_x)


def has_matching_axis_pytree(*pytree: Any, axis: int = 0):
    """Check if an arbitrary number of trees have matching axis length."""
>>>>>>> 6c15d7f1
    ax_lengths = {
        xi.shape[axis] for tree in pytree for xi in jax.tree_util.tree_leaves(tree)
    }
    return len(ax_lengths) == 1


def drop_nans(*trees):
    """Drop all NaNs from trees."""
    is_valid = get_valid_multitree(*trees)
    return (jax.tree_util.tree_map(lambda x: x[is_valid], par) for par in trees)<|MERGE_RESOLUTION|>--- conflicted
+++ resolved
@@ -88,11 +88,7 @@
 
     Parameters
     ----------
-<<<<<<< HEAD
-    *tree :
-=======
     pytree :
->>>>>>> 6c15d7f1
         Variable number of pytrees with NDArrays as leaves, each having a consistent first dimension size.
 
     Returns
@@ -181,8 +177,7 @@
 tree_sub.__doc__ = "Tree subtraction."
 
 
-<<<<<<< HEAD
-def tree_scalar_mul(scalar, tree_x):
+def tree_scalar_mul(scalar, pytree_x):
     """
     Compute scalar * tree_x.
 
@@ -190,7 +185,7 @@
     ----------
     scalar :
         A scalar multiplier applied to each element of tree_x.
-    tree_x :
+    pytree_x :
         A pytree with leaves as NDArrays.
 
     Returns
@@ -199,11 +194,10 @@
         A pytree with the same structure as tree_x, where each leaf is computed as:
         scalar * tree_x.
     """
-
-    return jax.tree_util.tree_map(lambda x: scalar * x, tree_x)
-
-
-def tree_add_scalar_mul(tree_x, scalar, tree_y):
+    return jax.tree_util.tree_map(lambda x: scalar * x, pytree_x)
+
+
+def tree_add_scalar_mul(pytree_x, scalar, pytree_y):
     """
     Compute tree_x + scalar * tree_y.
 
@@ -222,16 +216,16 @@
         A pytree with the same structure as the inputs, where each leaf is computed as:
         x + scalar * y.
     """
-    return jax.tree_util.tree_map(lambda x, y: x + scalar * y, tree_x, tree_y)
-
-
-def tree_sum(tree_x):
-    """
-    Compute sum(tree_x).
-
-    Parameters
-    ----------
-    tree_x : Any
+    return jax.tree_util.tree_map(lambda x, y: x + scalar * y, pytree_x, pytree_y)
+
+
+def tree_sum(pytree_x):
+    """
+    Compute sum(pytree_x).
+
+    Parameters
+    ----------
+    pytree_x : Any
         A pytree with leaves as NDArrays.
 
     Returns
@@ -239,20 +233,20 @@
     scalar:
         A scalar representing the sum of all elements across the PyTree.
     """
-    sums = jax.tree_util.tree_map(jnp.sum, tree_x)
+    sums = jax.tree_util.tree_map(jnp.sum, pytree_x)
     return jax.tree_util.tree_reduce(operator.add, sums)
 
 
-def tree_l2_norm(tree_x: Any, squared=False):
-    """
-    Compute the L2 norm (Euclidean norm) of a PyTree of arrays, ||tree_x||.
+def tree_l2_norm(pytree_x, squared=False):
+    """
+    Compute the L2 norm (Euclidean norm) of a PyTree of arrays, ||pytree_x||.
 
     This function supports real and complex-valued arrays. For complex values,
     it computes the squared magnitude as real² + imag².
 
     Parameters
     ----------
-    tree_x : Any
+    pytree_x : Any
         A pytree with leaves as NDArrays.
 
     squared :
@@ -264,26 +258,6 @@
     jnp.ndarray
         A scalar representing the L2 norm (or squared L2 norm) of the pytree.
     """
-=======
-def tree_scalar_mul(scalar, pytree_x):
-    """Compute scalar * pytree_x."""
-    return jax.tree_util.tree_map(lambda x: scalar * x, pytree_x)
-
-
-def tree_add_scalar_mul(pytree_x, scalar, pytree_y):
-    """Compute pytree_x + scalar * pytree_y."""
-    return jax.tree_util.tree_map(lambda x, y: x + scalar * y, pytree_x, pytree_y)
-
-
-def tree_sum(pytree_x):
-    """Compute sum(pytree_x)."""
-    sums = jax.tree_util.tree_map(jnp.sum, pytree_x)
-    return jax.tree_util.tree_reduce(operator.add, sums)
-
-
-def tree_l2_norm(pytree_x, squared=False):
-    """Compute the l2 norm ||pytree_x||."""
->>>>>>> 6c15d7f1
     squared_tree = jax.tree_util.tree_map(
         lambda leaf: jnp.square(leaf.real) + jnp.square(leaf.imag), pytree_x
     )
@@ -294,31 +268,30 @@
         return jnp.sqrt(sqnorm)
 
 
-<<<<<<< HEAD
-def tree_zeros_like(tree_x: Any):
-    """
-    Create an all-zero tree with the same structure as tree_x.
-
-    Parameters
-    ----------
-    tree_x :
-        A pytree with leaves as NDArrays.
-
-    Returns
-    -------
-    tree :
+def tree_zeros_like(pytree_x):
+    """
+    Create an all-zero tree with the same structure as pytree_x.
+
+    Parameters
+    ----------
+    pytree_x :
+        A pytree with leaves as NDArrays.
+
+    Returns
+    -------
+    :
         All-zero tree with same structure as tree_x.
     """
-    return jax.tree_util.tree_map(jnp.zeros_like, tree_x)
-
-
-def has_matching_axis_pytree(*trees: Any, axis: int = 0):
+    return jax.tree_util.tree_map(jnp.zeros_like, pytree_x)
+
+
+def has_matching_axis_pytree(*pytree: Any, axis: int = 0):
     """
     Check if an arbitrary number of trees have matching axis length.
 
     Parameters
     ----------
-    *trees :
+    *pytree :
         A variable number of pytrees with leaves as NDArrays.
 
     axis :
@@ -329,22 +302,13 @@
     bool :
         True if there's only one unique length, meaning all arrays have the same size along that axis.
     """
-=======
-def tree_zeros_like(pytree_x):
-    """Create an all-zero tree with the same structure as pytree_x."""
-    return jax.tree_util.tree_map(jnp.zeros_like, pytree_x)
-
-
-def has_matching_axis_pytree(*pytree: Any, axis: int = 0):
-    """Check if an arbitrary number of trees have matching axis length."""
->>>>>>> 6c15d7f1
     ax_lengths = {
         xi.shape[axis] for tree in pytree for xi in jax.tree_util.tree_leaves(tree)
     }
     return len(ax_lengths) == 1
 
 
-def drop_nans(*trees):
+def drop_nans(*pytree):
     """Drop all NaNs from trees."""
-    is_valid = get_valid_multitree(*trees)
-    return (jax.tree_util.tree_map(lambda x: x[is_valid], par) for par in trees)+    is_valid = get_valid_multitree(*pytree)
+    return (jax.tree_util.tree_map(lambda x: x[is_valid], par) for par in pytree)