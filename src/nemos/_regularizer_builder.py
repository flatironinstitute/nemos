"""Utility functions for creating regularizer object."""

<<<<<<< HEAD
from typing import TYPE_CHECKING

if TYPE_CHECKING:
    from .regularizer import Regularizer

AVAILABLE_REGULARIZERS = ["UnRegularized", "Ridge", "Lasso", "GroupLasso"]
=======
from .regularizer import ElasticNet, GroupLasso, Lasso, Ridge, UnRegularized
>>>>>>> 6c15d7f1

AVAILABLE_REGULARIZERS = ["UnRegularized", "Ridge", "Lasso", "GroupLasso", "ElasticNet"]

<<<<<<< HEAD
def create_regularizer(name: str | None) -> Regularizer:
=======
# Mapping for O(1) lookup
_REGULARIZER_MAP = {
    "UnRegularized": UnRegularized,
    "Ridge": Ridge,
    "Lasso": Lasso,
    "GroupLasso": GroupLasso,
    "ElasticNet": ElasticNet,
    None: UnRegularized,  # Handle None case
}


def instantiate_regularizer(name: str | None, **kwargs):
>>>>>>> 6c15d7f1
    """
    Create a regularizer from a given name.

    Parameters
    ----------
    name :
        The string name of the regularizer to create.
        Must be one of: 'UnRegularized', 'Ridge', 'Lasso','GroupLasso', None.
        If set to None, it will behave as 'Unregularized'.
    **kwargs :
        Additional keyword arguments are passed to the regularizer constructor.

    Returns
    -------
    :
        The regularizer instance with default parameters.

    Raises
    ------
    ValueError
        If the `name` provided does not match to any available regularizer.
    """
    # If the name contains a module path, extract the class name
    if name:
        name = name.split("nemos.regularizer.")[-1]

    if name in _REGULARIZER_MAP:
        return _REGULARIZER_MAP[name](**kwargs)
    else:
        raise ValueError(
            f"Unknown regularizer: {name}. "
            f"Regularizer must be one of {AVAILABLE_REGULARIZERS} or their full module path."
        )<|MERGE_RESOLUTION|>--- conflicted
+++ resolved
@@ -1,21 +1,9 @@
 """Utility functions for creating regularizer object."""
 
-<<<<<<< HEAD
-from typing import TYPE_CHECKING
-
-if TYPE_CHECKING:
-    from .regularizer import Regularizer
-
-AVAILABLE_REGULARIZERS = ["UnRegularized", "Ridge", "Lasso", "GroupLasso"]
-=======
-from .regularizer import ElasticNet, GroupLasso, Lasso, Ridge, UnRegularized
->>>>>>> 6c15d7f1
+from .regularizer import ElasticNet, GroupLasso, Lasso, Ridge, UnRegularized, Regularizer
 
 AVAILABLE_REGULARIZERS = ["UnRegularized", "Ridge", "Lasso", "GroupLasso", "ElasticNet"]
 
-<<<<<<< HEAD
-def create_regularizer(name: str | None) -> Regularizer:
-=======
 # Mapping for O(1) lookup
 _REGULARIZER_MAP = {
     "UnRegularized": UnRegularized,
@@ -27,8 +15,7 @@
 }
 
 
-def instantiate_regularizer(name: str | None, **kwargs):
->>>>>>> 6c15d7f1
+def instantiate_regularizer(name: str | None, **kwargs) -> Regularizer:
     """
     Create a regularizer from a given name.
 
