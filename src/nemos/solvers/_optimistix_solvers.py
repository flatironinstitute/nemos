--- conflicted
+++ resolved
@@ -104,17 +104,15 @@
                 user_args[kw] = solver_init_kwargs.pop(kw)
         self.config = OptimistixConfig(maxiter=maxiter, **user_args)
 
-<<<<<<< HEAD
         if has_aux:
             self.fun_with_aux = pack_args(loss_fn)
             self.fun = drop_aux(self.fun_with_aux)
         else:
             self.fun = pack_args(loss_fn)
             self.fun_with_aux = wrap_aux(self.fun)
-=======
+
         # make custom adjustments such as adding a derived "while_loop_kind" parameter for FISTA
         solver_init_kwargs = self.adjust_solver_init_kwargs(solver_init_kwargs)
->>>>>>> eb605610
 
         self._solver = self._solver_cls(
             atol=tol,
@@ -216,9 +214,7 @@
     def get_optim_info(self, state: OptimistixSolverState) -> OptimizationInfo:
         num_steps = self.stats["num_steps"].item()
 
-        function_val = (
-            state.f.item() if hasattr(state, "f") else state.f_info.f.item()
-        )  # pyright: ignore
+        function_val = state.f.item() if hasattr(state, "f") else state.f_info.f.item()  # pyright: ignore
 
         return OptimizationInfo(
             function_val=function_val,
