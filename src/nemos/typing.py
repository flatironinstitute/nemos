"""Collection of nemos typing."""

from __future__ import annotations

from typing import Any, Callable, NamedTuple, Tuple, TypeAlias, TypeVar, Union

import jax.numpy as jnp
import pynapple as nap
from jax.typing import ArrayLike
from numpy.typing import NDArray

from .pytrees import FeaturePytree

<<<<<<< HEAD
Pytree: TypeAlias = Any
Params: TypeAlias = Pytree
SolverState = TypeVar("SolverState")
StepResult: TypeAlias = Tuple[Params, SolverState]
=======
DESIGN_INPUT_TYPE = Union[jnp.ndarray, FeaturePytree, nap.TsdFrame]
>>>>>>> 3e66153c

DESIGN_INPUT_TYPE = Union[jnp.ndarray, FeaturePytree]

# copying jax.random's annotation
KeyArrayLike = ArrayLike

SolverRun = Callable[
    [
        Params,  # parameters, could be any pytree
        jnp.ndarray,  # Predictors (i.e. model design for GLM)
        jnp.ndarray,
    ],  # Output (neural activity)
    StepResult,
]

SolverInit = Callable[
    [
        Params,  # parameters, could be any pytree
        jnp.ndarray,  # Predictors (i.e. model design for GLM)
        jnp.ndarray,
    ],  # Output (neural activity)
    SolverState,
]

SolverUpdate = Callable[
    [
        Params,  # parameters, could be any pytree
        NamedTuple,
        jnp.ndarray,  # Predictors (i.e. model design for GLM)
        jnp.ndarray,
    ],  # Output (neural activity)
    StepResult,
]

ProximalOperator = Callable[
    [
        Params,  # parameters, could be any pytree
        float,  # Regularizer strength (for now float, eventually pytree)
        float,
    ],  # Step-size for optimization (must be a float)
    Tuple[jnp.ndarray, jnp.ndarray],
]

FeatureMatrix = nap.TsdFrame | NDArray

RegularizerStrength = float | Tuple[float, float]<|MERGE_RESOLUTION|>--- conflicted
+++ resolved
@@ -11,16 +11,11 @@
 
 from .pytrees import FeaturePytree
 
-<<<<<<< HEAD
 Pytree: TypeAlias = Any
 Params: TypeAlias = Pytree
 SolverState = TypeVar("SolverState")
 StepResult: TypeAlias = Tuple[Params, SolverState]
-=======
 DESIGN_INPUT_TYPE = Union[jnp.ndarray, FeaturePytree, nap.TsdFrame]
->>>>>>> 3e66153c
-
-DESIGN_INPUT_TYPE = Union[jnp.ndarray, FeaturePytree]
 
 # copying jax.random's annotation
 KeyArrayLike = ArrayLike
