[tox]
isolated_build = True
envlist = py,fix,jaxopt


[testenv]
# means we'll run the equivalent of `pip install .[dev]`, also installing pytest
# and the linters from pyproject.toml
extras = dev

# Non-interactive backend for doctests
setenv =
    MPLBACKEND = Agg

# Enable package caching
package_cache = .tox/cache

# Run both pytest and coverage since pytest was initialized with the --cov option in the pyproject.toml
# Ignore doctests in src/nemos/third_party (contains JAXopt currently)
commands =
    pytest -n auto --doctest-modules --ignore=src/nemos/third_party  src/nemos/
    pytest -n auto --cov=nemos --cov-config=pyproject.toml --cov-report=xml

# Run JAXopt's tests separately
# Note that when run together with NeMoS's tests, some of JAXopt's tests fail
# that otherwise pass. Perhaps the NeMoS tests change some environment variable?
# Also if not separated, if any NeMoS test failed, the following JAXopt tests would not even be started.
[testenv:jaxopt]
description = Run JAXopt's tests
deps = .[jaxopt_dev]
package_cache = .tox/cache
commands =
    pytest -n auto src/nemos/third_party/jaxopt/tests


[testenv:fix]
commands=
    black src
    isort src --profile=black
    isort docs/how_to_guide --profile=black
    isort docs/background --profile=black
    isort docs/tutorials --profile=black
    black tests
    isort tests --profile=black
    flake8 --config={toxinidir}/tox.ini src  # convenient instead of remembering to run fix followed by check
    black docs/scripts
    isort docs/scripts --profile=black
    flake8 --config={toxinidir}/tox.ini docs/scripts
<<<<<<< HEAD
    ruff check src/nemos
=======
    ruff check --fix src/nemos
>>>>>>> a667e276

[testenv:check]
# helps debugging
commands_pre = python -c "import sys; print(sys.path)"
commands=
    black --check src
    isort --check src --profile=black
    isort --check docs/how_to_guide --profile=black
    isort --check docs/background --profile=black
    isort --check docs/tutorials --profile=black
    flake8 --config={toxinidir}/tox.ini src
    ruff check src/nemos

[gh-actions]
python =
       3.10: py310
       3.11: py311
       3.12: py312


[flake8]
max-complexity = 10
max-line-length = 120
exclude = '''
    ((\.eggs
    | \.git
    | \.hg
    | \.mypy_cache
    | \.md
    | \.toml
    | \.cfg
    | \.txt
    | \.tox
    | \.venv
    | _build
    | buck-out
    | build
    | dist
    | examples
    | src/nemos/third_party/jaxopt
    | __init__.py  # Exclude __init__.py files
    ))'''
extend-ignore = W605, E203, DAR<|MERGE_RESOLUTION|>--- conflicted
+++ resolved
@@ -46,11 +46,7 @@
     black docs/scripts
     isort docs/scripts --profile=black
     flake8 --config={toxinidir}/tox.ini docs/scripts
-<<<<<<< HEAD
-    ruff check src/nemos
-=======
     ruff check --fix src/nemos
->>>>>>> a667e276
 
 [testenv:check]
 # helps debugging
