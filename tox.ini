[tox]
isolated_build = True
envlist = py310, py311, py312

[testenv]
# means we'll run the equivalent of `pip install .[dev]`, also installing pytest
# and the linters from pyproject.toml
extras = dev

# Enable package caching
package_cache = .tox/cache

# Run both pytest and coverage since pytest was initialized with the --cov option in the pyproject.toml
# while black, isort and flake8 are also i
commands =
    black --check src
    isort src --profile=black
    isort docs/how_to_guide --profile=black
    isort docs/background --profile=black
    isort docs/tutorials --profile=black
    flake8 --config={toxinidir}/tox.ini src
<<<<<<< HEAD
    pytest --doctest-modules src/nemos/
    pytest --cov=nemos --cov-report=xml
=======
    pytest --cov=nemos --cov-config=pyproject.toml --cov-report=xml
>>>>>>> 6dcd891a

[gh-actions]
python =
       3.10: py310
       3.11: py311
       3.12: py312


[flake8]
max-complexity = 10
max-line-length = 120
exclude = '''
    ((\.eggs
    | \.git
    | \.hg
    | \.mypy_cache
    | \.md
    | \.toml
    | \.cfg
    | \.txt
    | \.tox
    | \.venv
    | _build
    | buck-out
    | build
    | dist
    | examples
    | __init__.py  # Exclude __init__.py files
    ))'''
extend-ignore = W605, E203, DAR
<|MERGE_RESOLUTION|>--- conflicted
+++ resolved
@@ -19,12 +19,8 @@
     isort docs/background --profile=black
     isort docs/tutorials --profile=black
     flake8 --config={toxinidir}/tox.ini src
-<<<<<<< HEAD
     pytest --doctest-modules src/nemos/
-    pytest --cov=nemos --cov-report=xml
-=======
     pytest --cov=nemos --cov-config=pyproject.toml --cov-report=xml
->>>>>>> 6dcd891a
 
 [gh-actions]
 python =
