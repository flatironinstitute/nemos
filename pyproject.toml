[build-system]
requires = ["setuptools", "setuptools-scm"]
build-backend = "setuptools.build_meta"

[project]
name = "nemos"
dynamic = ["version"]
authors = [{name = "nemos authors"}]
description = "NEural MOdelS, a statistical modeling framework for neuroscience."
readme = "README.md"
requires-python = ">=3.10"
keywords = ["neuroscience", "Poisson-GLM"]
license = { file = "LICENSE" }
classifiers = [
    "Intended Audience :: Science/Research",
    "Natural Language :: English",
    "Programming Language :: Python :: 3",
    "Programming Language :: Python :: 3.10",
    "Programming Language :: Python :: 3.11",
    "Programming Language :: Python :: 3.12"
]

# Define dependencies for the project
dependencies = [
    "jax>=0.4.28",                  # Numerical computing library
    "numpy>1.20",                   # Numerical computing library
    "scipy>=1.10",                  # Scientific computing library
    "typing_extensions>=4.6",       # Typing extensions for Python
    "pynapple>=0.6.6",
    "scikit-learn",                 # BaseEstimator and Tags inheritance
<<<<<<< HEAD
    "equinox",                      # States as pytrees for GLM-GMM
=======
    "optimistix>=0.0.11",
    "optax>=0.2.5",
>>>>>>> c1cc6bc2
]


# Configure package discovery for setuptools
[tool.setuptools.packages.find]
where = ["src"]     # The directory where package modules are located
include = ["nemos"] # The specific package(s) to include in the distribution

[tool.setuptools_scm]
version_scheme = 'python-simplified-semver'
local_scheme = 'no-local-version'

# Define optional dependencies for the project
[project.optional-dependencies]
dev = [
    "black",                        # Code formatter
    "isort",                        # Import sorter
    "pip-tools",                    # Dependency management
    "ruff",                         # Lint docstrings for now, eventually switch to ruff for all linting
    "pytest",                       # Testing framework
    "pytest-xdist",                 # Parallelize pytest
    "flake8",                       # Code linter
    "coverage",                     # Test coverage measurement
    "pytest-cov",                   # Test coverage plugin for pytest
    "statsmodels",                  # Used to compare model pseudo-r2 in testing
    "scikit-learn",                 # Testing compatibility with CV & pipelines
    "matplotlib>=3.7",              # Needed by doctest to run docstrings examples
    "pooch",                        # Required by doctest for fetch module
    "dandi",                        # Required by doctest for fetch module
    "seaborn",                      # Required by doctest for _documentation_utils module
    "myst-nb",                      # Test myst_nb utils for glue
]
docs = [
    "numpydoc",
    "sphinx",
    "pydata-sphinx-theme",
    "sphinx-autodoc-typehints",
    "sphinx-copybutton",
    "sphinx-design",
    "sphinx-issues",
    "sphinxcontrib-apidoc",
    "sphinx-togglebutton",
    "sphinx_code_tabs",
    "sphinxemoji",
    "myst-parser",
    "myst-nb",
    "dandi",
    "sphinx-autobuild",
    "sphinx-contributors",
    "scikit-learn",
    "dandi",
    "matplotlib>=3.7",
    "seaborn",
    "pooch",
    "ipywidgets",
    "ipykernel",
    "patsy",
]
examples = [
    "scikit-learn",
    "dandi",
    "matplotlib>=3.7",
    "seaborn",
    "pooch",
    "fsspec",
    "patsy",
]
# jaxopt 0.8.5 is included in src/nemos/third_party/jaxopt
jaxopt_dev = [
    "pytest",
    "absl-py>=0.7.0",
    "cvxpy>=1.1.11",
    "optax>=0.0.9",
    "pytest-xdist",
    "scikit-learn>=0.24.1",
    "cvxopt",
]


[tool.black]
target-version = ['py310', 'py311', 'py312']
skip-string-normalization = false
exclude = '''
(
  /(
      \.eggs
    | \.git
    | \.hg
    | \.mypy_cache
    | \.md
    | \.toml
    | \.cfg
    | \.txt
    | \.tox
    | \.venv
    | _build
    | buck-out
    | build
    | dist
    | examples
    | src/nemos/third_party/jaxopt))'''

# Configure isort
[tool.isort]
multi_line_output = 3             # Use three-line style for multi-line imports
include_trailing_comma = true     # Include trailing comma in multi-line imports
profile = "black"
skip = ["src/nemos/third_party/jaxopt"]

# Configure pytest
[tool.pytest.ini_options]
testpaths = ["tests"]             # Specify the directory where test files are located
filterwarnings = [
    # note the use of single quote below to denote "raw" strings in TOML
    # this is raised whenever one imports the plotting utils
    'ignore:plotting functions contained within:UserWarning',
    # numerical inversion test reaches tolerance...
    'ignore:Tolerance of -?\d\.\d+e-\d\d reached:RuntimeWarning',
    # mpl must be non-interctive for testing otherwise doctests will freeze
    'ignore:FigureCanvasAgg is non-interactive, and thus cannot be shown:UserWarning',
]
markers = [
  "solver_related: tests that interact with solvers",
]
addopts = "--strict-markers"


[tool.coverage.run]
omit = [
    "src/nemos/fetch/*",
    "src/nemos/_documentation_utils/*",
]

[tool.coverage.report]
exclude_lines = [
    "@abc.abstractmethod",
    "if __name__ == .__main__.:"
]


[tool.ruff]
exclude = ["src/nemos/_documentation_utils", "src/nemos/third_party"]


[tool.ruff.lint]
select = ["D"]
ignore = ["D202"]  # this conflicts with black


[tool.ruff.lint.pydocstyle]
convention = "numpy"<|MERGE_RESOLUTION|>--- conflicted
+++ resolved
@@ -28,12 +28,8 @@
     "typing_extensions>=4.6",       # Typing extensions for Python
     "pynapple>=0.6.6",
     "scikit-learn",                 # BaseEstimator and Tags inheritance
-<<<<<<< HEAD
-    "equinox",                      # States as pytrees for GLM-GMM
-=======
     "optimistix>=0.0.11",
     "optax>=0.2.5",
->>>>>>> c1cc6bc2
 ]
 
 
