--- conflicted
+++ resolved
@@ -28,12 +28,8 @@
     "typing_extensions>=4.6",       # Typing extensions for Python
     'pynapple>=0.10',               # On this version, changed tuning curve API
     "scikit-learn",                 # BaseEstimator and Tags inheritance
-<<<<<<< HEAD
-    "equinox",                      # States as pytrees for GLM-GMM
-=======
     "optimistix>=0.0.11",
     "optax>=0.2.5",
->>>>>>> 6070ea4c
 ]
 
 
