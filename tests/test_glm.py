--- conflicted
+++ resolved
@@ -1557,17 +1557,12 @@
             glm_type + model_instantiation + "_pytree"
         )
         # fit both models
-<<<<<<< HEAD
+        model.solver_kwargs.update(dict(tol=1e-12))
+        model_tree.solver_kwargs.update(dict(tol=1e-12))
         model.fit(X, y, init_params=(true_params.coef, true_params.intercept))
         model_tree.fit(
             X_tree, y, init_params=(true_params_tree.coef, true_params_tree.intercept)
         )
-=======
-        model.solver_kwargs.update(dict(tol=1e-12))
-        model_tree.solver_kwargs.update(dict(tol=1e-12))
-        model.fit(X, y, init_params=true_params)
-        model_tree.fit(X_tree, y, init_params=true_params_tree)
->>>>>>> d24491c8
 
         # get the flat parameters
         if "population" in glm_type:
@@ -1862,136 +1857,7 @@
         # check that the repr works after cloning
         repr(cls)
 
-<<<<<<< HEAD
-    @pytest.mark.parametrize("regr_setup", ["", "_pytree"])
-    @pytest.mark.parametrize("key", [jax.random.key(0), jax.random.key(19)])
-    @pytest.mark.parametrize(
-        "regularizer_class, solver_name",
-        [
-            (nmo.regularizer.UnRegularized, "SVRG"),
-            (nmo.regularizer.Ridge, "SVRG"),
-            (nmo.regularizer.Lasso, "ProxSVRG"),
-            (nmo.regularizer.ElasticNet, "ProxSVRG"),
-            # (nmo.regularizer.GroupLasso, "ProxSVRG"),
-        ],
-    )
-    @pytest.mark.solver_related
-    @pytest.mark.requires_x64
-    def test_glm_update_consistent_with_fit_with_svrg(
-        self,
-        request,
-        glm_type,
-        model_instantiation,
-        regr_setup,
-        key,
-        regularizer_class,
-        solver_name,
-    ):
-        """
-        Make sure that calling GLM.update with the rest of the algorithm implemented outside in a naive loop
-        is consistent with running the compiled GLM.fit on the same data with the same parameters
-        """
-        X, y, model, true_params, rate = request.getfixturevalue(
-            glm_type + model_instantiation + regr_setup
-        )
-
-        N = y.shape[0]
-        batch_size = 1
-        maxiter = 3  # number of epochs
-        tol = 1e-12
-        stepsize = 1e-3
-
-        # has to match how the number of iterations is calculated in SVRG
-        m = int((N + batch_size - 1) // batch_size)
-
-        regularizer_kwargs = {}
-        if regularizer_class.__name__ == "GroupLasso":
-            n_features = sum(x.shape[1] for x in jax.tree.leaves(X))
-            regularizer_kwargs["mask"] = (
-                (np.random.randn(n_features) > 0).reshape(1, -1).astype(float)
-            )
-
-        reg = regularizer_class(**regularizer_kwargs)
-        strength = None if isinstance(reg, nmo.regularizer.UnRegularized) else 1.0
-        glm = type(model)(
-            regularizer=reg,
-            regularizer_strength=strength,
-            solver_name=solver_name,
-            solver_kwargs={
-                "batch_size": batch_size,
-                "stepsize": stepsize,
-                "tol": tol,
-                "maxiter": maxiter,
-                "key": key,
-            },
-        )
-        glm2 = type(model)(
-            regularizer=reg,
-            solver_name=solver_name,
-            solver_kwargs={
-                "batch_size": batch_size,
-                "stepsize": stepsize,
-                "tol": tol,
-                "maxiter": maxiter,
-                "key": key,
-            },
-            regularizer_strength=strength,
-        )
-        glm2.fit(X, y)
-
-        params = glm.initialize_params(X, y)
-        state = glm.initialize_solver_and_state(X, y, params)
-
-        # NOTE these two are not the same because for example Ridge augments the loss
-        # loss_grad = jax.jit(jax.grad(glm.compute_loss))
-        loss_grad = jax.jit(jax.grad(glm._solver_loss_fun))
-
-        # copied from GLM.fit
-        # grab data if needed (tree map won't function because param is never a FeaturePytree).
-        if isinstance(X, FeaturePytree):
-            X = X.data
-
-        iter_num = 0
-        params = deepcopy(params)
-        while iter_num < maxiter:
-            glm_params = glm._validator.to_model_params(params)
-            state = state._replace(
-                full_grad_at_reference_point=loss_grad(glm_params, X, y),
-            )
-
-            prev_params = params
-            for _ in range(m):
-                key, subkey = jax.random.split(key)
-                ind = jax.random.randint(subkey, (batch_size,), 0, N)
-                xi, yi = tree_slice(X, ind), tree_slice(y, ind)
-                params, state = glm.update(params, state, xi, yi)
-
-            state = state._replace(
-                reference_point=glm._validator.to_model_params(params),
-            )
-
-            iter_num += 1
-
-            _error = tree_l2_norm(tree_sub(params, prev_params)) / tree_l2_norm(
-                prev_params
-            )
-            if _error < tol:
-                break
-
-        assert iter_num == glm2.solver_state_.iter_num
-
-        assert pytree_map_and_reduce(
-            lambda a, b: np.allclose(a, b, atol=10**-5, rtol=0.0),
-            all,
-            (glm.coef_, glm.intercept_),
-            (glm2.coef_, glm2.intercept_),
-        )
-
-    @pytest.mark.parametrize("solver_name", ["LBFGS", "SVRG"])
-=======
-    ###############
     @pytest.mark.parametrize("solver_name", ["LBFGS"])
->>>>>>> d24491c8
     @pytest.mark.solver_related
     @pytest.mark.requires_x64
     def test_glm_fit_matches_sklearn(
@@ -2834,8 +2700,8 @@
         glm2.fit(X, y)
 
         params = glm.initialize_params(X, y)
-        state = glm.initialize_state(X, y, params)
-        glm.instantiate_solver(glm.compute_loss)
+        state = glm.initialize_solver_and_state(X, y, params)
+        # glm.instantiate_solver(glm.compute_loss)
 
         # NOTE these two are not the same because for example Ridge augments the loss
         # loss_grad = jax.jit(jax.grad(glm.compute_loss))
@@ -2849,7 +2715,9 @@
         iter_num = 0
         while iter_num < maxiter:
             state = state._replace(
-                full_grad_at_reference_point=loss_grad(params, X, y),
+                full_grad_at_reference_point=loss_grad(
+                    nmo.glm.params.GLMParams(*params), X, y
+                ),
             )
 
             prev_params = params
@@ -2860,7 +2728,7 @@
                 params, state = glm.update(params, state, xi, yi)
 
             state = state._replace(
-                reference_point=params,
+                reference_point=nmo.glm.params.GLMParams(*params),
             )
 
             iter_num += 1
@@ -2969,8 +2837,8 @@
             glm_type + model_instantiation
         )
         model.observation_model.inverse_link_function = inv_link
-        model.coef_ = true_params[0]
-        model.intercept_ = true_params[1]
+        model.coef_ = true_params.coef
+        model.intercept_ = true_params.intercept
         model.score(X, y)
 
     def test_simulate_glm(self, inv_link, request, glm_type, model_instantiation):
@@ -2986,8 +2854,8 @@
             model.scale_ = jnp.ones((y.shape[1]))
         else:
             model.scale_ = 1.0
-        model.coef_ = true_params[0]
-        model.intercept_ = true_params[1]
+        model.coef_ = true_params.coef
+        model.intercept_ = true_params.intercept
         ysim, ratesim = model.simulate(jax.random.PRNGKey(123), X)
         assert ysim.shape == y.shape
         assert ratesim.shape == y.shape
