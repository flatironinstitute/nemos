--- conflicted
+++ resolved
@@ -1618,8 +1618,9 @@
         with warns:
             model.set_params(**params)
 
-<<<<<<< HEAD
-    @pytest.mark.parametrize("regularizer", ["Ridge", "UnRegularized", "Lasso"])
+    @pytest.mark.parametrize(
+        "regularizer", ["Ridge", "UnRegularized", "Lasso", "ElasticNet"]
+    )
     @pytest.mark.parametrize(
         "obs_model",
         [
@@ -1682,7 +1683,8 @@
         if (
             regularizer == "Lasso"
             or regularizer == "GroupLasso"
-            and solver_name not in ["ProximalGradient", "SVRG", "ProxSVRG"]
+            or regularizer == "ElasticNet"
+            and solver_name not in ["ProximalGradient", "ProxSVRG"]
         ):
             pytest.skip(
                 f"Skipping {solver_name} for Lasso type regularizer; not an approximate solver."
@@ -2089,14 +2091,6 @@
                     match="Object arrays cannot be loaded when allow_pickle=False",
                 ),
             ),
-            # Replace are picklable with other stuff
-            (
-                "regularizer_strength",
-                "malicious_string",
-                pytest.raises(
-                    ValueError, match="Failed to instantiate model class 'nemos.glm"
-                ),
-            ),
             # Unexpected dtype for class name
             (
                 "regularizer__class",
@@ -2162,7 +2156,7 @@
         )
         with pytest.raises(ValueError, match=match):
             nmo.load_model(save_path, mapping_dict=invalid_mapping)
-=======
+
     @pytest.mark.parametrize(
         "params, warns",
         [
@@ -2188,7 +2182,6 @@
         model = glm_class(regularizer=reg, regularizer_strength=1)
         with warns:
             model.set_params(**params)
->>>>>>> 342712c6
 
 
 @pytest.mark.parametrize("glm_type", ["", "population_"])
