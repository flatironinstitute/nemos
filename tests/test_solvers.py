import inspect
import os
from contextlib import nullcontext as does_not_raise

import jax
import numpy as np
import pytest

import nemos as nmo
from nemos.glm.params import GLMParams
from nemos.solvers._svrg import SVRG, ProxSVRG, SVRGState
from nemos.third_party.jaxopt import jaxopt
from nemos.tree_utils import pytree_map_and_reduce, tree_l2_norm, tree_slice, tree_sub

# Register every test here as solver-related
pytestmark = pytest.mark.solver_related


@pytest.mark.parametrize(
    ("regr_setup", "stepsize"),
    [
        ("linear_regression", 1e-3),
        ("ridge_regression", 1e-4),
        ("linear_regression_tree", 1e-4),
        ("ridge_regression_tree", 1e-4),
    ],
)
@pytest.mark.requires_x64
def test_svrg_linear_or_ridge_regression(request, regr_setup, stepsize):
    X, y, _, params, loss = request.getfixturevalue(regr_setup)

    param_init = jax.tree_util.tree_map(np.zeros_like, params)
    svrg_params, state = SVRG(loss, tol=10**-12, stepsize=stepsize).run(
        param_init, X, y
    )
    assert pytree_map_and_reduce(
        lambda a, b: np.allclose(a, b, atol=10**-5, rtol=0.0), all, params, svrg_params
    )


@pytest.mark.parametrize(
    "regr_setup",
    [
        "linear_regression",
        "ridge_regression",
        "linear_regression_tree",
        "ridge_regression_tree",
    ],
)
@pytest.mark.requires_x64
def test_svrg_init_state_default(request, regr_setup):
    X, y, _, params, loss = request.getfixturevalue(regr_setup)

    param_init = jax.tree_util.tree_map(np.zeros_like, params)
    svrg = SVRG(loss)
    state = svrg.init_state(param_init, X, y)

    assert state.iter_num == 0
    assert state.key == jax.random.key(123)
    assert state.full_grad_at_reference_point is None
    assert state.reference_point is not None


@pytest.mark.parametrize(
    "regr_setup",
    [
        "linear_regression",
        "ridge_regression",
        "linear_regression_tree",
        "ridge_regression_tree",
    ],
)
@pytest.mark.requires_x64
def test_svrg_init_state_key(request, regr_setup):
    random_key = jax.random.key(1000)

    X, y, _, params, loss = request.getfixturevalue(regr_setup)

    param_init = jax.tree_util.tree_map(np.zeros_like, params)
    svrg = SVRG(loss, key=random_key)
    state = svrg.init_state(param_init, X, y)

    assert state.key == random_key


@pytest.mark.parametrize(
    "regr_setup",
    [
        "linear_regression",
        "linear_regression_tree",
    ],
)
@pytest.mark.parametrize(
    "solver_class, prox, prox_lambda",
    [(SVRG, None, None), (ProxSVRG, jaxopt.prox.prox_ridge, 0.1)],
)
@pytest.mark.requires_x64
def test_svrg_update_needs_df_xs(request, regr_setup, solver_class, prox, prox_lambda):
    X, y, _, params, loss = request.getfixturevalue(regr_setup)

    param_init = jax.tree_util.tree_map(np.zeros_like, params)
    if prox_lambda is not None:
        args = (prox_lambda, X, y)
        constr_args = (loss, prox)
    else:
        args = (X, y)
        constr_args = (loss,)

    solver_class = solver_class(*constr_args)
    state = solver_class.init_state(param_init, *args)

    with pytest.raises(
        ValueError,
        match=r"Full gradient at the anchor point \(state\.full_grad_at_reference_point\) has to be set",
    ):
        _, _ = solver_class.update(param_init, state, *args)


@pytest.mark.parametrize(
    "regularizer_name, solver_class, mask",
    [
        ("Lasso", ProxSVRG, None),
        ("GroupLasso", ProxSVRG, np.array([0, 1, 0, 1]).reshape(1, -1).astype(float)),
        ("Ridge", SVRG, None),
        ("UnRegularized", SVRG, None),
    ],
)
def test_svrg_glm_instantiate_solver(regularizer_name, solver_class, mask):
    solver_name = solver_class.__name__

    # only pass mask if it's not None
    kwargs = {"solver_name": solver_name}
    if mask is not None:
        kwargs["mask"] = mask

    glm = nmo.glm.GLM(
        regularizer=regularizer_name,
        solver_name=solver_name,
        regularizer_strength=None if regularizer_name == "UnRegularized" else 1,
    )
    glm._instantiate_solver(glm._compute_loss)

    # currently glm._solver is a Wrapped(Prox)SVRG
    solver = glm._solver._solver
    assert glm.solver_name == solver_name
    assert isinstance(solver, solver_class)


@pytest.mark.parametrize(
    "regularizer_name, solver_name, mask",
    [
        ("Lasso", "ProxSVRG", None),
        ("GroupLasso", "ProxSVRG", np.array([0, 1, 0, 1]).reshape(1, -1).astype(float)),
        ("Ridge", "SVRG", None),
        ("UnRegularized", "SVRG", None),
    ],
)
@pytest.mark.parametrize("glm_class", [nmo.glm.GLM, nmo.glm.PopulationGLM])
def test_svrg_glm_passes_solver_kwargs(regularizer_name, solver_name, mask, glm_class):
    solver_kwargs = {
        "stepsize": np.abs(np.random.randn()),
        "maxiter": np.random.randint(1, 100),
    }

    # only pass mask if it's not None
    kwargs = {}
    if mask is not None and glm_class == nmo.glm.PopulationGLM:
        kwargs["feature_mask"] = mask

    glm = glm_class(
        regularizer=regularizer_name,
        solver_name=solver_name,
        solver_kwargs=solver_kwargs,
        regularizer_strength=None if regularizer_name == "UnRegularized" else 1,
        **kwargs,
    )
    glm._instantiate_solver(glm._compute_loss)

    # currently glm._solver is a Wrapped(Prox)SVRG
    solver = glm._solver._solver
    assert solver.stepsize == solver_kwargs["stepsize"]
    assert solver.maxiter == solver_kwargs["maxiter"]


@pytest.mark.parametrize(
    "regularizer_name, solver_class, mask",
    [
        ("Lasso", ProxSVRG, None),
        (
            "GroupLasso",
            ProxSVRG,
            np.array([[0.0], [0.0], [1.0]]),
        ),
        ("GroupLasso", ProxSVRG, np.array([[1.0], [0.0], [0.0]])),
        ("Ridge", SVRG, None),
        ("UnRegularized", SVRG, None),
    ],
)
@pytest.mark.parametrize(
    "glm_class",
    [nmo.glm.GLM, nmo.glm.PopulationGLM],
)
def test_svrg_glm_initialize_state(
    glm_class, regularizer_name, solver_class, mask, linear_regression
):
    X, y, _, _, _ = linear_regression

    if glm_class == nmo.glm.PopulationGLM:
        y = np.expand_dims(y, 1)

    reg_cls = getattr(nmo.regularizer, regularizer_name)
    if regularizer_name == "GroupLasso":
        reg = reg_cls(mask=mask)
    else:
        reg = reg_cls()

    # only pass mask if it's not None
    kwargs = {}
    if mask is not None and glm_class == nmo.glm.PopulationGLM:
        kwargs["feature_mask"] = mask

    glm = glm_class(
        regularizer=reg,
        solver_name=solver_class.__name__,
        inverse_link_function=jax.nn.softplus,
        observation_model=nmo.observation_models.PoissonObservations(),
        regularizer_strength=None if regularizer_name == "UnRegularized" else 1,
        **kwargs,
    )

    init_params = glm.initialize_params(X, y)
    state = glm.initialize_solver_and_state(X, y, init_params)

    assert pytree_map_and_reduce(
        lambda a, b: np.array_equal(a, b),
        all,
        state.reference_point,
        GLMParams(*init_params),
    )

    for f in (glm._solver_init_state, glm._solver_update, glm._solver_run):
        assert isinstance(f.__self__._solver, solver_class)
    assert isinstance(state, SVRGState)


@pytest.mark.parametrize(
    "regularizer_name, solver_class, mask",
    [
        ("Lasso", ProxSVRG, None),
        (
            "GroupLasso",
            ProxSVRG,
            np.array([[0.0], [0.0], [1.0]]),
        ),
        ("Ridge", SVRG, None),
        ("UnRegularized", SVRG, None),
    ],
)
@pytest.mark.parametrize(
    "glm_class",
    [nmo.glm.GLM, nmo.glm.PopulationGLM],
)
def test_svrg_glm_update(
    glm_class, regularizer_name, solver_class, mask, linear_regression
):
    X, y, _, _, loss = linear_regression
    if glm_class == nmo.glm.PopulationGLM:
        y = np.expand_dims(y, 1)

    # only pass mask if it's not None
    kwargs = {}
    if glm_class == nmo.glm.PopulationGLM:
        kwargs["feature_mask"] = mask

    reg_cls = getattr(nmo.regularizer, regularizer_name)
    if regularizer_name == "GroupLasso":
        reg = reg_cls(mask=mask)
    else:
        reg = reg_cls()

    glm = glm_class(
        regularizer=reg,
        solver_name=solver_class.__name__,
        inverse_link_function=jax.nn.softplus,
        observation_model=nmo.observation_models.PoissonObservations(),
        regularizer_strength=None if regularizer_name == "UnRegularized" else 1,
        **kwargs,
    )

    init_params = glm.initialize_params(X, y)
    state = glm.initialize_solver_and_state(X, y, init_params)

    loss_gradient = jax.jit(jax.grad(glm._solver_loss_fun))

    # initialize full gradient at the anchor point
    state = state._replace(
        full_grad_at_reference_point=loss_gradient(
            glm._validator.to_model_params(init_params), X, y
        ),
    )

    params, state = glm.update(init_params, state, X, y)

    assert state.iter_num == 1


@pytest.mark.parametrize(
    "regularizer_name, solver_name, mask",
    [
        ("Lasso", "ProxSVRG", None),
        (
            "GroupLasso",
            "ProxSVRG",
            np.array([[0, 1, 0, 1, 1], [1, 0, 1, 0, 0]]).astype(float),
        ),
        ("GroupLasso", "ProxSVRG", np.array([[1, 1, 1, 1, 1]]).astype(float)),
        (
            "GroupLasso",
            "ProximalGradient",
            np.array([[0, 1, 0, 1, 1], [1, 0, 1, 0, 0]]).astype(float),
        ),
        ("GroupLasso", "ProximalGradient", np.array([[1, 1, 1, 1, 1]]).astype(float)),
        ("Ridge", "GradientDescent", None),
        ("Ridge", "SVRG", None),
        ("UnRegularized", "SVRG", None),
    ],
)
@pytest.mark.parametrize(
    "maxiter",
    [3, 50],
)
@pytest.mark.parametrize(
    "glm_class",
    [nmo.glm.GLM, nmo.glm.PopulationGLM],
)
<<<<<<< HEAD
@pytest.mark.filterwarnings("ignore:The fit did not converge:RuntimeWarning")
def test_svrg_glm_fit(
=======
def test_maxiter_is_respected(
>>>>>>> eb605610
    glm_class,
    regularizer_name,
    solver_name,
    mask,
    poissonGLM_model_instantiation,
    maxiter,
):
    X, y, model, true_params, rate = poissonGLM_model_instantiation

    # set the tolerance such that the solvers never hit their convergence criterion
    # and run until maxiter is reached
    backend = os.getenv("NEMOS_SOLVER_BACKEND")
    solver_class_name = str(nmo.solvers._solver_registry.solver_registry[solver_name])

    use_jaxopt_tol = False
    if backend is not None and backend == "jaxopt":
        use_jaxopt_tol = True

    if "jaxopt" in solver_class_name.lower():
        use_jaxopt_tol = True

    if "optimistix" in solver_class_name.lower():
        use_jaxopt_tol = False

    tol = -1.0 if use_jaxopt_tol else 0.0
    solver_kwargs = {"maxiter": maxiter, "tol": tol}

    # only pass mask if it's not None
    reg_cls = getattr(nmo.regularizer, regularizer_name)
    if regularizer_name == "GroupLasso":
        reg = reg_cls(mask=mask)
    else:
        reg = reg_cls()

    kwargs = {}
    if glm_class == nmo.glm.PopulationGLM:
        kwargs["feature_mask"] = np.ones((X.shape[1], 1))

    glm = glm_class(
        regularizer=reg,
        solver_name=solver_name,
        inverse_link_function=jax.nn.softplus,
        observation_model=nmo.observation_models.PoissonObservations(),
        solver_kwargs=solver_kwargs,
        regularizer_strength=None if regularizer_name == "UnRegularized" else 1,
        **kwargs,
    )

    if isinstance(glm, nmo.glm.PopulationGLM):
        y = np.expand_dims(y, 1)

    glm.fit(X, y)

    solver = glm._solver
    assert solver.maxiter == maxiter

    assert solver.get_optim_info(glm.solver_state_).num_steps == maxiter


@pytest.mark.parametrize(
    "regularizer_name, solver_class, mask",
    [
        ("Lasso", ProxSVRG, None),
        ("GroupLasso", ProxSVRG, np.array([0, 1, 0]).reshape(-1, 1).astype(float)),
        ("Ridge", SVRG, None),
        ("UnRegularized", SVRG, None),
    ],
)
@pytest.mark.parametrize(
    "glm_class",
    [nmo.glm.GLM, nmo.glm.PopulationGLM],
)
def test_svrg_glm_update_needs_full_grad_at_reference_point(
    glm_class, regularizer_name, solver_class, mask, linear_regression
):
    X, y, _, _, loss = linear_regression
    if glm_class.__name__ == "PopulationGLM":
        y = np.expand_dims(y, 1)

    # only pass mask if it's not None
    reg_cls = getattr(nmo.regularizer, regularizer_name)
    if regularizer_name == "GroupLasso":
        reg = reg_cls(mask=mask)
    else:
        reg = reg_cls()
    kwargs = dict(
        regularizer=reg,
        inverse_link_function=jax.nn.softplus,
        solver_name=solver_class.__name__,
        observation_model=nmo.observation_models.PoissonObservations(),
        regularizer_strength=None if regularizer_name == "UnRegularized" else 0.1,
    )

    if mask is not None and glm_class == nmo.glm.PopulationGLM:
        kwargs["feature_mask"] = np.array([0, 1, 0]).reshape(-1, 1).astype(float)

    glm = glm_class(**kwargs)

    with pytest.raises(
        ValueError,
        match=r"Full gradient at the anchor point \(state\.full_grad_at_reference_point\) has to be set",
    ):
        params = glm.initialize_params(X, y)
        state = glm.initialize_solver_and_state(X, y, params)
        glm.update(params, state, X, y)


@pytest.mark.parametrize(
    ("regr_setup", "stepsize"),
    [
        ("linear_regression", 1e-3),
        ("ridge_regression", 1e-4),
        ("linear_regression_tree", 1e-4),
        ("ridge_regression_tree", 1e-4),
    ],
)
@pytest.mark.requires_x64
def test_svrg_update_converges(request, regr_setup, stepsize):
    X, y, _, analytical_params, loss = request.getfixturevalue(regr_setup)

    loss_grad = jax.jit(jax.grad(loss))

    N = y.shape[0]
    batch_size = 1
    maxiter = 10_000
    tol = 1e-12
    key = jax.random.key(123)

    m = int((N + batch_size - 1) // batch_size)

    solver = SVRG(loss, stepsize=stepsize, batch_size=batch_size)
    params = jax.tree_util.tree_map(np.zeros_like, analytical_params)
    state = solver.init_state(params, X, y)

    for _ in range(maxiter):
        state = state._replace(
            full_grad_at_reference_point=loss_grad(params, X, y),
        )

        prev_params = params
        for _ in range(m):
            key, subkey = jax.random.split(key)
            ind = jax.random.randint(subkey, (batch_size,), 0, N)
            xi, yi = tree_slice(X, ind), y[ind]
            params, state = solver.update(params, state, xi, yi)

        state = state._replace(
            reference_point=params,
        )

        _error = tree_l2_norm(tree_sub(params, prev_params)) / tree_l2_norm(prev_params)
        if _error < tol:
            break

    assert pytree_map_and_reduce(
        lambda a, b: np.allclose(a, b, atol=10**-5, rtol=0.0),
        all,
        analytical_params,
        params,
    )


@pytest.mark.parametrize(
    "regr_setup, to_tuple",
    [
        ("linear_regression", True),
        ("linear_regression", False),
        ("linear_regression_tree", False),
    ],
)
@pytest.mark.parametrize(
    "prox, prox_lambda",
    [
        (jaxopt.prox.prox_none, None),
        (jaxopt.prox.prox_ridge, 0.1),
        (jaxopt.prox.prox_none, 0.1),
        (nmo.proximal_operator.prox_lasso, 0.1),
    ],
)
def test_svrg_xk_update_step(request, regr_setup, to_tuple, prox, prox_lambda):
    X, y, true_params, ols_coef, loss_arr = request.getfixturevalue(regr_setup)

    # the loss takes an array, but I want to test with tuples as well
    # so make a new loss function that takes a tuple
    if to_tuple:
        true_params = (
            true_params,
            np.zeros(X.shape[1]),
        )
        loss = lambda params, X, y: loss_arr(params[0], X, y)
    else:
        loss = loss_arr

    stepsize = 1e-2
    loss_gradient = jax.jit(jax.grad(loss))

    # set the initial parameters to zero and
    # set the anchor point to a random value that's not just zeros
    init_param = jax.tree_util.tree_map(np.zeros_like, true_params)
    xs = jax.tree_util.tree_map(lambda x: np.random.randn(*x.shape), true_params)
    df_xs = loss_gradient(xs, X, y)

    # sample a mini-batch
    key = jax.random.key(123)
    key, subkey = jax.random.split(key)
    ind = jax.random.randint(subkey, (32,), 0, y.shape[0])
    xi, yi = tree_slice(X, ind), tree_slice(y, ind)

    dfik_xk = loss_gradient(init_param, xi, yi)
    dfik_xs = loss_gradient(xs, xi, yi)

    # update if inputs are arrays
    def _array_update(dfik_xk, dfik_xs, df_xs, init_param, stepsize):
        gk = dfik_xk - dfik_xs + df_xs
        next_xk = init_param - stepsize * gk
        return next_xk

    # update if inputs are a tuple of arrays
    def _tuple_update(dfik_xk, dfik_xs, df_xs, init_param, stepsize):
        return tuple(
            _array_update(a, b, c, d, stepsize)
            for a, b, c, d in zip(dfik_xk, dfik_xs, df_xs, init_param)
        )

    # update if inputs are dicts with either arrays or tuple of arrays as inputs
    # behavior is determined by update_fun
    def _dict_update(dfik_xk, dfik_xs, df_xs, init_param, stepsize, update_fun):
        return {
            k: update_fun(dfik_xk[k], dfik_xs[k], df_xs[k], init_param[k], stepsize)
            for k in dfik_xk.keys()
        }

    if isinstance(true_params, np.ndarray):
        next_xk = _array_update(dfik_xk, dfik_xs, df_xs, init_param, stepsize)
    elif isinstance(true_params, tuple):
        next_xk = _tuple_update(dfik_xk, dfik_xs, df_xs, init_param, stepsize)
    elif isinstance(X, dict):
        assert (
            set(X.keys())
            == set(dfik_xk.keys())
            == set(dfik_xs.keys())
            == set(df_xs.keys())
        )

        if isinstance(list(dfik_xk.values())[0], tuple):
            update_fun = _tuple_update
        else:
            update_fun = _array_update

        next_xk = _dict_update(
            dfik_xk, dfik_xs, df_xs, init_param, stepsize, update_fun
        )
    else:
        raise TypeError

    next_xk = prox(next_xk, prox_lambda, scaling=stepsize)

    if prox_lambda is None:
        assert prox == jaxopt.prox.prox_none
        solver = SVRG(loss)
    else:
        solver = ProxSVRG(loss, prox)
    svrg_next_xk = solver._inner_loop_param_update_step(
        init_param, xs, df_xs, stepsize, prox_lambda, xi, yi
    )

    assert pytree_map_and_reduce(
        lambda a, b: np.allclose(a, b, atol=10**-5, rtol=0.0),
        all,
        next_xk,
        svrg_next_xk,
    )


@pytest.mark.parametrize(
    "shapes, expected_context",
    [
        [
            (10, 10),
            does_not_raise(),
        ],
        [
            (10, 8),
            pytest.raises(
                ValueError,
                match="All arguments must have the same sized first dimension.",
            ),
        ],
    ],
)
def test_svrg_wrong_shapes(shapes, expected_context):
    X = np.random.randn(shapes[0], 3)
    y = np.random.randn(shapes[1], 1)

    init_params = np.random.randn(3, 1)

    def loss_fn(params, X, y):
        return 1.0

    with expected_context:
        svrg = SVRG(loss_fn)
        svrg.run(init_params, X, y)


def test_all_solvers_accept_tol_and_not_atol():
    """All solvers should accept tol and not accept atol."""
    for solver_class in nmo.solvers._solver_registry.solver_registry.values():
        assert "tol" in solver_class.get_accepted_arguments()
        assert "atol" not in solver_class.get_accepted_arguments()


def test_all_solvers_accept_maxiter_and_not_max_steps():
    """All solvers should accept maxiter and not accept max_steps."""
    for solver_class in nmo.solvers._solver_registry.solver_registry.values():
        assert "maxiter" in solver_class.get_accepted_arguments()
        assert "max_steps" not in solver_class.get_accepted_arguments()<|MERGE_RESOLUTION|>--- conflicted
+++ resolved
@@ -333,12 +333,7 @@
     "glm_class",
     [nmo.glm.GLM, nmo.glm.PopulationGLM],
 )
-<<<<<<< HEAD
-@pytest.mark.filterwarnings("ignore:The fit did not converge:RuntimeWarning")
-def test_svrg_glm_fit(
-=======
 def test_maxiter_is_respected(
->>>>>>> eb605610
     glm_class,
     regularizer_name,
     solver_name,
