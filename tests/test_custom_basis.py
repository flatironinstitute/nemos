from contextlib import nullcontext as does_not_raise
from unittest.mock import patch

import numpy as np
import pynapple as nap
import pytest
from conftest import (
    SizeTerminal,
    basis_collapse_all_non_vec_axis,
    basis_with_add_kwargs,
    custom_basis,
    custom_basis_2d,
)
from numpy.typing import NDArray

from nemos.basis._custom_basis import CustomBasis, apply_f_vectorized


@pytest.fixture
def vectorize_func(request):
    ndim = request.param

    def not_vectorized_func(*xi) -> NDArray:
        if any(x.ndim != ndim for x in xi):
            raise ValueError("Non-vectorized function")
        # sum over second dimension and add results
        return sum(np.sum(x.reshape(x.shape[0], -1), axis=1) for x in xi)

    return (
        lambda *xi: apply_f_vectorized(not_vectorized_func, *xi, ndim_input=ndim),
        not_vectorized_func,
    )


@pytest.fixture
def vec_func_kwargs(request):
    kwargs = request.param

    def func(*xi, add=0, mul=1) -> NDArray:
        return xi[0] * mul + add

    return lambda *xi, **k: apply_f_vectorized(func, *xi, ndim_input=1, **k), kwargs


@pytest.mark.parametrize(
    "vectorize_func, x, expectation",
    [
        (
            1,
            np.random.randn(
                10,
            ),
            does_not_raise(),
        ),
        (
            1,
            np.random.randn(10, 2),
            pytest.raises(ValueError, match="Non-vectorized function"),
        ),
        (2, np.random.randn(10, 2), does_not_raise()),
        (
            2,
            np.random.randn(10, 2, 1),
            pytest.raises(ValueError, match="Non-vectorized function"),
        ),
    ],
    indirect=["vectorize_func"],
)
def test_vec_function_dims(vectorize_func, x, expectation):
    vec_f, regular_f = vectorize_func
    # should be always fine
    try:
        out_vec = vec_f(x)
    except Exception:
        raise ValueError("Failed vectorization.")
    with expectation:
        out_reg = regular_f(x)
        assert np.all(out_vec.flatten() == out_reg.flatten())


@pytest.mark.parametrize(
    "vectorize_func, x, expected_out_shape",
    [
        (
            1,
            (
                np.random.randn(
                    10,
                ),
            ),
            (10, 1),
        ),
        # vectorized over second dimension
        (1, (np.random.randn(10, 2),), (10, 2)),
        # no vectorized dimension (mean over all axis except first)
        (2, (np.random.randn(10, 2),), (10, 1)),
        # no vectorized dimension (mean over all axis except first)
        (2, (np.random.randn(10, 2), np.random.randn(10, 3)), (10, 1)),
        # vectorize 3rd dimension
        (2, (np.random.randn(10, 2, 3), np.random.randn(10, 2, 2)), (10, 6)),
    ],
    indirect=["vectorize_func"],
)
def test_vec_function_output_shape(vectorize_func, x, expected_out_shape):
    vec_f, regular_f = vectorize_func
    out = vec_f(*x)
    assert out.shape == expected_out_shape


@pytest.mark.parametrize(
    "vec_func_kwargs, x",
    [
        (dict(add=1), np.zeros((10, 2))),
        (dict(add=0), np.zeros((10, 2))),
        (dict(add=1, mul=2), np.ones((10, 2))),
        (dict(mul=0), np.ones((10, 2))),
        ({}, np.ones((10, 2))),
    ],
    indirect=["vec_func_kwargs"],
)
def test_vec_function_kwargs(vec_func_kwargs, x):
    vec_f, kwargs = vec_func_kwargs
    out = vec_f(x, **kwargs)
    add = kwargs.get("add", 0)
    mul = kwargs.get("mul", 1)
    assert np.all(out == x * mul + add)


@pytest.mark.parametrize("n_basis_funcs", [4])
@pytest.mark.parametrize(
    "input_dim, expectation",
    [
        (1, does_not_raise()),
        (2, pytest.raises(ValueError, match="Each input must have at least")),
    ],
)
def test_input_dimension(n_basis_funcs, input_dim, expectation):
    bas = custom_basis(n_basis_funcs=n_basis_funcs, label=None, ndim_input=input_dim)
    with expectation:
        shape = (10, *(1 for _ in range(1 - 1)))
        bas.compute_features(*shape)


@pytest.mark.parametrize("n_basis_funcs", [4, 5])
def test_custom_basis_feature_1d_shape(n_basis_funcs):
    bas = custom_basis(n_basis_funcs=n_basis_funcs, label=None)
    out = bas.compute_features(
        np.random.randn(
            10,
        )
    )
    assert out.shape == (10, n_basis_funcs)
    out = bas.compute_features(np.random.randn(10, 2, 3))
    assert out.shape == (10, 6 * n_basis_funcs)


@pytest.mark.parametrize("n_basis_funcs", [4, 5])
def test_custom_basis_feature_2d_shape(n_basis_funcs):
    bas = custom_basis(n_basis_funcs=n_basis_funcs, label=None, ndim_input=1)
    out = bas.compute_features(
        np.random.randn(
            10,
        )
    )
    assert out.shape == (10, n_basis_funcs)
    out = bas.compute_features(np.random.randn(10, 2, 3, 2))
    assert out.shape == (10, 12 * n_basis_funcs)

    # define a basis that behaves differently on vec
    bas = basis_collapse_all_non_vec_axis(n_basis_funcs, ndim_input=1)
    # vec second dim
    out = bas.compute_features(np.random.randn(10, 2))
    assert out.shape == (10, n_basis_funcs * 2)
    out = bas.compute_features(np.random.randn(10, 2, 2))
    assert out.shape == (10, n_basis_funcs * 4)


@pytest.mark.parametrize(
    "out_shape, expectation",
    [
        (1, does_not_raise()),
        (-1, pytest.raises(ValueError, match="Output shape must be strictly")),
        (2, does_not_raise()),
        ((1, 2), does_not_raise()),
        (0.5, pytest.raises(TypeError, match="`output_shape` must be an iterable of")),
        (
            ("a", 2),
            pytest.raises(
                ValueError, match="The tuple provided contains non integer values"
            ),
        ),
    ],
)
def test_output_shape_setter(out_shape, expectation):
    with expectation:
        custom_basis(n_basis_funcs=10, output_shape=out_shape, ndim_input=1)


def test_output_shape_reset():
    bas = custom_basis(n_basis_funcs=3, output_shape=(2, 3, 4), ndim_input=1)
    assert bas.output_shape == (2, 3, 4)
    bas.compute_features(np.linspace(0, 1, 10))
    # the output shape is set to empty tuple because each basis function
    # returns a flat array
    assert bas.output_shape == ()


@pytest.mark.parametrize("kwargs", [dict(add=0), dict(add=1), dict(), None])
def test_kwargs_apply(kwargs):
    bas = basis_with_add_kwargs(basis_kwargs=kwargs)
    if kwargs:
        assert np.all(
            np.full((10, 1), kwargs["add"]) == bas.compute_features(np.zeros(10))
        )
    else:
        assert bas.basis_kwargs == {}


@pytest.mark.parametrize(
    "kwargs, expectation",
    [
        (dict(add=0), does_not_raise()),
        (1, pytest.raises(ValueError, match="`basis_kwargs` must be a dictionary")),
        (dict(), does_not_raise()),
        (None, does_not_raise()),
        (dict(ndim_input=1), pytest.raises(ValueError, match="Invalid kwargs name")),
    ],
)
def test_basis_kwargs_set(kwargs, expectation):
    with expectation:
        bas = basis_with_add_kwargs(basis_kwargs=kwargs)
        bas.basis_kwargs == kwargs
    bas = basis_with_add_kwargs(basis_kwargs=None)
    with expectation:
        bas.basis_kwargs = kwargs
        bas.basis_kwargs == kwargs


def test_pynapple_support():
    bas = custom_basis(5, pynapple_support=True)
    x = nap.Tsd(np.arange(10), np.linspace(0, 1, 10))
    assert isinstance(bas.compute_features(x), nap.TsdFrame)
    bas = custom_basis(5, pynapple_support=False)
    with pytest.raises(TypeError):
        bas.compute_features(x)


@pytest.mark.parametrize("ps", [True, False, None, 1, 0, -1, np.array([1, 2])])
def test_pynapple_support_type(ps):
    """Test that any value that can be parsed to bool is valid."""
    if isinstance(ps, np.ndarray):
        expect = pytest.raises(ValueError, match="The truth")
    else:
        expect = does_not_raise()
    with expect:
        b = custom_basis(5, pynapple_support=ps)
        assert isinstance(b.pynapple_support, bool)


@pytest.mark.parametrize(
    "inp_dim, vec_shape, expected_num", [(1, [], 5), (2, [], 10), (2, [3], 30)]
)
def test_n_output_features_match(inp_dim, expected_num, vec_shape):
    shape = [10] + [2] * (inp_dim - 1) + vec_shape
    x = np.random.randn(*shape)
    bas = custom_basis(5, ndim_input=inp_dim)
    out = bas.compute_features(x)
    assert out.shape[1] == bas.n_output_features == expected_num


@pytest.mark.parametrize("ps", [True, False])
def test_basis_repr(ps):
    """Check that repr strips the expectation"""
<<<<<<< HEAD
    bas = custom_basis(5, pynapple_support=ps)
    assert (
        repr(bas)
        == f"CustomBasis(\n    funcs=[partial(power_func, 1), ..., partial(power_func, 5)],\n    ndim_input=1,\n    pynapple_support={ps},\n    is_complex=False\n)"
    )
    bas = custom_basis(1, pynapple_support=ps)
    assert (
        repr(bas)
        == f"CustomBasis(\n    funcs=[partial(power_func, 1)],\n    ndim_input=1,\n    pynapple_support={ps},\n    is_complex=False\n)"
    )
    # check composite basis repr
    assert (
        repr(bas + bas)
        == f"'(CustomBasis + CustomBasis_1)': AdditiveBasis(\n    basis1=CustomBasis(\n        funcs=[partial(power_func, 1)],\n        ndim_input=1,\n        pynapple_support={ps},\n        is_complex=False\n    ),\n    basis2='CustomBasis_1': CustomBasis(\n        funcs=[partial(power_func, 1)],\n        ndim_input=1,\n        pynapple_support={ps},\n        is_complex=False\n    ),\n)"
    )
=======
    with patch("os.get_terminal_size", return_value=SizeTerminal(80, 24)):
        bas = custom_basis(5, pynapple_support=ps)
        assert (
            repr(bas)
            == f"CustomBasis(\n    funcs=[partial(power_func, 1), ..., partial(power_func, 5)],\n    ndim_input=1,\n    pynapple_support={ps}\n)"
        )
        bas = custom_basis(1, pynapple_support=ps)
        assert (
            repr(bas)
            == f"CustomBasis(\n    funcs=[partial(power_func, 1)],\n    ndim_input=1,\n    pynapple_support={ps}\n)"
        )
        # check composite basis repr
        assert (
            repr(bas + bas)
            == f"'(CustomBasis + CustomBasis_1)': AdditiveBasis(\n    basis1=CustomBasis(\n        funcs=[partial(power_func, 1)],\n        ndim_input=1,\n        pynapple_support={ps}\n    ),\n    basis2='CustomBasis_1': CustomBasis(\n        funcs=[partial(power_func, 1)],\n        ndim_input=1,\n        pynapple_support={ps}\n    ),\n)"
        )
>>>>>>> 0badf95c


@pytest.mark.parametrize("input_shape", [(1,), (1, 2), (1, 2, 3), ()])
def test_split_by_features_shape(input_shape):
    bas = custom_basis(4)
    out = bas.compute_features(np.random.randn(10, *input_shape))
    split = bas.split_by_feature(out, axis=1)["CustomBasis"]
    assert split.shape == (10, *input_shape, 4)


@pytest.mark.parametrize(
    "ishape, n_out_features",
    [
        ((1, 1), 5),
        ((1, 2), 10),
        ((2, 1), 10),
        ((2, 2), 20),
        (((2, 2), 1), 20),
        ((1, (2, 2)), 20),
        (((2, 2), (2, 2)), 80),
    ],
)
def test_set_input_shape_2d(ishape, n_out_features):
    """Test that the output features match expectation when setting input shape.

    Note that the 1D case is tested in test_basis.py::TestSharedMethods.
    """
    bas = custom_basis_2d(5)
    bas.set_input_shape(*ishape)
    assert bas.n_output_features == n_out_features


def test_inconsistent_input_num():
    # define a list of funcs with inconsistent input number
    invalid_funcs = [lambda x: x, lambda x, y: x]
    with pytest.raises(
        ValueError, match="Each function provided to ``funcs`` in ``CustomBasis``"
    ):
        CustomBasis(invalid_funcs)<|MERGE_RESOLUTION|>--- conflicted
+++ resolved
@@ -271,40 +271,22 @@
 @pytest.mark.parametrize("ps", [True, False])
 def test_basis_repr(ps):
     """Check that repr strips the expectation"""
-<<<<<<< HEAD
-    bas = custom_basis(5, pynapple_support=ps)
-    assert (
-        repr(bas)
-        == f"CustomBasis(\n    funcs=[partial(power_func, 1), ..., partial(power_func, 5)],\n    ndim_input=1,\n    pynapple_support={ps},\n    is_complex=False\n)"
-    )
-    bas = custom_basis(1, pynapple_support=ps)
-    assert (
-        repr(bas)
-        == f"CustomBasis(\n    funcs=[partial(power_func, 1)],\n    ndim_input=1,\n    pynapple_support={ps},\n    is_complex=False\n)"
-    )
-    # check composite basis repr
-    assert (
-        repr(bas + bas)
-        == f"'(CustomBasis + CustomBasis_1)': AdditiveBasis(\n    basis1=CustomBasis(\n        funcs=[partial(power_func, 1)],\n        ndim_input=1,\n        pynapple_support={ps},\n        is_complex=False\n    ),\n    basis2='CustomBasis_1': CustomBasis(\n        funcs=[partial(power_func, 1)],\n        ndim_input=1,\n        pynapple_support={ps},\n        is_complex=False\n    ),\n)"
-    )
-=======
     with patch("os.get_terminal_size", return_value=SizeTerminal(80, 24)):
         bas = custom_basis(5, pynapple_support=ps)
         assert (
             repr(bas)
-            == f"CustomBasis(\n    funcs=[partial(power_func, 1), ..., partial(power_func, 5)],\n    ndim_input=1,\n    pynapple_support={ps}\n)"
+            == f"CustomBasis(\n    funcs=[partial(power_func, 1), ..., partial(power_func, 5)],\n    ndim_input=1,\n    pynapple_support={ps},\n    is_complex=False\n)"
         )
         bas = custom_basis(1, pynapple_support=ps)
         assert (
             repr(bas)
-            == f"CustomBasis(\n    funcs=[partial(power_func, 1)],\n    ndim_input=1,\n    pynapple_support={ps}\n)"
+            == f"CustomBasis(\n    funcs=[partial(power_func, 1)],\n    ndim_input=1,\n    pynapple_support={ps},\n    is_complex=False\n)"
         )
         # check composite basis repr
         assert (
             repr(bas + bas)
-            == f"'(CustomBasis + CustomBasis_1)': AdditiveBasis(\n    basis1=CustomBasis(\n        funcs=[partial(power_func, 1)],\n        ndim_input=1,\n        pynapple_support={ps}\n    ),\n    basis2='CustomBasis_1': CustomBasis(\n        funcs=[partial(power_func, 1)],\n        ndim_input=1,\n        pynapple_support={ps}\n    ),\n)"
-        )
->>>>>>> 0badf95c
+            == f"'(CustomBasis + CustomBasis_1)': AdditiveBasis(\n    basis1=CustomBasis(\n        funcs=[partial(power_func, 1)],\n        ndim_input=1,\n        pynapple_support={ps},\n        is_complex=False\n    ),\n    basis2='CustomBasis_1': CustomBasis(\n        funcs=[partial(power_func, 1)],\n        ndim_input=1,\n        pynapple_support={ps},\n        is_complex=False\n    ),\n)"
+        )
 
 
 @pytest.mark.parametrize("input_shape", [(1,), (1, 2), (1, 2, 3), ()])
