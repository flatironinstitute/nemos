--- conflicted
+++ resolved
@@ -23,11 +23,11 @@
     return nmo.observation_models.GammaObservations
 
 
-<<<<<<< HEAD
 @pytest.fixture()
 def bernoulli_observations():
     return nmo.observation_models.BernoulliObservations
-=======
+
+
 @pytest.mark.parametrize(
     "obs_model_string, expectation",
     [
@@ -76,7 +76,6 @@
         assert isinstance(
             model.observation_model, nmo.observation_models.PoissonObservations
         )
->>>>>>> af8ee9c9
 
 
 class TestPoissonObservations:
