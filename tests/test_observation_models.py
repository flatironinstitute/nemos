import math
import warnings
from contextlib import nullcontext as does_not_raise

import jax
import jax.numpy as jnp
import numpy as np
import pytest
import scipy as sp
import scipy.stats as sts
import statsmodels.api as sm
from numba import njit

import nemos as nmo
from nemos._observation_model_builder import (
    AVAILABLE_OBSERVATION_MODELS,
    instantiate_observation_model,
)
from nemos.initialize_regressor import initialize_intercept_matching_mean_rate
from nemos.observation_models import LINK_NAME_TO_FUNC


@pytest.fixture
def observation_model_rate_and_samples(observation_model_string, shape=None):
    """
    Fixture that returns rate and samples for each observation model.
    """
    if shape is None:
        shape = (10,)
    obs = instantiate_observation_model(observation_model_string)
    rate = jax.random.uniform(
        jax.random.PRNGKey(122), shape=shape, minval=0.1, maxval=10
    )
    if observation_model_string == "Poisson":
        y = jax.random.poisson(jax.random.PRNGKey(123), rate)
    elif observation_model_string == "Gamma":
        theta = 3
        y = jax.random.gamma(jax.random.PRNGKey(123), rate / theta) * theta
    elif observation_model_string == "Bernoulli":
        rate = rate / (1 + jnp.max(rate))
        y = jax.random.bernoulli(jax.random.PRNGKey(123), rate)
    elif observation_model_string == "NegativeBinomial":
        r = 1.0
        gamma_key, poisson_key = jax.random.split(jax.random.PRNGKey(123))
        gamma_sample = jax.random.gamma(gamma_key, r, shape=rate.shape) * (rate / r)
        y = jax.random.poisson(poisson_key, gamma_sample)
    else:
        raise ValueError(f"Unknown observation model {observation_model_string}.")
    return obs, y, rate


@pytest.fixture()
def poisson_observations():
    return nmo.observation_models.PoissonObservations


@pytest.fixture()
def gamma_observations():
    return nmo.observation_models.GammaObservations


@pytest.fixture()
def bernoulli_observations():
    return nmo.observation_models.BernoulliObservations


@pytest.fixture()
def negative_binomial_observations():
    return nmo.observation_models.NegativeBinomialObservations


@pytest.mark.parametrize(
    "obs_model_string, expectation",
    [
        ("Poisson", does_not_raise()),
        ("Gamma", does_not_raise()),
        ("Bernoulli", does_not_raise()),
        ("NegativeBinomial", does_not_raise()),
        (
            "invalid",
            pytest.raises(ValueError, match="Unknown observation model: invalid"),
        ),
    ],
)
@pytest.mark.parametrize("glm_class", [nmo.glm.GLM, nmo.glm.PopulationGLM])
def test_glm_instantiation_from_string_at_init(
    obs_model_string, glm_class, expectation
):
    with expectation:
        glm_class(observation_model=obs_model_string)


@pytest.mark.parametrize(
    "obs_model_string, expectation",
    [
        ("Poisson", does_not_raise()),
        ("Gamma", does_not_raise()),
        ("Bernoulli", does_not_raise()),
        ("nemos.observation_models.PoissonObservations", does_not_raise()),
        ("nemos.observation_models.GammaObservations", does_not_raise()),
        ("nemos.observation_models.BernoulliObservations", does_not_raise()),
        ("NegativeBinomial", does_not_raise()),
        ("nemos.observation_models.NegativeBinomial", does_not_raise()),
        (
            "invalid",
            pytest.raises(ValueError, match="Unknown observation model: invalid"),
        ),
    ],
)
@pytest.mark.parametrize("glm_class", [nmo.glm.GLM, nmo.glm.PopulationGLM])
def test_glm_setter_observation_model(obs_model_string, glm_class, expectation):
    """Test that the observation model can be set after the init providing a string."""
    if obs_model_string != "Poisson":
        obs = nmo.observation_models.PoissonObservations()
    else:
        obs = nmo.observation_models.GammaObservations()
    model = glm_class(observation_model=obs)
    with expectation:
        model.observation_model = obs_model_string
    if (
        obs_model_string == "Gamma"
        or obs_model_string == "nemos.observation_models.GammaObservations"
    ):
        assert isinstance(
            model.observation_model, nmo.observation_models.GammaObservations
        )
    elif (
        obs_model_string == "Poisson"
        or obs_model_string == "nemos.observation_models.PoissonObservations"
    ):
        assert isinstance(
            model.observation_model, nmo.observation_models.PoissonObservations
        )
    elif (
        obs_model_string == "Bernoulli"
        or obs_model_string == "nemos.observation_models.BernoulliObservations"
    ):
        assert isinstance(
            model.observation_model, nmo.observation_models.BernoulliObservations
        )
    elif obs_model_string == "NegativeBinomial":
        assert isinstance(
            model.observation_model, nmo.observation_models.NegativeBinomialObservations
        )


@pytest.mark.parametrize(
    "link_func_string, expectation",
    [
        *((link_name, does_not_raise()) for link_name in LINK_NAME_TO_FUNC),
        (
            "nemos.utils.invalid_link",
            pytest.raises(ValueError, match="Unknown link function"),
        ),
        (
            "jax.numpy.invalid_link",
            pytest.raises(ValueError, match="Unknown link function"),
        ),
        ("invalid", pytest.raises(ValueError, match="Unknown link function")),
    ],
)
@pytest.mark.parametrize(
    "obs_model_string",
    [
        "Poisson",
        "Gamma",
        "Bernoulli",
    ],
)
def test_instantiate_observation_model(link_func_string, obs_model_string, expectation):
    """Test instantiation of observation model with a link function."""
    with expectation:
        obs_model = instantiate_observation_model(
            obs_model_string,
            inverse_link_function=link_func_string,
        )


class TestPoissonObservations:

    def test_get_params(self, poisson_observations):
        """Test get_params() returns expected values."""
        observation_model = poisson_observations()

        assert observation_model.get_params() == {
            "inverse_link_function": observation_model.inverse_link_function
        }

    def test_deviance_against_statsmodels(self, poissonGLM_model_instantiation):
        """
        Compare fitted parameters to statsmodels.
        Assesses if the model estimates are close to statsmodels' results.
        """
        _, y, model, _, firing_rate = poissonGLM_model_instantiation
        dev = sm.families.Poisson().deviance(y, firing_rate)
        dev_model = model.observation_model.deviance(
            y, firing_rate, inverse_link_function=lambda x: x
        ).sum()
        if not np.allclose(dev, dev_model):
            raise ValueError("Deviance doesn't match statsmodels!")

    def test_loglikelihood_against_scipy(self, poissonGLM_model_instantiation):
        """
        Compare log-likelihood to scipy.
        Assesses if the model estimates are close to statsmodels' results.
        """
        _, y, model, _, firing_rate = poissonGLM_model_instantiation
        ll_model = model.observation_model.log_likelihood(
            y, firing_rate, inverse_link_function=lambda x: x
        )
        ll_scipy = sts.poisson(firing_rate).logpmf(y).mean()
        if not np.allclose(ll_model, ll_scipy):
            raise ValueError("Log-likelihood doesn't match scipy!")

<<<<<<< HEAD
    @pytest.mark.parametrize("score_type", ["pseudo-r2-Cohen", "pseudo-r2-McFadden"])
    def test_pseudo_r2_range(self, score_type, poissonGLM_model_instantiation):
        """
        Compute the pseudo-r2 and check that is < 1.
        """
        _, y, model, _, firing_rate = poissonGLM_model_instantiation
        pseudo_r2 = model.observation_model.pseudo_r2(
            y, firing_rate, score_type=score_type, inverse_link_function=lambda x: x
        )
        if (pseudo_r2 > 1) or (pseudo_r2 < 0):
            raise ValueError(f"pseudo-r2 of {pseudo_r2} outside the [0,1] range!")

    @pytest.mark.parametrize("score_type", ["pseudo-r2-Cohen", "pseudo-r2-McFadden"])
    def test_pseudo_r2_mean(self, score_type, poissonGLM_model_instantiation):
        """
        Check that the pseudo-r2 of the null model is 0.
        """
        _, y, model, _, _ = poissonGLM_model_instantiation
        pseudo_r2 = model.observation_model.pseudo_r2(
            y, y.mean(), score_type=score_type, inverse_link_function=lambda x: x
        )
        if not np.allclose(pseudo_r2, 0, atol=10**-7, rtol=0.0):
            raise ValueError(
                f"pseudo-r2 of {pseudo_r2} for the null model. Should be equal to 0!"
            )

=======
>>>>>>> 05d39264
    def test_emission_probability(selfself, poissonGLM_model_instantiation):
        """
        Test the poisson emission probability.

        Check that the emission probability is set to jax.random.poisson.
        """
        _, _, model, _, _ = poissonGLM_model_instantiation
        key_array = jax.random.key(123)
        counts = model.observation_model.sample_generator(
            key_array,
            np.arange(1, 11),
            inverse_link_function=lambda x: x,
        )
        if not jnp.all(counts == jax.random.poisson(key_array, np.arange(1, 11))):
            raise ValueError(
                "The emission probability should output the results of a call to jax.random.poisson."
            )

    @pytest.mark.parametrize(
        "score_type, expectation",
        [
            ("pseudo-r2-McFadden", does_not_raise()),
            (
                "not-implemented",
                pytest.raises(
                    NotImplementedError, match="Score not-implemented not implemented"
                ),
            ),
        ],
    )
    def test_not_implemented_score(
        self, score_type, expectation, poissonGLM_model_instantiation
    ):
        _, y, model, _, firing_rate = poissonGLM_model_instantiation
        with expectation:
            model.observation_model.pseudo_r2(y, firing_rate, score_type)

    @pytest.mark.parametrize(
        "scale, expectation",
        [
            (1, does_not_raise()),
            (
                "invalid",
                pytest.raises(
                    ValueError, match="The `scale` parameter must be of numeric type"
                ),
            ),
        ],
    )
    def test_scale_setter(self, scale, expectation, poissonGLM_model_instantiation):
        _, _, model, _, firing_rate = poissonGLM_model_instantiation
        with expectation:
            model.observation_model.scale = scale

    def test_scale_getter(self, poissonGLM_model_instantiation):
        _, _, model, _, firing_rate = poissonGLM_model_instantiation
        assert model.observation_model.scale == 1

    def test_non_differentiable_inverse_link(self, poissonGLM_model_instantiation):
        _, _, model, _, _ = poissonGLM_model_instantiation

        # define a jax non-diff function
        non_diff = lambda y: jnp.asarray(njit(lambda x: x)(np.atleast_1d(y)))

        with pytest.raises(
            TypeError,
            match="The `inverse_link_function` function cannot be differentiated",
        ):
            model.observation_model.inverse_link_function = non_diff

    @pytest.mark.parametrize(
        "test_value",
        [
            jnp.array([25.0]),
            jnp.array([7]),
            jnp.array([0.0]),
            jnp.array([1.0]),
            jnp.array([0.5]),
        ],
    )
    def test_custom_inverse_link_function(
        self,
        test_value,
        poissonGLM_model_instantiation,
    ):
        """
        Test that custom inverse link function can be inverted and works correctly.
        """
        # Initialize model
        _, _, model, _, _ = poissonGLM_model_instantiation
        model.observation_model.inverse_link_function = lambda x: jnp.power(x, 2)

        # Validate custom link function
        expected_output = jnp.sqrt(test_value)
        result = initialize_intercept_matching_mean_rate(
            model.observation_model.inverse_link_function, test_value
        )

        assert np.allclose(
            result, expected_output
        ), f"Inverse link function result mismatch: expected {expected_output}, got {result}"

    def test_pseudo_r2_vs_statsmodels(self, poissonGLM_model_instantiation):
        """
        Compare log-likelihood to scipy.
        Assesses if the model estimates are close to statsmodels' results.
        """
        X, y, model, _, firing_rate = poissonGLM_model_instantiation

        # statsmodels mcfadden
        mdl = sm.GLM(y, sm.add_constant(X), family=sm.families.Poisson()).fit()
        pr2_sms = mdl.pseudo_rsquared("mcf")

        # assume link is provided
        pr2_model = model.observation_model.pseudo_r2(
            y,
            mdl.mu,
            score_type="pseudo-r2-McFadden",
            inverse_link_function=lambda x: x,
        )

        if not np.allclose(pr2_model, pr2_sms):
            raise ValueError("Log-likelihood doesn't match statsmodels!")

<<<<<<< HEAD
    def test_aggregation_score_neg_ll(self, poissonGLM_model_instantiation):
        X, y, model, _, firing_rate = poissonGLM_model_instantiation
        sm = model.observation_model._negative_log_likelihood(y, firing_rate, jnp.sum)
        mn = model.observation_model._negative_log_likelihood(y, firing_rate, jnp.mean)
        assert np.allclose(sm, mn * y.shape[0])

    def test_aggregation_score_ll(self, poissonGLM_model_instantiation):
        X, y, model, _, firing_rate = poissonGLM_model_instantiation
        sm = model.observation_model.log_likelihood(
            y, firing_rate, aggregate_sample_scores=jnp.sum
        )
        mn = model.observation_model.log_likelihood(
            y, firing_rate, aggregate_sample_scores=jnp.mean
        )
        assert np.allclose(sm, mn * y.shape[0])

    @pytest.mark.parametrize("score_type", ["pseudo-r2-McFadden", "pseudo-r2-Cohen"])
    def test_aggregation_score_pr2(self, score_type, poissonGLM_model_instantiation):
        X, y, model, _, firing_rate = poissonGLM_model_instantiation
        sm = model.observation_model.pseudo_r2(
            y, firing_rate, score_type=score_type, aggregate_sample_scores=jnp.sum
        )
        mn = model.observation_model.pseudo_r2(
            y, firing_rate, score_type=score_type, aggregate_sample_scores=jnp.mean
        )
        assert np.allclose(sm, mn)

    def test_aggregation_score_mcfadden(self, poissonGLM_model_instantiation):
        X, y, model, _, firing_rate = poissonGLM_model_instantiation
        sm = model.observation_model._pseudo_r2_mcfadden(
            y,
            firing_rate,
            aggregate_sample_scores=jnp.sum,
            inverse_link_function=lambda x: x,
        )
        mn = model.observation_model._pseudo_r2_mcfadden(
            y,
            firing_rate,
            aggregate_sample_scores=jnp.mean,
            inverse_link_function=lambda x: x,
        )
        assert np.allclose(sm, mn)

    def test_aggregation_score_choen(self, poissonGLM_model_instantiation):
        X, y, model, _, firing_rate = poissonGLM_model_instantiation
        sm = model.observation_model._pseudo_r2_cohen(
            y,
            firing_rate,
            aggregate_sample_scores=jnp.sum,
            inverse_link_function=lambda x: x,
        )
        mn = model.observation_model._pseudo_r2_cohen(
            y,
            firing_rate,
            aggregate_sample_scores=jnp.mean,
            inverse_link_function=lambda x: x,
        )
        assert np.allclose(sm, mn)

=======
>>>>>>> 05d39264
    @pytest.mark.parametrize(
        "link_func, link_func_name", [(jnp.exp, "exp"), (jax.nn.softplus, "softplus")]
    )
    def test_repr_out(self, link_func, link_func_name):
        obs = nmo.observation_models.PoissonObservations(
            inverse_link_function=link_func
        )
        assert (
            repr(obs) == f"PoissonObservations(inverse_link_function={link_func_name})"
        )


class TestGammaObservations:

    def test_get_params(self, gamma_observations):
        """Test get_params() returns expected values."""
        observation_model = gamma_observations()

        assert observation_model.get_params() == {
            "inverse_link_function": observation_model.inverse_link_function
        }

    def test_deviance_against_statsmodels(self, gammaGLM_model_instantiation):
        """
        Compare fitted parameters to statsmodels.
        Assesses if the model estimates are close to statsmodels' results.
        """
        _, y, model, _, firing_rate = gammaGLM_model_instantiation
        dev = sm.families.Gamma().deviance(y, firing_rate)
        dev_model = model.observation_model.deviance(
            y, firing_rate, inverse_link_function=lambda x: x
        ).sum()
        if not np.allclose(dev, dev_model):
            raise ValueError("Deviance doesn't match statsmodels!")

    def test_loglikelihood_against_statsmodels(self, gammaGLM_model_instantiation):
        """
        Compare log-likelihood to scipy.
        Assesses if the model estimates are close to statsmodels' results.
        """
        _, y, model, _, firing_rate = gammaGLM_model_instantiation
        ll_model = model.observation_model.log_likelihood(
            y, firing_rate, inverse_link_function=lambda x: x
        ).sum()
        ll_sms = sm.families.Gamma().loglike(y, firing_rate) / y.shape[0]
        if not np.allclose(ll_model, ll_sms):
            raise ValueError("Log-likelihood doesn't match statsmodels!")

<<<<<<< HEAD
    @pytest.mark.parametrize("score_type", ["pseudo-r2-Cohen", "pseudo-r2-McFadden"])
    def test_pseudo_r2_range(self, score_type, gammaGLM_model_instantiation):
        """
        Compute the pseudo-r2 and check that is < 1.
        """
        X, y, model, true_params, firing_rate = gammaGLM_model_instantiation
        model.coef_ = true_params[0]
        model.intercept_ = true_params[1]
        model.scale_ = 0.5

        rate = model.predict(X)
        ysim, _ = model.simulate(jax.random.PRNGKey(123), X)
        pseudo_r2 = nmo.observation_models.GammaObservations(
            inverse_link_function=lambda x: 1 / x
        ).pseudo_r2(
            ysim, rate, score_type=score_type, inverse_link_function=lambda x: x
        )
        if (pseudo_r2 > 1) or (pseudo_r2 < 0):
            raise ValueError(f"pseudo-r2 of {pseudo_r2} outside the [0,1] range!")

    @pytest.mark.parametrize("score_type", ["pseudo-r2-Cohen", "pseudo-r2-McFadden"])
    def test_pseudo_r2_mean(self, score_type, gammaGLM_model_instantiation):
        """
        Check that the pseudo-r2 of the null model is 0.
        """
        _, y, model, _, _ = gammaGLM_model_instantiation
        pseudo_r2 = model.observation_model.pseudo_r2(
            y, y.mean(), score_type=score_type, inverse_link_function=lambda x: x
        )
        if not np.allclose(pseudo_r2, 0, atol=10**-7, rtol=0.0):
            raise ValueError(
                f"pseudo-r2 of {pseudo_r2} for the null model. Should be equal to 0!"
            )

=======
>>>>>>> 05d39264
    def test_emission_probability(self, gammaGLM_model_instantiation):
        """
        Test the gamma emission probability.

        Check that the emission probability is set to jax.random.gamma.
        """
        _, _, model, _, _ = gammaGLM_model_instantiation
        key_array = jax.random.key(123)
        counts = model.observation_model.sample_generator(
            key_array, np.arange(1, 11), inverse_link_function=lambda x: x
        )
        if not jnp.all(counts == jax.random.gamma(key_array, np.arange(1, 11))):
            raise ValueError(
                "The emission probability should output the results of a call to jax.random.gamma."
            )

    def test_pseudo_r2_vs_statsmodels(self, gammaGLM_model_instantiation):
        """
        Compare log-likelihood to scipy.
        Assesses if the model estimates are close to statsmodels' results.
        """
        jax.config.update("jax_enable_x64", True)
        X, y, model, _, firing_rate = gammaGLM_model_instantiation

        # statsmodels mcfadden
        with warnings.catch_warnings():
            warnings.filterwarnings(
                "ignore", message="The InversePower link function does"
            )
            mdl = sm.GLM(y, sm.add_constant(X), family=sm.families.Gamma()).fit()
        pr2_sms = mdl.pseudo_rsquared("mcf")

        # set params
        pr2_model = model.observation_model.pseudo_r2(
            y,
            mdl.mu,
            score_type="pseudo-r2-McFadden",
            scale=mdl.scale,
            inverse_link_function=lambda x: x,
        )

        if not np.allclose(pr2_model, pr2_sms):
            raise ValueError("Log-likelihood doesn't match statsmodels!")

<<<<<<< HEAD
    def test_aggregation_score_neg_ll(self, gammaGLM_model_instantiation):
        X, y, model, _, firing_rate = gammaGLM_model_instantiation
        sm = model.observation_model._negative_log_likelihood(y, firing_rate, jnp.sum)
        mn = model.observation_model._negative_log_likelihood(y, firing_rate, jnp.mean)
        assert np.allclose(sm, mn * y.shape[0])

    def test_aggregation_score_ll(self, gammaGLM_model_instantiation):
        X, y, model, _, firing_rate = gammaGLM_model_instantiation
        sm = model.observation_model.log_likelihood(
            y, firing_rate, aggregate_sample_scores=jnp.sum
        )
        mn = model.observation_model.log_likelihood(
            y, firing_rate, aggregate_sample_scores=jnp.mean
        )
        assert np.allclose(sm, mn * y.shape[0])

    @pytest.mark.parametrize("score_type", ["pseudo-r2-McFadden", "pseudo-r2-Cohen"])
    def test_aggregation_score_pr2(self, score_type, gammaGLM_model_instantiation):
        X, y, model, _, firing_rate = gammaGLM_model_instantiation
        sm = model.observation_model.pseudo_r2(
            y, firing_rate, score_type=score_type, aggregate_sample_scores=jnp.sum
        )
        mn = model.observation_model.pseudo_r2(
            y, firing_rate, score_type=score_type, aggregate_sample_scores=jnp.mean
        )
        assert np.allclose(sm, mn)

    def test_aggregation_score_mcfadden(self, gammaGLM_model_instantiation):
        X, y, model, _, firing_rate = gammaGLM_model_instantiation
        sm = model.observation_model._pseudo_r2_mcfadden(
            y,
            firing_rate,
            aggregate_sample_scores=jnp.sum,
            inverse_link_function=lambda x: x,
        )
        mn = model.observation_model._pseudo_r2_mcfadden(
            y,
            firing_rate,
            aggregate_sample_scores=jnp.mean,
            inverse_link_function=lambda x: x,
        )
        assert np.allclose(sm, mn)

    def test_aggregation_score_choen(self, gammaGLM_model_instantiation):
        X, y, model, _, firing_rate = gammaGLM_model_instantiation
        sm = model.observation_model._pseudo_r2_cohen(
            y,
            firing_rate,
            aggregate_sample_scores=jnp.sum,
            inverse_link_function=lambda x: x,
        )
        mn = model.observation_model._pseudo_r2_cohen(
            y,
            firing_rate,
            aggregate_sample_scores=jnp.mean,
            inverse_link_function=lambda x: x,
        )
        assert np.allclose(sm, mn)

=======
>>>>>>> 05d39264
    @pytest.mark.parametrize(
        "link_func, link_func_name",
        [
            (jnp.exp, "exp"),
            (jax.nn.softplus, "softplus"),
            (nmo.utils.one_over_x, "one_over_x"),
        ],
    )
    def test_repr_out(self, link_func, link_func_name):
        obs = nmo.observation_models.GammaObservations(inverse_link_function=link_func)
        assert repr(obs) == f"GammaObservations(inverse_link_function={link_func_name})"


class TestBernoulliObservations:

    def test_get_params(self, bernoulli_observations):
        """Test get_params() returns expected values."""
        observation_model = bernoulli_observations()

        assert observation_model.get_params() == {
            "inverse_link_function": observation_model.inverse_link_function
        }

    def test_deviance_against_statsmodels(self, bernoulliGLM_model_instantiation):
        """
        Compare fitted parameters to statsmodels.
        Assesses if the model estimates are close to statsmodels' results.
        """
        _, y, model, _, firing_rate = bernoulliGLM_model_instantiation
        dev = sm.families.Binomial().deviance(y, firing_rate)
        dev_model = model.observation_model.deviance(
            y, firing_rate, inverse_link_function=lambda x: x
        ).sum()
        if not np.allclose(dev, dev_model):
            raise ValueError("Deviance doesn't match statsmodels!")

    def test_loglikelihood_against_scipy(self, bernoulliGLM_model_instantiation):
        """
        Compare log-likelihood to scipy.
        Assesses if the model estimates are close to statsmodels' results.
        """
        _, y, model, _, firing_rate = bernoulliGLM_model_instantiation
        ll_model = model.observation_model.log_likelihood(
            y, firing_rate, inverse_link_function=lambda x: x
        ).sum()
        ll_scipy = sts.bernoulli(firing_rate).logpmf(y).mean()
        if not np.allclose(ll_model, ll_scipy):
            raise ValueError("Log-likelihood doesn't match scipy!")

<<<<<<< HEAD
    @pytest.mark.parametrize("score_type", ["pseudo-r2-Cohen", "pseudo-r2-McFadden"])
    def test_pseudo_r2_range(self, score_type, bernoulliGLM_model_instantiation):
        """
        Compute the pseudo-r2 and check that is < 1.
        """
        _, y, model, _, firing_rate = bernoulliGLM_model_instantiation
        pseudo_r2 = model.observation_model.pseudo_r2(
            y, firing_rate, score_type=score_type, inverse_link_function=lambda x: x
        )
        if (pseudo_r2 > 1) or (pseudo_r2 < 0):
            raise ValueError(f"pseudo-r2 of {pseudo_r2} outside the [0,1] range!")

    @pytest.mark.parametrize("score_type", ["pseudo-r2-Cohen", "pseudo-r2-McFadden"])
    def test_pseudo_r2_mean(self, score_type, bernoulliGLM_model_instantiation):
        """
        Check that the pseudo-r2 of the null model is 0.
        """
        _, y, model, _, _ = bernoulliGLM_model_instantiation
        pseudo_r2 = model.observation_model.pseudo_r2(
            y, y.mean(), score_type=score_type, inverse_link_function=lambda x: x
        )
        # fails with atol=10**-7
        if not np.allclose(pseudo_r2, 0, atol=10**-6, rtol=0.0):
            raise ValueError(
                f"pseudo-r2 of {pseudo_r2} for the null model. Should be equal to 0!"
            )

    def test_emission_probability(selfself, bernoulliGLM_model_instantiation):
=======
    def test_emission_probability(self, bernoulliGLM_model_instantiation):
>>>>>>> 05d39264
        """
        Test the poisson emission probability.

        Check that the emission probability is set to jax.random.poisson.
        """
        _, _, model, _, _ = bernoulliGLM_model_instantiation
        key_array = jax.random.key(123)
        p = np.random.rand(10)
        counts = model.observation_model.sample_generator(
            key_array, p, inverse_link_function=lambda x: x
        )
        if not jnp.all(counts == jax.random.bernoulli(key_array, p)):
            raise ValueError(
                "The emission probability should output the results of a call to jax.random.poisson."
            )

    def test_pseudo_r2_vs_statsmodels(self, bernoulliGLM_model_instantiation):
        """
        Compare log-likelihood to scipy.
        Assesses if the model estimates are close to statsmodels' results.
        """
        X, y, model, _, firing_rate = bernoulliGLM_model_instantiation

        # statsmodels mcfadden
        mdl = sm.GLM(y, sm.add_constant(X), family=sm.families.Binomial()).fit()
        pr2_sms = mdl.pseudo_rsquared("mcf")

        # set params
        pr2_model = model.observation_model.pseudo_r2(
            y,
            mdl.mu,
            score_type="pseudo-r2-McFadden",
            inverse_link_function=lambda x: x,
        )

        if not np.allclose(pr2_model, pr2_sms):
            raise ValueError("Log-likelihood doesn't match statsmodels!")

    @pytest.mark.parametrize(
        "link_func, link_func_name",
        [
            (jax.lax.logistic, "logistic"),
            (jax.scipy.special.expit, "expit"),
            (jax.scipy.stats.norm.cdf, "norm.cdf"),
        ],
    )
    def test_repr_out(self, link_func, link_func_name):
        obs = nmo.observation_models.BernoulliObservations(
            inverse_link_function=link_func
        )
        assert (
            repr(obs)
            == f"BernoulliObservations(inverse_link_function={link_func_name})"
        )


class TestNegativeBinomialObservations:

    def test_get_params(self, negative_binomial_observations):
        observation_model = negative_binomial_observations()
        assert observation_model.get_params() == {
            "inverse_link_function": observation_model.inverse_link_function,
            "scale": 1.0,
        }

    def test_deviance_against_statsmodels(
        self, negativeBinomialGLM_model_instantiation
    ):
        jax.config.update("jax_enable_x64", True)
        _, y, model, _, firing_rate = negativeBinomialGLM_model_instantiation
        dev = sm.families.NegativeBinomial(
            alpha=model.observation_model.scale
        ).deviance(y, firing_rate)
        dev_model = model.observation_model.deviance(y, firing_rate).sum()
        if not np.allclose(dev, dev_model):
            raise ValueError("Deviance doesn't match statsmodels!")

    def test_loglikelihood_against_scipy(self, negativeBinomialGLM_model_instantiation):
        _, y, model, _, firing_rate = negativeBinomialGLM_model_instantiation
        r = 1.0 / model.observation_model.scale
        p = r / (r + firing_rate)
        ll_model = model.observation_model.log_likelihood(y, firing_rate)
        ll_scipy = sts.nbinom.logpmf(y, r, p).mean()
        if not np.allclose(ll_model, ll_scipy, atol=1e-5):
            raise ValueError("Log-likelihood doesn't match scipy!")

    def test_emission_probability(self, negativeBinomialGLM_model_instantiation):
        _, _, model, _, _ = negativeBinomialGLM_model_instantiation
        key_array = jax.random.key(123)
        gkey, pkey = jax.random.split(key_array)
        p = np.random.rand(10)
        counts = model.observation_model.sample_generator(
            key_array, p, scale=model.observation_model.scale
        )
        r = 1.0 / model.observation_model.scale
        gamma_sample = jax.random.gamma(gkey, r, shape=p.shape) * (p / r)
        expected_counts = jax.random.poisson(pkey, gamma_sample)
        if not jnp.allclose(counts, expected_counts):
            raise ValueError(
                "The emission probability doesn't match expected NB sampling."
            )

    def test_pseudo_r2_vs_statsmodels(self, negativeBinomialGLM_model_instantiation):
        X, y, model, _, firing_rate = negativeBinomialGLM_model_instantiation
        mdl = sm.GLM(
            y,
            sm.add_constant(X),
            family=sm.families.NegativeBinomial(alpha=model.observation_model.scale),
        ).fit()
        pr2_sms = mdl.pseudo_rsquared("mcf")
        pr2_model = model.observation_model.pseudo_r2(
            y,
            mdl.mu,
            scale=model.observation_model.scale,
            score_type="pseudo-r2-McFadden",
        )
        if not np.allclose(pr2_model, pr2_sms, atol=1e-5):
            raise ValueError("Pseudo-r2 doesn't match statsmodels!")

<<<<<<< HEAD
    def test_aggregation_score_mcfadden(self, bernoulliGLM_model_instantiation):
        X, y, model, _, firing_rate = bernoulliGLM_model_instantiation
        sm = model.observation_model._pseudo_r2_mcfadden(
            y,
            firing_rate,
            aggregate_sample_scores=jnp.sum,
            inverse_link_function=lambda x: x,
        )
        mn = model.observation_model._pseudo_r2_mcfadden(
            y,
            firing_rate,
            aggregate_sample_scores=jnp.mean,
            inverse_link_function=lambda x: x,
=======
    @pytest.mark.parametrize(
        "link_func, link_func_name",
        [
            (jax.nn.softplus, "softplus"),
            (jax.numpy.exp, "exp"),
        ],
    )
    def test_repr_out(self, link_func, link_func_name):
        obs = nmo.observation_models.NegativeBinomialObservations(
            inverse_link_function=link_func
        )
        assert (
            repr(obs)
            == f"NegativeBinomialObservations(inverse_link_function={link_func_name}, scale=1.0)"
>>>>>>> 05d39264
        )


@pytest.mark.parametrize("observation_model_string", AVAILABLE_OBSERVATION_MODELS)
class TestCommonObservationModels:

    @pytest.mark.parametrize("shape", [(10,), (10, 5), (10, 5, 2)])
    def test_likelihood_matching(
        self, shape, observation_model_string, observation_model_rate_and_samples
    ):
        jax.config.update("jax_enable_x64", True)
        obs, y, rate = observation_model_rate_and_samples
        like1 = jnp.exp(
            obs.log_likelihood(y, rate, aggregate_sample_scores=lambda x: x)
        )
        like2 = obs.likelihood(y, rate, aggregate_sample_scores=lambda x: x)
        assert jnp.allclose(like1, like2)

        like1 = jnp.exp(obs.log_likelihood(y, rate))
        like2 = obs.likelihood(y, rate)
        assert jnp.allclose(like1, like2)

    @pytest.mark.parametrize("shape", [(10,), (10, 5), (10, 5, 2)])
    def test_aggregation_score_mcfadden(
        self, shape, observation_model_string, observation_model_rate_and_samples
    ):
        obs, y, rate = observation_model_rate_and_samples
        sm = obs._pseudo_r2_mcfadden(y, rate, aggregate_sample_scores=jnp.sum)
        mn = obs._pseudo_r2_mcfadden(y, rate, aggregate_sample_scores=jnp.mean)
        assert np.allclose(sm, mn)

<<<<<<< HEAD
    def test_aggregation_score_choen(self, bernoulliGLM_model_instantiation):
        X, y, model, _, firing_rate = bernoulliGLM_model_instantiation
        sm = model.observation_model._pseudo_r2_cohen(
            y,
            firing_rate,
            aggregate_sample_scores=jnp.sum,
            inverse_link_function=lambda x: x,
        )
        mn = model.observation_model._pseudo_r2_cohen(
            y,
            firing_rate,
            aggregate_sample_scores=jnp.mean,
            inverse_link_function=lambda x: x,
=======
    @pytest.mark.parametrize("shape", [(10,), (10, 5), (10, 5, 2)])
    def test_aggregation_score_choen(
        self, shape, observation_model_string, observation_model_rate_and_samples
    ):
        obs, y, rate = observation_model_rate_and_samples
        sm = obs._pseudo_r2_cohen(y, rate, aggregate_sample_scores=jnp.sum)
        mn = obs._pseudo_r2_cohen(y, rate, aggregate_sample_scores=jnp.mean)
        assert np.allclose(sm, mn)

    @pytest.mark.parametrize("score_type", ["pseudo-r2-McFadden", "pseudo-r2-Cohen"])
    @pytest.mark.parametrize("shape", [(10,), (10, 5), (10, 5, 2)])
    def test_aggregation_score_pr2(
        self,
        score_type,
        shape,
        observation_model_string,
        observation_model_rate_and_samples,
    ):
        obs, y, rate = observation_model_rate_and_samples
        sm = obs.pseudo_r2(
            y, rate, score_type=score_type, aggregate_sample_scores=jnp.sum
        )
        mn = obs.pseudo_r2(
            y, rate, score_type=score_type, aggregate_sample_scores=jnp.mean
>>>>>>> 05d39264
        )
        assert np.allclose(sm, mn)

    @pytest.mark.parametrize("shape", [(10,), (10, 5), (10, 5, 2)])
    def test_aggregation_score_ll(
        self, shape, observation_model_string, observation_model_rate_and_samples
    ):
        obs, y, rate = observation_model_rate_and_samples
        sm = obs.log_likelihood(y, rate, aggregate_sample_scores=jnp.sum)
        mn = obs.log_likelihood(y, rate, aggregate_sample_scores=jnp.mean)
        assert np.allclose(sm, mn * math.prod(y.shape))

    @pytest.mark.parametrize("shape", [(10,), (10, 5), (10, 5, 2)])
    def test_aggregation_score_neg_ll(
        self, shape, observation_model_string, observation_model_rate_and_samples
    ):
        obs, y, rate = observation_model_rate_and_samples
        sm = obs._negative_log_likelihood(y, rate, jnp.sum)
        mn = obs._negative_log_likelihood(y, rate, jnp.mean)
        assert np.allclose(sm, mn * math.prod(y.shape))

    def test_non_differentiable_inverse_link(
        self, observation_model_string, observation_model_rate_and_samples
    ):
        obs, y, rate = observation_model_rate_and_samples

        from numba import njit

        non_diff = lambda y: jnp.asarray(njit(lambda x: x)(np.atleast_1d(y)))

        with pytest.raises(
            TypeError,
            match="The `inverse_link_function` function cannot be differentiated",
        ):
            obs.inverse_link_function = non_diff

    def test_scale_getter(
        self, observation_model_string, observation_model_rate_and_samples
    ):
        obs, y, rate = observation_model_rate_and_samples
        assert obs.scale == 1

    @pytest.mark.parametrize(
        "scale, expectation",
        [
            (1, does_not_raise()),
            (
                "invalid",
                pytest.raises(
                    ValueError, match="The `scale` parameter must be of numeric type"
                ),
            ),
        ],
    )
    def test_scale_setter(
        self,
        scale,
        expectation,
        observation_model_string,
        observation_model_rate_and_samples,
    ):
        obs, y, rate = observation_model_rate_and_samples
        with expectation:
            obs.scale = scale

    @pytest.mark.parametrize(
        "score_type, expectation",
        [
            ("pseudo-r2-McFadden", does_not_raise()),
            (
                "not-implemented",
                pytest.raises(
                    NotImplementedError, match="Score not-implemented not implemented"
                ),
            ),
        ],
    )
    def test_not_implemented_score(
        self,
        score_type,
        expectation,
        observation_model_string,
        observation_model_rate_and_samples,
    ):
        obs, y, rate = observation_model_rate_and_samples
        with expectation:
            obs.pseudo_r2(y, rate, score_type)

    @pytest.mark.parametrize("score_type", ["pseudo-r2-Cohen", "pseudo-r2-McFadden"])
    def test_pseudo_r2_mean(
        self, score_type, observation_model_string, observation_model_rate_and_samples
    ):
        """
        Check that the pseudo-r2 of the null model is 0.
        """
        obs, y, rate = observation_model_rate_and_samples
        pseudo_r2 = obs.pseudo_r2(y, y.mean(), score_type=score_type)
        if not np.allclose(pseudo_r2, 0, atol=10**-7, rtol=0.0):
            raise ValueError(
                f"pseudo-r2 of {pseudo_r2} for the null model. Should be equal to 0!"
            )

    @pytest.mark.parametrize("score_type", ["pseudo-r2-Cohen", "pseudo-r2-McFadden"])
    def test_pseudo_r2_range(
        self, score_type, observation_model_string, observation_model_rate_and_samples
    ):
        """
        Compute the pseudo-r2 and check that is < 1.
        """
        obs, y, rate = observation_model_rate_and_samples
        pseudo_r2 = obs.pseudo_r2(y, rate, score_type=score_type)
        if (pseudo_r2 > 1) or (pseudo_r2 < 0):
            raise ValueError(f"pseudo-r2 of {pseudo_r2} outside the [0,1] range!")

    @pytest.mark.parametrize(
        "link_function",
        [
            jnp.exp,
            lambda x: jnp.exp(x) if isinstance(x, jnp.ndarray) else "not a number",
        ],
    )
    def test_initialization_link_returns_scalar(
        self,
        link_function,
        observation_model_string,
        observation_model_rate_and_samples,
    ):
        """Check that the observation model initializes when a callable is passed."""
        raise_exception = not isinstance(link_function(1.0), (jnp.ndarray, float))
        obs, y, rate = observation_model_rate_and_samples
        if raise_exception:
            with pytest.raises(
                TypeError,
                match="The `inverse_link_function` must handle scalar inputs correctly",
            ):
                obs.set_params(inverse_link_function=link_function)
        else:
            obs.set_params(inverse_link_function=link_function)

    @pytest.mark.parametrize(
        "link_function", [jnp.exp, np.exp, lambda x: 1 / x, sm.families.links.Log()]
    )
    def test_initialization_link_is_jax(
        self, link_function, observation_model_rate_and_samples
    ):
        """Check that the observation model initializes when a callable is passed."""
        obs, y, rate = observation_model_rate_and_samples
        raise_exception = isinstance(link_function, np.ufunc) | isinstance(
            link_function, sm.families.links.Link
        )
        if raise_exception:
            with pytest.raises(
                TypeError,
                match="The `inverse_link_function` must return a jax.numpy.ndarray",
            ):
                obs.__class__(link_function)
        else:
            obs.__class__(link_function)

    @pytest.mark.parametrize(
        "link_function, expectation",
        [
            (jax.scipy.special.expit, does_not_raise()),
            (
                sp.special.expit,
                pytest.raises(
                    TypeError,
                    match="The `inverse_link_function` must return a jax.numpy.ndarray!",
                ),
            ),
            (jax.scipy.stats.norm.cdf, does_not_raise()),
            (
                sts.norm.cdf,
                pytest.raises(
                    TypeError,
                    match="The `inverse_link_function` must return a jax.numpy.ndarray!",
                ),
            ),
            (
                np.exp,
                pytest.raises(
                    TypeError,
                    match="The `inverse_link_function` must return a jax.numpy.ndarray!",
                ),
            ),
            (lambda x: x, does_not_raise()),
            (
                sm.families.links.Log(),
                pytest.raises(
                    TypeError,
                    match="The `inverse_link_function` must return a jax.numpy.ndarray!",
                ),
            ),
        ],
    )
    def test_initialization_link_is_jax_set_params(
        self, link_function, observation_model_rate_and_samples, expectation
    ):
        obs, _, _ = observation_model_rate_and_samples

        with expectation:
            obs.set_params(inverse_link_function=link_function)

    @pytest.mark.parametrize("link_function", [jnp.exp, jax.nn.softplus, 1])
    def test_initialization_link_is_callable(
        self, link_function, observation_model_rate_and_samples
    ):
        """Check that the observation model initializes when a callable is passed."""
        obs, _, _ = observation_model_rate_and_samples
        raise_exception = not callable(link_function)
        if raise_exception:
            with pytest.raises(
                TypeError,
                match="The `inverse_link_function` function must be a Callable",
            ):
                obs.__class__(link_function)
        else:
            obs.__class__(link_function)

    @pytest.mark.parametrize("link_function", [jnp.exp, jax.nn.softplus, 1])
    def test_initialization_link_is_callable_set_params(
        self, link_function, observation_model_rate_and_samples
    ):
        """Check that the observation model initializes when a callable is passed."""
        obs, _, _ = observation_model_rate_and_samples
        raise_exception = not callable(link_function)
        if raise_exception:
            with pytest.raises(
                TypeError,
                match="The `inverse_link_function` function must be a Callable",
            ):
                obs.set_params(inverse_link_function=link_function)
        else:
            obs.set_params(inverse_link_function=link_function)<|MERGE_RESOLUTION|>--- conflicted
+++ resolved
@@ -212,7 +212,6 @@
         if not np.allclose(ll_model, ll_scipy):
             raise ValueError("Log-likelihood doesn't match scipy!")
 
-<<<<<<< HEAD
     @pytest.mark.parametrize("score_type", ["pseudo-r2-Cohen", "pseudo-r2-McFadden"])
     def test_pseudo_r2_range(self, score_type, poissonGLM_model_instantiation):
         """
@@ -239,8 +238,6 @@
                 f"pseudo-r2 of {pseudo_r2} for the null model. Should be equal to 0!"
             )
 
-=======
->>>>>>> 05d39264
     def test_emission_probability(selfself, poissonGLM_model_instantiation):
         """
         Test the poisson emission probability.
@@ -365,7 +362,6 @@
         if not np.allclose(pr2_model, pr2_sms):
             raise ValueError("Log-likelihood doesn't match statsmodels!")
 
-<<<<<<< HEAD
     def test_aggregation_score_neg_ll(self, poissonGLM_model_instantiation):
         X, y, model, _, firing_rate = poissonGLM_model_instantiation
         sm = model.observation_model._negative_log_likelihood(y, firing_rate, jnp.sum)
@@ -425,8 +421,6 @@
         )
         assert np.allclose(sm, mn)
 
-=======
->>>>>>> 05d39264
     @pytest.mark.parametrize(
         "link_func, link_func_name", [(jnp.exp, "exp"), (jax.nn.softplus, "softplus")]
     )
@@ -475,7 +469,6 @@
         if not np.allclose(ll_model, ll_sms):
             raise ValueError("Log-likelihood doesn't match statsmodels!")
 
-<<<<<<< HEAD
     @pytest.mark.parametrize("score_type", ["pseudo-r2-Cohen", "pseudo-r2-McFadden"])
     def test_pseudo_r2_range(self, score_type, gammaGLM_model_instantiation):
         """
@@ -510,8 +503,7 @@
                 f"pseudo-r2 of {pseudo_r2} for the null model. Should be equal to 0!"
             )
 
-=======
->>>>>>> 05d39264
+
     def test_emission_probability(self, gammaGLM_model_instantiation):
         """
         Test the gamma emission probability.
@@ -556,7 +548,6 @@
         if not np.allclose(pr2_model, pr2_sms):
             raise ValueError("Log-likelihood doesn't match statsmodels!")
 
-<<<<<<< HEAD
     def test_aggregation_score_neg_ll(self, gammaGLM_model_instantiation):
         X, y, model, _, firing_rate = gammaGLM_model_instantiation
         sm = model.observation_model._negative_log_likelihood(y, firing_rate, jnp.sum)
@@ -616,8 +607,7 @@
         )
         assert np.allclose(sm, mn)
 
-=======
->>>>>>> 05d39264
+
     @pytest.mark.parametrize(
         "link_func, link_func_name",
         [
@@ -667,7 +657,6 @@
         if not np.allclose(ll_model, ll_scipy):
             raise ValueError("Log-likelihood doesn't match scipy!")
 
-<<<<<<< HEAD
     @pytest.mark.parametrize("score_type", ["pseudo-r2-Cohen", "pseudo-r2-McFadden"])
     def test_pseudo_r2_range(self, score_type, bernoulliGLM_model_instantiation):
         """
@@ -695,10 +684,8 @@
                 f"pseudo-r2 of {pseudo_r2} for the null model. Should be equal to 0!"
             )
 
-    def test_emission_probability(selfself, bernoulliGLM_model_instantiation):
-=======
     def test_emission_probability(self, bernoulliGLM_model_instantiation):
->>>>>>> 05d39264
+
         """
         Test the poisson emission probability.
 
@@ -736,6 +723,65 @@
 
         if not np.allclose(pr2_model, pr2_sms):
             raise ValueError("Log-likelihood doesn't match statsmodels!")
+
+    def test_aggregation_score_neg_ll(self, bernoulliGLM_model_instantiation):
+        X, y, model, _, firing_rate = bernoulliGLM_model_instantiation
+        sm = model.observation_model._negative_log_likelihood(y, firing_rate, jnp.sum)
+        mn = model.observation_model._negative_log_likelihood(y, firing_rate, jnp.mean)
+        assert np.allclose(sm, mn * y.shape[0])
+
+    def test_aggregation_score_ll(self, bernoulliGLM_model_instantiation):
+        X, y, model, _, firing_rate = bernoulliGLM_model_instantiation
+        sm = model.observation_model.log_likelihood(
+            y, firing_rate, aggregate_sample_scores=jnp.sum
+        )
+        mn = model.observation_model.log_likelihood(
+            y, firing_rate, aggregate_sample_scores=jnp.mean
+        )
+        assert np.allclose(sm, mn * y.shape[0])
+
+    @pytest.mark.parametrize("score_type", ["pseudo-r2-McFadden", "pseudo-r2-Cohen"])
+    def test_aggregation_score_pr2(self, score_type, bernoulliGLM_model_instantiation):
+        X, y, model, _, firing_rate = bernoulliGLM_model_instantiation
+        sm = model.observation_model.pseudo_r2(
+            y, firing_rate, score_type=score_type, aggregate_sample_scores=jnp.sum
+        )
+        mn = model.observation_model.pseudo_r2(
+            y, firing_rate, score_type=score_type, aggregate_sample_scores=jnp.mean
+        )
+        assert np.allclose(sm, mn)
+
+    def test_aggregation_score_mcfadden(self, bernoulliGLM_model_instantiation):
+        X, y, model, _, firing_rate = bernoulliGLM_model_instantiation
+        sm = model.observation_model._pseudo_r2_mcfadden(
+            y,
+            firing_rate,
+            aggregate_sample_scores=jnp.sum,
+            inverse_link_function=lambda x: x,
+        )
+        mn = model.observation_model._pseudo_r2_mcfadden(
+            y,
+            firing_rate,
+            aggregate_sample_scores=jnp.mean,
+            inverse_link_function=lambda x: x,
+        )
+        assert np.allclose(sm, mn)
+
+    def test_aggregation_score_choen(self, bernoulliGLM_model_instantiation):
+        X, y, model, _, firing_rate = bernoulliGLM_model_instantiation
+        sm = model.observation_model._pseudo_r2_cohen(
+            y,
+            firing_rate,
+            aggregate_sample_scores=jnp.sum,
+            inverse_link_function=lambda x: x,
+        )
+        mn = model.observation_model._pseudo_r2_cohen(
+            y,
+            firing_rate,
+            aggregate_sample_scores=jnp.mean,
+            inverse_link_function=lambda x: x,
+        )
+        assert np.allclose(sm, mn)
 
     @pytest.mark.parametrize(
         "link_func, link_func_name",
@@ -818,21 +864,6 @@
         if not np.allclose(pr2_model, pr2_sms, atol=1e-5):
             raise ValueError("Pseudo-r2 doesn't match statsmodels!")
 
-<<<<<<< HEAD
-    def test_aggregation_score_mcfadden(self, bernoulliGLM_model_instantiation):
-        X, y, model, _, firing_rate = bernoulliGLM_model_instantiation
-        sm = model.observation_model._pseudo_r2_mcfadden(
-            y,
-            firing_rate,
-            aggregate_sample_scores=jnp.sum,
-            inverse_link_function=lambda x: x,
-        )
-        mn = model.observation_model._pseudo_r2_mcfadden(
-            y,
-            firing_rate,
-            aggregate_sample_scores=jnp.mean,
-            inverse_link_function=lambda x: x,
-=======
     @pytest.mark.parametrize(
         "link_func, link_func_name",
         [
@@ -847,7 +878,6 @@
         assert (
             repr(obs)
             == f"NegativeBinomialObservations(inverse_link_function={link_func_name}, scale=1.0)"
->>>>>>> 05d39264
         )
 
 
@@ -879,21 +909,6 @@
         mn = obs._pseudo_r2_mcfadden(y, rate, aggregate_sample_scores=jnp.mean)
         assert np.allclose(sm, mn)
 
-<<<<<<< HEAD
-    def test_aggregation_score_choen(self, bernoulliGLM_model_instantiation):
-        X, y, model, _, firing_rate = bernoulliGLM_model_instantiation
-        sm = model.observation_model._pseudo_r2_cohen(
-            y,
-            firing_rate,
-            aggregate_sample_scores=jnp.sum,
-            inverse_link_function=lambda x: x,
-        )
-        mn = model.observation_model._pseudo_r2_cohen(
-            y,
-            firing_rate,
-            aggregate_sample_scores=jnp.mean,
-            inverse_link_function=lambda x: x,
-=======
     @pytest.mark.parametrize("shape", [(10,), (10, 5), (10, 5, 2)])
     def test_aggregation_score_choen(
         self, shape, observation_model_string, observation_model_rate_and_samples
@@ -918,7 +933,6 @@
         )
         mn = obs.pseudo_r2(
             y, rate, score_type=score_type, aggregate_sample_scores=jnp.mean
->>>>>>> 05d39264
         )
         assert np.allclose(sm, mn)
 
