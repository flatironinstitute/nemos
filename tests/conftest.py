--- conflicted
+++ resolved
@@ -10,11 +10,8 @@
 """
 
 import abc
-<<<<<<< HEAD
 import os
-=======
 from collections import namedtuple
->>>>>>> 0badf95c
 from functools import partial
 
 import jax
