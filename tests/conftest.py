"""
Testing configurations for the NeMoS library.

This module contains test fixtures required to set up and verify the functionality
of the modules of the NeMoS library.

Note:
    This module primarily serves as a utility for test configurations, setting up initial conditions,
    and loading predefined parameters for testing various functionalities of the NeMoS library.
"""

import abc
from collections import namedtuple
from functools import partial

import jax
import jax.numpy as jnp
import numpy as np
import pynapple as nap
import pytest

import nemos as nmo
import nemos._inspect_utils as inspect_utils
import nemos.basis.basis as basis
from nemos.basis import AdditiveBasis, CustomBasis, MultiplicativeBasis
from nemos.basis._basis import Basis
from nemos.basis._transformer_basis import TransformerBasis

# shut-off conversion warnings
nap.nap_config.suppress_conversion_warnings = True


@pytest.fixture()
def basis_class_specific_params():
    """Returns all the params for each class."""
    all_cls = (
        list_all_basis_classes("Conv") + list_all_basis_classes("Eval") + [CustomBasis]
    )
    return {cls.__name__: cls._get_param_names() for cls in all_cls}


class BasisFuncsTesting(abc.ABC):
    """
    An abstract base class that sets the foundation for individual basis function testing.
    This class requires an implementation of a 'cls' method, which is utilized by the meta-test
    that verifies if all basis functions are properly tested.
    """

    @abc.abstractmethod
    def cls(self):
        pass


def power_func(n, x):
    return jnp.power(x, n)


def custom_basis(n_basis_funcs=5, label=None, **kwargs):
    funcs = [partial(power_func, n) for n in range(1, n_basis_funcs + 1)]
    ndim_input = kwargs.get("ndim_input", 1)
    out_shape = kwargs.get("output_shape", None)
    pynapple_support = kwargs.get("pynapple_support", True)
    return CustomBasis(
        funcs,
        label=label,
        ndim_input=ndim_input,
        output_shape=out_shape,
        pynapple_support=pynapple_support,
    )


def power_add(n, x, y):
    return x**n + y**n


def custom_basis_2d(n_basis_funcs=5, label=None):
    funcs = [partial(power_add, n) for n in range(1, n_basis_funcs + 1)]
    return CustomBasis(funcs, label=label)


def basis_collapse_all_non_vec_axis(n_basis_funcs=5, label=None, **kwargs):
    funcs = [lambda x: x.reshape(x.shape[0], -1)[:, 0] for _ in range(n_basis_funcs)]
    ndim_input = kwargs.get("ndim_input", 1)
    return CustomBasis(funcs, label=label, ndim_input=ndim_input)


def basis_with_add_kwargs(label=None, basis_kwargs=None):
    def func(x, add=0):
        return x + add

    return CustomBasis([func], label=label, basis_kwargs=basis_kwargs)


class CombinedBasis(BasisFuncsTesting):
    """
    This class is used to run tests on combination operations (e.g., addition, multiplication) among Basis functions.

    Properties:
    - cls: Class (default = None)
    """

    cls = None

    @staticmethod
    def instantiate_basis(
        n_basis, basis_class, class_specific_params, window_size=10, **kwargs
    ):
        """Instantiate and return two basis of the type specified."""

        # Set non-optional args
        default_kwargs = {
            "n_basis_funcs": n_basis,
            "window_size": window_size,
            "decay_rates": np.arange(1, 1 + n_basis),
        }
        repeated_keys = set(default_kwargs.keys()).intersection(kwargs.keys())
        if repeated_keys:
            raise ValueError(
                "Cannot set `n_basis_funcs, window_size, decay_rates` with kwargs"
            )

        # Merge with provided  extra kwargs
        kwargs = {**default_kwargs, **kwargs}

        if basis_class == AdditiveBasis:
            kwargs_mspline = inspect_utils.trim_kwargs(
                basis.MSplineEval, kwargs, class_specific_params
            )
            kwargs_raised_cosine = inspect_utils.trim_kwargs(
                basis.RaisedCosineLinearConv, kwargs, class_specific_params
            )
            b1 = basis.MSplineEval(**kwargs_mspline)
            b2 = basis.RaisedCosineLinearConv(**kwargs_raised_cosine)
            basis_obj = b1 + b2
        elif basis_class == MultiplicativeBasis:
            kwargs_mspline = inspect_utils.trim_kwargs(
                basis.MSplineEval, kwargs, class_specific_params
            )
            kwargs_raised_cosine = inspect_utils.trim_kwargs(
                basis.RaisedCosineLinearConv, kwargs, class_specific_params
            )
            b1 = basis.MSplineEval(**kwargs_mspline)
            b2 = basis.RaisedCosineLinearConv(**kwargs_raised_cosine)
            basis_obj = b1 * b2
        elif basis_class == CustomBasis:
            basis_obj = custom_basis(
                n_basis,
                **inspect_utils.trim_kwargs(basis_class, kwargs, class_specific_params),
            )
        else:
            basis_obj = basis_class(
                **inspect_utils.trim_kwargs(basis_class, kwargs, class_specific_params)
            )
        return basis_obj


# automatic define user accessible basis and check the methods
def list_all_basis_classes(filter_basis="all") -> list[type]:
    """
    Return all the classes in nemos.basis which are a subclass of Basis,
    which should be all concrete classes except TransformerBasis.
    """
    all_basis = (
        [
            class_obj
            for _, class_obj in inspect_utils.get_non_abstract_classes(basis)
            if issubclass(class_obj, Basis)
        ]
        + [
            bas
            for _, bas in inspect_utils.get_non_abstract_classes(nmo.basis._basis)
            if bas != TransformerBasis
        ]
        + [CustomBasis]
    )
    if filter_basis != "all":
        all_basis = [a for a in all_basis if filter_basis in a.__name__]
    return all_basis


# Sample subclass to test instantiation and methods
class MockRegressor(nmo.base_regressor.BaseRegressor):
    """
    Mock implementation of the BaseRegressor abstract class for testing purposes.
    Implements all required abstract methods as empty methods.
    """

    def __init__(self, std_param: int = 0):
        """Initialize a MockBaseRegressor instance with optional standard parameters."""
        self.std_param = std_param
        super().__init__()

    def fit(self, X, y):
        pass

    def predict(self, X) -> jnp.ndarray:
        pass

    def score(
        self,
        X,
        y,
        **kwargs,
    ) -> jnp.ndarray:
        pass

    def simulate(
        self,
        random_key: jax.Array,
        feed_forward_input,
        **kwargs,
    ):
        pass

    def _check_params(self, *args, **kwargs):
        pass

    def _check_input_and_params_consistency(self, *args, **kwargs):
        pass

    def _check_input_dimensionality(self, *args, **kwargs):
        pass

    def _get_coef_and_intercept(self):
        pass

    def _set_coef_and_intercept(self, params):
        pass

    def update(self, *args, **kwargs):
        pass

    def initialize_state(self, *args, **kwargs):
        pass

    def initialize_params(self, *args, **kwargs):
        pass

    def _predict_and_compute_loss(self, params, X, y):
        pass

    def _get_optimal_solver_params_config(self):
        return None, None, None

    def save_params(self, *args):
        pass


class MockRegressorNested(MockRegressor):
    def __init__(self, other_param: int, std_param: int = 0):
        super().__init__(std_param=std_param)
        self.other_param = MockGLM(std_param=other_param)


class MockGLM(nmo.glm.GLM):
    """
    Mock implementation of the BaseRegressor abstract class for testing purposes.
    Implements all required abstract methods as empty methods.
    """

    def __init__(self, std_param: int = 0):
        """Initialize a MockBaseRegressor instance with optional standard parameters."""
        self.std_param = std_param
        super().__init__()

    def fit(self, X, y):
        pass

    def predict(self, X) -> jnp.ndarray:
        pass

    def score(
        self,
        X,
        y,
        **kwargs,
    ) -> jnp.ndarray:
        pass

    def simulate(
        self,
        random_key: jax.Array,
        feed_forward_input,
        **kwargs,
    ):
        pass

    def _get_coef_and_intercept(self):
        pass

    def _set_coef_and_intercept(self, params):
        pass


@pytest.fixture
def mock_regressor():
    return MockRegressor(std_param=2)


@pytest.fixture
def mock_regressor_nested():
    return MockRegressorNested(other_param=1, std_param=2)


@pytest.fixture
def mock_glm():
    return MockGLM(std_param=2)


@pytest.fixture
def poissonGLM_model_instantiation():
    """Set up a Poisson GLM for testing purposes.

    This fixture initializes a Poisson GLM with random parameters, simulates its response, and
    returns the test data, expected output, the model instance, true parameters, and the rate
    of response.

    Returns:
        tuple: A tuple containing:
            - X (numpy.ndarray): Simulated input data.
            - np.random.poisson(rate) (numpy.ndarray): Simulated spike responses.
            - model (nmo.glm.PoissonGLM): Initialized model instance.
            - (w_true, b_true) (tuple): True weight and bias parameters.
            - rate (jax.numpy.ndarray): Simulated rate of response.
    """
    np.random.seed(123)
    X = np.random.normal(size=(100, 5))
    b_true = np.zeros((1,))
    w_true = np.random.normal(size=(5,))
    observation_model = nmo.observation_models.PoissonObservations(jnp.exp)
    regularizer = nmo.regularizer.UnRegularized()
    model = nmo.glm.GLM(observation_model, regularizer)
    rate = jax.numpy.exp(jax.numpy.einsum("k,tk->t", w_true, X) + b_true)
    return X, np.random.poisson(rate), model, (w_true, b_true), rate


@pytest.fixture
def poissonGLM_model_instantiation_pytree(poissonGLM_model_instantiation):
    """Set up a Poisson GLM for testing purposes.

    This fixture initializes a Poisson GLM with random parameters, simulates its response, and
    returns the test data, expected output, the model instance, true parameters, and the rate
    of response.

    Returns:
        tuple: A tuple containing:
            - X (numpy.ndarray): Simulated input data.
            - np.random.poisson(rate) (numpy.ndarray): Simulated spike responses.
            - model (nmo.glm.PoissonGLM): Initialized model instance.
            - (w_true, b_true) (tuple): True weight and bias parameters.
            - rate (jax.numpy.ndarray): Simulated rate of response.
    """
    X, spikes, model, true_params, rate = poissonGLM_model_instantiation
    X_tree = nmo.pytrees.FeaturePytree(input_1=X[..., :3], input_2=X[..., 3:])
    true_params_tree = (
        dict(input_1=true_params[0][:3], input_2=true_params[0][3:]),
        true_params[1],
    )
    model_tree = nmo.glm.GLM(model.observation_model, model.regularizer)
    return X_tree, np.random.poisson(rate), model_tree, true_params_tree, rate


@pytest.fixture
def poissonGLM_fitted_model_instantiation(poissonGLM_model_instantiation):
    X, y, model, true_params, firing_rate = poissonGLM_model_instantiation
    model.fit(X, y)

    return X, y, model, true_params, firing_rate


@pytest.fixture
def population_poissonGLM_model_instantiation():
    """Set up a population Poisson GLM for testing purposes.

    This fixture initializes a Poisson GLM with random parameters, simulates its response, and
    returns the test data, expected output, the model instance, true parameters, and the rate
    of response.

    Returns:
        tuple: A tuple containing:
            - X (numpy.ndarray): Simulated input data.
            - np.random.poisson(rate) (numpy.ndarray): Simulated spike responses.
            - model (nmo.glm.PoissonGLM): Initialized model instance.
            - (w_true, b_true) (tuple): True weight and bias parameters.
            - rate (jax.numpy.ndarray): Simulated rate of response.
    """
    np.random.seed(123)
    X = np.random.normal(size=(500, 5))
    b_true = -2 * np.ones((3,))
    w_true = np.random.normal(size=(5, 3))
    observation_model = nmo.observation_models.PoissonObservations(jnp.exp)
    regularizer = nmo.regularizer.UnRegularized()
    model = nmo.glm.PopulationGLM(
        observation_model=observation_model, regularizer=regularizer
    )
    rate = jnp.exp(jnp.einsum("ki,tk->ti", w_true, X) + b_true)
    return X, np.random.poisson(rate), model, (w_true, b_true), rate


@pytest.fixture
def population_poissonGLM_model_instantiation_pytree(
    population_poissonGLM_model_instantiation,
):
    """Set up a population Poisson GLM for testing purposes.

    This fixture initializes a Poisson GLM with random parameters, simulates its response, and
    returns the test data, expected output, the model instance, true parameters, and the rate
    of response.

    Returns:
        tuple: A tuple containing:
            - X (numpy.ndarray): Simulated input data.
            - np.random.poisson(rate) (numpy.ndarray): Simulated spike responses.
            - model (nmo.glm.PoissonGLM): Initialized model instance.
            - (w_true, b_true) (tuple): True weight and bias parameters.
            - rate (jax.numpy.ndarray): Simulated rate of response.
    """
    X, spikes, model, true_params, rate = population_poissonGLM_model_instantiation
    X_tree = nmo.pytrees.FeaturePytree(input_1=X[..., :3], input_2=X[..., 3:])
    true_params_tree = (
        dict(input_1=true_params[0][:3], input_2=true_params[0][3:]),
        true_params[1],
    )
    model_tree = nmo.glm.PopulationGLM(
        observation_model=model.observation_model, regularizer=model.regularizer
    )
    return X_tree, np.random.poisson(rate), model_tree, true_params_tree, rate


@pytest.fixture
def population_poissonGLM_fitted_model_instantiation(
    population_poissonGLM_model_instantiation,
):
    X, y, model, true_params, firing_rate = population_poissonGLM_model_instantiation
    model.fit(X, y)

    return X, y, model, true_params, firing_rate


@pytest.fixture
def coupled_model_simulate():
    """Set up a Poisson GLM from a predefined configuration in a json file.

    This fixture reads parameters for a Poisson GLM from a json configuration file, initializes
    the model accordingly, and returns the model instance with other related parameters.

    Returns:
        tuple: A tuple containing:
            - the coupling coeffs
            - the feedforward coeffs
            - the intercepts
            - jax.random.key(123) (jax.Array): A pseudo-random number generator key.
            - feedforward_input (jax.numpy.ndarray): Feedforward input values from the config.
            - coupling_basis (jax.numpy.ndarray): Coupling basis values from the config.
            - init_spikes (jax.numpy.ndarray): Initial spike values from the config.
            - a link function.

    """

    n_neurons, coupling_duration, sim_duration = 2, 100, 1000
    coupling_filter_bank = np.zeros((coupling_duration, n_neurons, n_neurons))
    for unit_i in range(n_neurons):
        for unit_j in range(n_neurons):
            coupling_filter_bank[:, unit_i, unit_j] = (
                nmo.simulation.difference_of_gammas(coupling_duration)
            )
    # shrink the filters for simulation stability
    coupling_filter_bank *= 0.8
    basis = nmo.basis.RaisedCosineLogEval(20)

    # approximate the coupling filters in terms of the basis function
    _, coupling_basis = basis.evaluate_on_grid(coupling_filter_bank.shape[0])
    coupling_coeff = nmo.simulation.regress_filter(coupling_filter_bank, coupling_basis)
    feedforward_coeff = np.ones((n_neurons, 2))
    intercepts = -3 * jnp.ones(n_neurons)

    feedforward_input = jnp.c_[
        jnp.cos(jnp.linspace(0, np.pi * 4, sim_duration)),
        jnp.sin(jnp.linspace(0, np.pi * 4, sim_duration)),
    ]

    feedforward_input = jnp.tile(feedforward_input[:, None], (1, n_neurons, 1))
    init_spikes = jnp.zeros((coupling_duration, n_neurons))

    return (
        coupling_coeff,
        feedforward_coeff,
        intercepts,
        jax.random.key(123),
        feedforward_input,
        coupling_basis,
        init_spikes,
        jnp.exp,
    )


@pytest.fixture
def jaxopt_solvers():
    return [
        "GradientDescent",
        "BFGS",
        "LBFGS",
        "ScipyMinimize",
        "NonlinearCG",
        "ScipyBoundedMinimize",
        "LBFGSB",
        "ProximalGradient",
    ]


@pytest.fixture
def poissonGLM_model_instantiation_group_sparse():
    """Set up a Poisson GLM for testing purposes with group sparse weights.

    This fixture initializes a Poisson GLM with random, group sparse, parameters, simulates its response, and
    returns the test data, expected output, the model instance, true parameters, and the rate
    of response

    Returns:
        tuple: A tuple containing:
            - X (numpy.ndarray): Simulated input data.
            - np.random.poisson(rate) (numpy.ndarray): Simulated spike responses.
            - model (nmo.glm.PoissonGLM): Initialized model instance.
            - (w_true, b_true) (tuple): True weight and bias parameters.
            - rate (jax.numpy.ndarray): Simulated rate of response.
    """
    np.random.seed(123)
    X = np.random.normal(size=(100, 5))
    b_true = np.zeros((1,))
    w_true = np.random.normal(size=(5,))
    w_true[1:4] = 0.0
    mask = np.zeros((2, 5))
    mask[0, 1:4] = 1
    mask[1, [0, 4]] = 1
    observation_model = nmo.observation_models.PoissonObservations(jnp.exp)
    regularizer = nmo.regularizer.UnRegularized()
    model = nmo.glm.GLM(observation_model, regularizer)
    rate = jax.numpy.exp(jax.numpy.einsum("k,tk->t", w_true, X) + b_true)
    return X, np.random.poisson(rate), model, (w_true, b_true), rate, mask


@pytest.fixture
def population_poissonGLM_model_instantiation_group_sparse():
    """Set up a Poisson GLM for testing purposes with group sparse weights.

    This fixture initializes a Poisson GLM with random, group sparse, parameters, simulates its response, and
    returns the test data, expected output, the model instance, true parameters, and the rate
    of response

    Returns:
        tuple: A tuple containing:
            - X (numpy.ndarray): Simulated input data.
            - np.random.poisson(rate) (numpy.ndarray): Simulated spike responses.
            - model (nmo.glm.PoissonGLM): Initialized model instance.
            - (w_true, b_true) (tuple): True weight and bias parameters.
            - rate (jax.numpy.ndarray): Simulated rate of response.
    """
    np.random.seed(123)
    X = np.random.normal(size=(100, 5))
    b_true = np.zeros((3,))
    w_true = np.random.normal(size=(5, 3))
    w_true[1:4, 0] = 0.0
    mask = np.zeros((2, 5))
    mask[0, 1:4] = 1
    mask[1, [0, 4]] = 1
    observation_model = nmo.observation_models.PoissonObservations(jnp.exp)
    regularizer = nmo.regularizer.UnRegularized()
    model = nmo.glm.PopulationGLM(observation_model, regularizer)
    rate = jax.numpy.exp(jax.numpy.einsum("kn,tk->tn", w_true, X) + b_true)
    return X, np.random.poisson(rate), model, (w_true, b_true), rate, mask


@pytest.fixture
def example_data_prox_operator():
    n_features = 4

    params = (
        jnp.ones((n_features)),
        jnp.zeros(
            1,
        ),
    )
    regularizer_strength = 0.1
    mask = jnp.array([[1, 0, 1, 0], [0, 1, 0, 1]]).astype(float)
    scaling = 0.5

    return params, regularizer_strength, mask, scaling


@pytest.fixture
def example_data_prox_operator_multineuron():
    n_features = 4
    n_neurons = 3

    params = (
        jnp.ones((n_features, n_neurons)),
        jnp.zeros(
            n_neurons,
        ),
    )
    regularizer_strength = 0.1
    mask = jnp.array([[1, 0, 1, 0], [0, 1, 0, 1]], dtype=jnp.float32)
    scaling = 0.5

    return params, regularizer_strength, mask, scaling


@pytest.fixture
def poisson_observation_model():
    return nmo.observation_models.PoissonObservations(jnp.exp)


@pytest.fixture
def ridge_regularizer():
    return nmo.regularizer.Ridge()


@pytest.fixture
def lasso_regularizer():
    return nmo.regularizer.Lasso(solver_name="ProximalGradient")


@pytest.fixture
def group_lasso_2groups_5features_regularizer():
    mask = np.zeros((2, 5))
    mask[0, :2] = 1
    mask[1, 2:] = 1
    return nmo.regularizer.GroupLasso(solver_name="ProximalGradient", mask=mask)


@pytest.fixture
def mock_data():
    return jnp.array([[[1, 2], [3, 4]], [[5, 6], [7, 8]]]), jnp.array([[1, 2], [3, 4]])


@pytest.fixture()
def glm_class():
    return nmo.glm.GLM


@pytest.fixture()
def population_glm_class():
    return nmo.glm.PopulationGLM


@pytest.fixture
def gammaGLM_model_instantiation():
    """Set up a Gamma GLM for testing purposes.

    This fixture initializes a Gamma GLM with random parameters, simulates its response, and
    returns the test data, expected output, the model instance, true parameters, and the rate
    of response.

    Returns:
        tuple: A tuple containing:
            - X (numpy.ndarray): Simulated input data.
            - np.random.poisson(rate) (numpy.ndarray): Simulated spike responses.
            - model (nmo.glm.PoissonGLM): Initialized model instance.
            - (w_true, b_true) (tuple): True weight and bias parameters.
            - rate (jax.numpy.ndarray): Simulated rate of response.
    """
    np.random.seed(123)
    X = np.random.uniform(size=(100, 5))
    b_true = np.zeros((1,))
    w_true = np.random.uniform(size=(5,))
    observation_model = nmo.observation_models.GammaObservations()
    regularizer = nmo.regularizer.UnRegularized()
    model = nmo.glm.GLM(observation_model, regularizer)
    rate = (jax.numpy.einsum("k,tk->t", w_true, X) + b_true) ** -1
    theta = 3
    k = rate / theta
    model.scale_ = theta
    return X, np.random.gamma(k, scale=theta), model, (w_true, b_true), rate


@pytest.fixture
def gammaGLM_model_instantiation_pytree(gammaGLM_model_instantiation):
    """Set up a Gamma GLM for testing purposes.

    This fixture initializes a Gamma GLM with random parameters, simulates its response, and
    returns the test data, expected output, the model instance, true parameters, and the rate
    of response.

    Returns:
        tuple: A tuple containing:
            - X (numpy.ndarray): Simulated input data.
            - np.random.poisson(rate) (numpy.ndarray): Simulated spike responses.
            - model (nmo.glm.PoissonGLM): Initialized model instance.
            - (w_true, b_true) (tuple): True weight and bias parameters.
            - rate (jax.numpy.ndarray): Simulated rate of response.
    """
    X, spikes, model, true_params, rate = gammaGLM_model_instantiation
    X_tree = nmo.pytrees.FeaturePytree(input_1=X[..., :3], input_2=X[..., 3:])
    true_params_tree = (
        dict(input_1=true_params[0][:3], input_2=true_params[0][3:]),
        true_params[1],
    )
    model_tree = nmo.glm.GLM(model.observation_model, model.regularizer)
    return X_tree, spikes, model_tree, true_params_tree, rate


@pytest.fixture()
def population_gammaGLM_model_instantiation():
    np.random.seed(123)
    X = np.random.uniform(size=(500, 5))
    b_true = 0.5 * np.ones((3,))
    w_true = np.random.uniform(size=(5, 3))
    observation_model = nmo.observation_models.GammaObservations()
    regularizer = nmo.regularizer.UnRegularized()
    model = nmo.glm.PopulationGLM(
        observation_model=observation_model, regularizer=regularizer
    )
    rate = 1 / (jnp.einsum("ki,tk->ti", w_true, X) + b_true)
    theta = 3
    model.scale_ = theta
    y = jax.random.gamma(jax.random.PRNGKey(123), rate / theta) * theta
    return X, y, model, (w_true, b_true), rate


@pytest.fixture()
def population_gammaGLM_model_instantiation_pytree(
    population_gammaGLM_model_instantiation,
):
    X, spikes, model, true_params, rate = population_gammaGLM_model_instantiation
    X_tree = nmo.pytrees.FeaturePytree(input_1=X[..., :3], input_2=X[..., 3:])
    true_params_tree = (
        dict(input_1=true_params[0][:3], input_2=true_params[0][3:]),
        true_params[1],
    )
    model_tree = nmo.glm.PopulationGLM(
        observation_model=model.observation_model, regularizer=model.regularizer
    )
    return X_tree, spikes, model_tree, true_params_tree, rate


@pytest.fixture
def regr_data():
    np.random.seed(123)
    # define inputs and coeff
    n_samples, n_features = 50, 3
    X = np.random.normal(size=(n_samples, n_features))
    coef = np.random.normal(size=(n_features))
    # set y according to lin reg eqn
    y = X.dot(coef) + 0.1 * np.random.normal(size=(n_samples,))
    return X, y, coef


@pytest.fixture
def linear_regression(regr_data):
    X, y, coef = regr_data
    # solve least-squares
    ols, _, _, _ = np.linalg.lstsq(X, y, rcond=-1)

    # set the loss
    def loss(params, X, y):
        return jnp.power(y - jnp.dot(X, params), 2).mean()

    return X, y, coef, ols, loss


@pytest.fixture
def ridge_regression(regr_data):
    X, y, coef = regr_data

    # solve least-squares
    yagu = np.hstack((y, np.zeros_like(coef)))
    Xagu = np.vstack((X, np.sqrt(0.5) * np.eye(coef.shape[0])))
    ridge, _, _, _ = np.linalg.lstsq(Xagu, yagu, rcond=-1)

    # set the loss
    def loss(params, XX, yy):
        return (
            jnp.power(yy - jnp.dot(XX, params), 2).sum()
            + 0.5 * jnp.power(params, 2).sum()
        )

    return X, y, coef, ridge, loss


@pytest.fixture
def linear_regression_tree(linear_regression):
    X, y, coef, ols, loss = linear_regression
    X_tree = dict(input_1=X[..., :2], input_2=X[..., 2:])
    coef_tree = dict(input_1=coef[:2], input_2=coef[2:])
    ols_tree = dict(input_1=ols[:2], input_2=ols[2:])

    nmo.tree_utils.pytree_map_and_reduce(jnp.dot, sum, X_tree, coef_tree)

    def loss_tree(params, XX, yy):
        pred = nmo.tree_utils.pytree_map_and_reduce(jnp.dot, sum, XX, params)
        return jnp.power(yy - pred, 2).sum()

    return X_tree, y, coef_tree, ols_tree, loss_tree


@pytest.fixture()
def ridge_regression_tree(ridge_regression):
    X, y, coef, ridge, loss = ridge_regression
    X_tree = dict(input_1=X[..., :2], input_2=X[..., 2:])
    coef_tree = dict(input_1=coef[:2], input_2=coef[2:])
    ridge_tree = dict(input_1=ridge[:2], input_2=ridge[2:])

    def loss_tree(params, XX, yy):
        pred = nmo.tree_utils.pytree_map_and_reduce(jnp.dot, sum, XX, params)
        norm = (
            0.5
            * nmo.tree_utils.pytree_map_and_reduce(
                lambda x: jnp.power(x, 2).sum(), sum, params
            ).sum()
        )
        return jnp.power(yy - pred, 2).sum() + norm

    return X_tree, y, coef_tree, ridge_tree, loss_tree


@pytest.fixture()
def example_X_y_high_firing_rates():
    """Example that used failed with NeMoS original initialization."""
    np.random.seed(123)

    n_features = 18
    n_neurons = 60
    n_samples = 500

    # random design array. Shape (n_time_points, n_features).
    X = 0.5 * np.random.normal(size=(n_samples, n_features))

    # log-rates & weights
    b_true = np.random.uniform(size=(n_neurons,)) * 3  # baseline rates
    w_true = np.random.uniform(size=(n_features, n_neurons)) * 0.1  # real weights:

    # generate counts (spikes will be (n_samples, n_features)
    rate = jnp.exp(jnp.dot(X, w_true) + b_true)
    spikes = np.random.poisson(rate)
    return X, spikes


@pytest.fixture
def bernoulliGLM_model_instantiation():
    """Set up a Bernoulli GLM for testing purposes.

    This fixture initializes a Bernoulli GLM with random parameters, simulates its response, and
    returns the test data, expected output, the model instance, true parameters, and the rate
    of response.

    Returns:
        tuple: A tuple containing:
            - X (numpy.ndarray): Simulated input data.
            - np.random.binomial(1,rate) (numpy.ndarray): Simulated spike responses.
            - model (nmo.glm.GLM): Initialized model instance.
            - (w_true, b_true) (tuple): True weight and bias parameters.
            - rate (jax.numpy.ndarray): Simulated rate of response.
    """
    np.random.seed(123)
    X = np.random.normal(size=(100, 5))
    b_true = np.zeros((1,))
    w_true = np.random.normal(size=(5,))
    observation_model = nmo.observation_models.BernoulliObservations(jax.lax.logistic)
    regularizer = nmo.regularizer.UnRegularized()
    model = nmo.glm.GLM(observation_model, regularizer)
    rate = jax.lax.logistic(jnp.einsum("k,tk->t", w_true, X) + b_true)
    return X, np.random.binomial(1, rate), model, (w_true, b_true), rate


@pytest.fixture
def bernoulliGLM_model_instantiation_pytree(bernoulliGLM_model_instantiation):
    """Set up a Bernoulli GLM for testing purposes.

    This fixture initializes a Bernoulli GLM with random parameters, simulates its response, and
    returns the test data, expected output, the model instance, true parameters, and the rate
    of response.

    Returns:
        tuple: A tuple containing:
            - X (numpy.ndarray): Simulated input data.
            - np.random.binomial(1,rate) (numpy.ndarray): Simulated spike responses.
            - model (nmo.glm.GLM): Initialized model instance.
            - (w_true, b_true) (tuple): True weight and bias parameters.
            - rate (jax.numpy.ndarray): Simulated rate of response.
    """
    X, spikes, model, true_params, rate = bernoulliGLM_model_instantiation
    X_tree = nmo.pytrees.FeaturePytree(input_1=X[..., :3], input_2=X[..., 3:])
    true_params_tree = (
        dict(input_1=true_params[0][:3], input_2=true_params[0][3:]),
        true_params[1],
    )
    model_tree = nmo.glm.GLM(model.observation_model, model.regularizer)
    return X_tree, np.random.binomial(1, rate), model_tree, true_params_tree, rate


@pytest.fixture
def population_bernoulliGLM_model_instantiation():
    """Set up a population Bernoulli GLM for testing purposes.

    This fixture initializes a Bernoulli GLM with random parameters, simulates its response, and
    returns the test data, expected output, the model instance, true parameters, and the rate
    of response.

    Returns:
        tuple: A tuple containing:
            - X (numpy.ndarray): Simulated input data.
            - np.random.binomial(1,rate) (numpy.ndarray): Simulated spike responses.
            - model (nmo.glm.PopulationGLM): Initialized model instance.
            - (w_true, b_true) (tuple): True weight and bias parameters.
            - rate (jax.numpy.ndarray): Simulated rate of response.
    """
    np.random.seed(123)
    X = np.random.normal(size=(500, 5))
    b_true = np.zeros((3,))
    w_true = np.random.normal(size=(5, 3))
    observation_model = nmo.observation_models.BernoulliObservations(jax.lax.logistic)
    regularizer = nmo.regularizer.UnRegularized()
    model = nmo.glm.PopulationGLM(
        observation_model=observation_model, regularizer=regularizer
    )
    rate = jax.lax.logistic(jnp.einsum("ki,tk->ti", w_true, X) + b_true)
    return X, np.random.binomial(1, rate), model, (w_true, b_true), rate


@pytest.fixture
def population_bernoulliGLM_model_instantiation_pytree(
    population_bernoulliGLM_model_instantiation,
):
    """Set up a population Bernoulli GLM for testing purposes.

    This fixture initializes a Bernoulli GLM with random parameters, simulates its response, and
    returns the test data, expected output, the model instance, true parameters, and the rate
    of response.

    Returns:
        tuple: A tuple containing:
            - X (numpy.ndarray): Simulated input data.
            - np.random.binomial(1,rate) (numpy.ndarray): Simulated spike responses.
            - model (nmo.glm.PopulationGLM): Initialized model instance.
            - (w_true, b_true) (tuple): True weight and bias parameters.
            - rate (jax.numpy.ndarray): Simulated rate of response.
    """
    X, spikes, model, true_params, rate = population_bernoulliGLM_model_instantiation
    X_tree = nmo.pytrees.FeaturePytree(input_1=X[..., :3], input_2=X[..., 3:])
    true_params_tree = (
        dict(input_1=true_params[0][:3], input_2=true_params[0][3:]),
        true_params[1],
    )
    model_tree = nmo.glm.PopulationGLM(
        observation_model=model.observation_model, regularizer=model.regularizer
    )
    return X_tree, np.random.binomial(1, rate), model_tree, true_params_tree, rate


<<<<<<< HEAD
SizeTerminal = namedtuple("SizeTerminal", ["columns", "lines"])


class NestedRegularizer(nmo.regularizer.Ridge):
    def __init__(self, sub_regularizer, func=np.exp):
        self.sub_regularizer = sub_regularizer
        self.func = func
        super().__init__()


@pytest.fixture
def nested_regularizer():
    """
    Nested retularizer for testing save/load.
    """
    return NestedRegularizer(nmo.regularizer.Lasso())
=======
@pytest.fixture
def negativeBinomialGLM_model_instantiation():
    """Set up a Negative Binomial GLM with array inputs for testing purposes.

    This fixture initializes a Negative Binomial GLM with random parameters, simulates its response, and
    returns the test data, expected output, the model instance, true parameters, and the rate
    of response.

    Returns:
        tuple: A tuple containing:
            - X (numpy.ndarray): Simulated input data.
            - np.random.poisson(rate) (numpy.ndarray): Simulated spike responses.
            - model (nmo.glm.PoissonGLM): Initialized model instance.
            - (w_true, b_true) (tuple): True weight and bias parameters.
            - rate (jax.numpy.ndarray): Simulated rate of response.
    """
    np.random.seed(123)
    X = np.random.normal(size=(100, 5))
    b_true = np.zeros((1,))
    w_true = np.random.normal(size=(5,))
    observation_model = nmo.observation_models.NegativeBinomialObservations()
    regularizer = nmo.regularizer.UnRegularized()
    model = nmo.glm.GLM(observation_model, regularizer, solver_name="LBFGS")
    rate = jax.numpy.exp(jax.numpy.einsum("k,tk->t", w_true, X) + b_true)
    r = 1 / model.observation_model.scale
    spikes = np.random.poisson(np.random.gamma(shape=r, size=rate.shape) * (r / rate))
    return X, spikes, model, (w_true, b_true), rate


@pytest.fixture
def negativeBinomialGLM_model_instantiation_pytree(
    negativeBinomialGLM_model_instantiation,
):
    """Set up a Negative Binomial GLM with pytree inputs for testing purposes .

    This fixture initializes a Negative Binomial GLM with random parameters, simulates its response, and
    returns the test data, expected output, the model instance, true parameters, and the rate
    of response.

    Returns:
        tuple: A tuple containing:
            - X (FeaturePytree): Simulated input data.
            - np.random.poisson(rate) (numpy.ndarray): Simulated spike responses.
            - model (nmo.glm.PoissonGLM): Initialized model instance.
            - (w_true, b_true) (tuple): True weight and bias parameters.
            - rate (jax.numpy.ndarray): Simulated rate of response.
    """
    X, spikes, model, true_params, rate = negativeBinomialGLM_model_instantiation
    X_tree = nmo.pytrees.FeaturePytree(input_1=X[..., :3], input_2=X[..., 3:])
    true_params_tree = (
        dict(input_1=true_params[0][:3], input_2=true_params[0][3:]),
        true_params[1],
    )
    model_tree = nmo.glm.GLM(
        model.observation_model, model.regularizer, solver_name="LBFGS"
    )
    return X_tree, np.random.poisson(rate), model_tree, true_params_tree, rate


@pytest.fixture
def population_negativeBinomialGLM_model_instantiation():
    """Set up a population Negative Binomial GLM for testing purposes.

    This fixture initializes a Negative Binomial GLM with random parameters, simulates its response, and
    returns the test data, expected output, the model instance, true parameters, and the rate
    of response.

    Returns:
        tuple: A tuple containing:
            - X (numpy.ndarray): Simulated input data.
            - np.random.poisson(rate) (numpy.ndarray): Simulated spike responses.
            - model (nmo.glm.PoissonGLM): Initialized model instance.
            - (w_true, b_true) (tuple): True weight and bias parameters.
            - rate (jax.numpy.ndarray): Simulated rate of response.
    """
    np.random.seed(123)
    X = np.random.normal(size=(500, 5))
    b_true = -2 * np.ones((3,))
    w_true = 0.1 * np.random.normal(size=(5, 3))
    observation_model = nmo.observation_models.NegativeBinomialObservations(
        jax.numpy.exp
    )
    regularizer = nmo.regularizer.UnRegularized()
    model = nmo.glm.PopulationGLM(
        observation_model=observation_model,
        regularizer=regularizer,
        solver_name="LBFGS",
    )
    rate = jnp.exp(jnp.einsum("ki,tk->ti", w_true, X) + b_true)
    spikes = model.observation_model.sample_generator(jax.random.PRNGKey(123), rate)
    # make sure that at least one entry is non-zero
    spikes = spikes.at[-1].set(1)
    return X, spikes, model, (w_true, b_true), rate


@pytest.fixture
def population_negativeBinomialGLM_model_instantiation_pytree(
    population_negativeBinomialGLM_model_instantiation,
):
    """Set up a population Negative Binomial GLM for testing purposes.

    This fixture initializes a Negative Binomial GLM with random parameters, simulates its response, and
    returns the test data, expected output, the model instance, true parameters, and the rate
    of response.

    Returns:
        tuple: A tuple containing:
            - X (numpy.ndarray): Simulated input data.
            - np.random.poisson(rate) (numpy.ndarray): Simulated spike responses.
            - model (nmo.glm.PoissonGLM): Initialized model instance.
            - (w_true, b_true) (tuple): True weight and bias parameters.
            - rate (jax.numpy.ndarray): Simulated rate of response.
    """
    X, spikes, model, true_params, rate = (
        population_negativeBinomialGLM_model_instantiation
    )
    X_tree = nmo.pytrees.FeaturePytree(input_1=X[..., :3], input_2=X[..., 3:])
    true_params_tree = (
        dict(input_1=true_params[0][:3], input_2=true_params[0][3:]),
        true_params[1],
    )
    model_tree = nmo.glm.PopulationGLM(
        observation_model=model.observation_model,
        regularizer=model.regularizer,
        solver_name="LBFGS",
    )
    return X_tree, np.random.poisson(rate), model_tree, true_params_tree, rate
>>>>>>> 375d05ac
<|MERGE_RESOLUTION|>--- conflicted
+++ resolved
@@ -947,7 +947,6 @@
     return X_tree, np.random.binomial(1, rate), model_tree, true_params_tree, rate
 
 
-<<<<<<< HEAD
 SizeTerminal = namedtuple("SizeTerminal", ["columns", "lines"])
 
 
@@ -964,7 +963,8 @@
     Nested retularizer for testing save/load.
     """
     return NestedRegularizer(nmo.regularizer.Lasso())
-=======
+
+
 @pytest.fixture
 def negativeBinomialGLM_model_instantiation():
     """Set up a Negative Binomial GLM with array inputs for testing purposes.
@@ -1091,5 +1091,4 @@
         regularizer=model.regularizer,
         solver_name="LBFGS",
     )
-    return X_tree, np.random.poisson(rate), model_tree, true_params_tree, rate
->>>>>>> 375d05ac
+    return X_tree, np.random.poisson(rate), model_tree, true_params_tree, rate