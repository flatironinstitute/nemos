import inspect
import operator
import pickle
from contextlib import nullcontext as does_not_raise
from copy import deepcopy
from unittest.mock import patch

import jax
import numpy as np
import pytest
from conftest import (
    CombinedBasis,
    basis_with_add_kwargs,
    list_all_basis_classes,
    list_all_real_basis_classes,
)
from sklearn.base import clone as sk_clone
from sklearn.pipeline import Pipeline

import nemos as nmo
from nemos import basis
from nemos._inspect_utils import get_subclass_methods, list_abstract_methods
from nemos.basis import (
    AdditiveBasis,
    CustomBasis,
    HistoryConv,
    IdentityEval,
    MultiplicativeBasis,
    TransformerBasis,
)
<<<<<<< HEAD
from nemos.basis._composition_utils import generate_basis_label_pair
from nemos.basis._fourier_basis import FourierBasis


def get_valid_basis_ndim_combinations():
    """Generate only valid (basis_cls, ndim) combinations."""
    combinations = []
    for basis_cls in list_all_basis_classes():
        # Create a temporary instance to check signature
        try:
            sig = inspect.signature(basis_cls.__init__)
            if "ndim" in sig.parameters:
                # Supports ndim parameter - add all ndim values
                for ndim in [1, 2, 3]:
                    combinations.append((basis_cls, ndim))
            else:
                # Only supports ndim=1
                combinations.append((basis_cls, 1))
        except Exception:
            # Fallback: assume only ndim=1 works
            combinations.append((basis_cls, 1))

    return combinations
=======
from nemos.basis._composition_utils import generate_basis_label_pair, set_input_shape
>>>>>>> 04a3654c


@pytest.mark.parametrize(
    "basis_cls",
    list_all_basis_classes(),
)
def test_transformer_has_the_same_public_attributes_as_basis(
    basis_cls, basis_class_specific_params
):
    n_basis_funcs = 5
    bas = CombinedBasis().instantiate_basis(
        n_basis_funcs, basis_cls, basis_class_specific_params, window_size=10
    )

    public_attrs_basis = {attr for attr in dir(bas) if not attr.startswith("_")}
    public_attrs_transformerbasis = {
        attr
        for attr in dir(
            bas.set_input_shape(*([1] * bas._n_input_dimensionality)).to_transformer()
        )
        if not attr.startswith("_")
    }

    assert public_attrs_transformerbasis - public_attrs_basis == {
        "fit",
        "fit_transform",
        "transform",
        "basis",
    }

    assert public_attrs_basis - public_attrs_transformerbasis == {"to_transformer"}


@pytest.mark.parametrize(
    "basis_cls",
    list_all_basis_classes("Conv") + list_all_basis_classes("Eval") + [CustomBasis],
)
def test_to_transformer_and_constructor_are_equivalent(
    basis_cls, basis_class_specific_params
):
    n_basis_funcs = 5
    bas = CombinedBasis().instantiate_basis(
        n_basis_funcs, basis_cls, basis_class_specific_params, window_size=10
    )
    bas.set_input_shape(*([1] * bas._n_input_dimensionality))
    trans_bas_a = bas.to_transformer()
    trans_bas_b = basis.TransformerBasis(bas)

    # they both just have a _basis
    assert (
        set(trans_bas_a.__dict__.keys())
        == set(trans_bas_b.__dict__.keys())
        == {"_basis", "_wrapped_methods"}
    )
    # and those bases are the same
    assert np.all(
        trans_bas_a.basis.__dict__.pop("_decay_rates", 1)
        == trans_bas_b.basis.__dict__.pop("_decay_rates", 1)
    )

    assert np.all(
        trans_bas_a.basis.__dict__.pop("_freq_combinations", 1)
        == trans_bas_b.basis.__dict__.pop("_freq_combinations", 1)
    )

    freqs_a = trans_bas_a.basis.__dict__.pop("_frequencies", [1])
    freqs_b = trans_bas_b.basis.__dict__.pop("_frequencies", [1])
    assert len(freqs_a) == len(freqs_b)
    assert all(np.all(a == b) for a, b in zip(freqs_a, freqs_b))

    # extract the wrapped func for these methods
    wrapped_methods_a = {}
    for method in trans_bas_a._chainable_methods:
        out = trans_bas_a.basis.__dict__.pop(method, False)
        val = out if out is False else out.__func__.__qualname__
        wrapped_methods_a.update({method: val})

    wrapped_methods_b = {}
    for method in trans_bas_b._chainable_methods:
        out = trans_bas_b.basis.__dict__.pop(method, False)
        val = out if out is False else out.__func__.__qualname__
        wrapped_methods_b.update({method: val})

    assert wrapped_methods_a == wrapped_methods_b
    if basis_cls == CustomBasis:
        f1, f2 = trans_bas_a.basis.__dict__.pop(
            "_funcs", [True]
        ), trans_bas_b.basis.__dict__.pop("_funcs", [True])
        # the functions will not have the same id,
        # but the __repr__ will show that they point to the same function address with the same parameters
        assert all(fi.__repr__() == fj.__repr__() for fi, fj in zip(f1, f2))
    assert trans_bas_a.basis.__dict__ == trans_bas_b.basis.__dict__


@pytest.mark.parametrize(
    "basis_cls, ndim",
    get_valid_basis_ndim_combinations(),
)
def test_basis_to_transformer_makes_a_copy(
    basis_cls, basis_class_specific_params, ndim
):

    if basis_cls in [nmo.basis.IdentityEval, nmo.basis.HistoryConv, CustomBasis]:
        pytest.skip(f"{basis_cls} n_basis_funcs is not settable.")

    bas_a = CombinedBasis().instantiate_basis(
        5, basis_cls, basis_class_specific_params, window_size=10, ndim=ndim
    )
    trans_bas_a = bas_a.set_input_shape(
        *([1] * bas_a._n_input_dimensionality)
    ).to_transformer()

    # changing an attribute in bas should not change trans_bas
    if basis_cls in [basis.AdditiveBasis, basis.MultiplicativeBasis]:
        bas_a.basis1.n_basis_funcs = 10
        assert trans_bas_a.basis.basis1.n_basis_funcs == 5

        # changing an attribute in the transformer basis should not change the original
        bas_b = CombinedBasis().instantiate_basis(
            5, basis_cls, basis_class_specific_params, window_size=10
        )
        bas_b.set_input_shape(*([1] * bas_b._n_input_dimensionality))
        trans_bas_b = bas_b.to_transformer()
        trans_bas_b.basis.basis1.n_basis_funcs = 100
        assert bas_b.basis1.n_basis_funcs == 5
    elif issubclass(basis_cls, FourierBasis):
        bas_a.frequencies = np.arange(7, 11)

        # make sure we loop over all freqs with zip
        assert len(trans_bas_a.frequencies) == len(bas_a.frequencies)
        # check that the frequencies are different
        assert all(
            len(f1) != len(f2)  # either the array have different length
            or np.any(f1 != f2)  # or different content
            for f1, f2 in zip(trans_bas_a.basis.frequencies, bas_a.frequencies)
        )

        # define a new basis and set the transformer attribute instead
        bas_b = CombinedBasis().instantiate_basis(
            5, basis_cls, basis_class_specific_params, window_size=10
        )
        trans_bas_b = bas_b.set_input_shape(
            *([1] * bas_b._n_input_dimensionality)
        ).to_transformer()
        trans_bas_b.frequencies = np.arange(1, 12)
        assert len(trans_bas_b.frequencies) == len(bas_b.frequencies)
        assert all(
            len(f1) != len(f2)  # either the array have different length
            or np.any(f1 != f2)  # or different content
            for f1, f2 in zip(trans_bas_b.basis.frequencies, bas_b.frequencies)
        )

    else:
        bas_a.n_basis_funcs = 10
        assert trans_bas_a.n_basis_funcs == 5

        # changing an attribute in the transformer basis should not change the original
        bas_b = CombinedBasis().instantiate_basis(
            5, basis_cls, basis_class_specific_params, window_size=10
        )
        trans_bas_b = bas_b.set_input_shape(
            *([1] * bas_b._n_input_dimensionality)
        ).to_transformer()
        trans_bas_b.n_basis_funcs = 100
        assert bas_b.n_basis_funcs == 5


@pytest.mark.parametrize(
    "basis_cls",
    list_all_basis_classes(),
)
@pytest.mark.parametrize("n_basis_funcs", [5, 10, 20])
def test_transformerbasis_getattr(
    basis_cls, n_basis_funcs, basis_class_specific_params
):
    bas = CombinedBasis().instantiate_basis(
        n_basis_funcs, basis_cls, basis_class_specific_params, window_size=30
    )
    trans_basis = basis.TransformerBasis(
        bas.set_input_shape(*([1] * bas._n_input_dimensionality))
    )
    if basis_cls in [basis.AdditiveBasis, basis.MultiplicativeBasis]:
        for basi in [getattr(trans_basis.basis, attr) for attr in ("basis1", "basis2")]:
            assert basi.n_basis_funcs == bas.basis1.n_basis_funcs
    else:
        assert trans_basis.n_basis_funcs == bas.n_basis_funcs


@pytest.mark.parametrize(
    "basis_cls",
    list_all_basis_classes("Conv") + list_all_basis_classes("Eval") + [CustomBasis],
)
@pytest.mark.parametrize("n_basis_funcs_init", [5])
@pytest.mark.parametrize("n_basis_funcs_new", [6, 10, 20])
def test_transformerbasis_set_params(
    basis_cls, n_basis_funcs_init, n_basis_funcs_new, basis_class_specific_params
):
    if basis_cls in [nmo.basis.IdentityEval]:
        return  # no settable params

    bas = CombinedBasis().instantiate_basis(
        n_basis_funcs_init, basis_cls, basis_class_specific_params, window_size=10
    )
    trans_basis = basis.TransformerBasis(
        bas.set_input_shape(*([1] * bas._n_input_dimensionality))
    )
    if isinstance(bas, HistoryConv):
        trans_basis.set_params(window_size=n_basis_funcs_new)
        assert trans_basis.window_size == n_basis_funcs_new
        assert trans_basis.basis.window_size == n_basis_funcs_new
    elif isinstance(bas, CustomBasis):
        basis_kwargs = {"add": n_basis_funcs_new}
        trans_basis.set_params(basis_kwargs=basis_kwargs)
        trans_basis.basis_kwargs == basis_kwargs
        trans_basis.basis.basis_kwargs == basis_kwargs
    elif isinstance(bas, FourierBasis):
        trans_basis.set_params(frequencies=np.arange(1, 8))
        assert np.all(trans_basis.frequencies[0] == np.arange(1, 8))
    else:
        trans_basis.set_params(n_basis_funcs=n_basis_funcs_new)
        assert trans_basis.n_basis_funcs == n_basis_funcs_new
        assert trans_basis.basis.n_basis_funcs == n_basis_funcs_new


@pytest.mark.parametrize(
    "basis_cls",
    list_all_basis_classes("Conv") + list_all_basis_classes("Eval") + [CustomBasis],
)
def test_transformerbasis_setattr_basis(basis_cls, basis_class_specific_params):

    # setting the _basis attribute should change it
    bas = CombinedBasis().instantiate_basis(
        10, basis_cls, basis_class_specific_params, window_size=30
    )
    trans_bas = basis.TransformerBasis(
        bas.set_input_shape(*([1] * bas._n_input_dimensionality))
    )

    bas = CombinedBasis().instantiate_basis(
        20, basis_cls, basis_class_specific_params, window_size=30
    )
    nbas = deepcopy(bas.n_basis_funcs)

    trans_bas.basis = bas.set_input_shape(*([1] * bas._n_input_dimensionality))

    assert trans_bas.n_basis_funcs == nbas
    assert trans_bas.basis.n_basis_funcs == nbas
    assert isinstance(trans_bas.basis, basis_cls)


@pytest.mark.parametrize(
    "basis_cls",
    list_all_basis_classes("Conv") + list_all_basis_classes("Eval") + [CustomBasis],
)
def test_transformerbasis_setattr_basis_attribute(
    basis_cls, basis_class_specific_params
):
    if basis_cls in [nmo.basis.IdentityEval]:
        return
    # setting an attribute that is an attribute of the underlying _basis
    # should propagate setting it on _basis itself
    bas = CombinedBasis().instantiate_basis(
        10, basis_cls, basis_class_specific_params, window_size=10
    )
    trans_bas = basis.TransformerBasis(
        bas.set_input_shape(*([1] * bas._n_input_dimensionality))
    )
    if basis_cls is nmo.basis.HistoryConv:
        trans_bas.window_size = 20
        assert trans_bas.n_basis_funcs == 20
        assert trans_bas.basis.n_basis_funcs == 20
    elif basis_cls is CustomBasis:
        trans_bas.basis_kwargs = {"add": 20}
        assert trans_bas.basis_kwargs == {"add": 20}
        assert trans_bas.basis.basis_kwargs == {"add": 20}
    elif issubclass(basis_cls, FourierBasis):
        trans_bas.frequencies = np.arange(1, 8)
        assert np.all(trans_bas.frequencies[0] == np.arange(1, 8))
        assert np.all(trans_bas.basis.frequencies[0] == np.arange(1, 8))
    else:
        trans_bas.n_basis_funcs = 20
        assert trans_bas.n_basis_funcs == 20
        assert trans_bas.basis.n_basis_funcs == 20
    assert isinstance(trans_bas.basis, basis_cls)


@pytest.mark.parametrize(
    "basis_cls",
    list_all_basis_classes("Conv") + list_all_basis_classes("Eval") + [CustomBasis],
)
def test_transformerbasis_copy_basis_on_construct(
    basis_cls, basis_class_specific_params
):
    if basis_cls in [nmo.basis.IdentityEval]:
        return

    # modifying the transformerbasis's attributes shouldn't
    # touch the original basis that was used to create it
    orig_bas = CombinedBasis().instantiate_basis(
        10, basis_cls, basis_class_specific_params, window_size=10
    )
    nbas = deepcopy(orig_bas.n_basis_funcs)
    orig_bas = orig_bas.set_input_shape(*([1] * orig_bas._n_input_dimensionality))
    trans_bas = basis.TransformerBasis(orig_bas)
    if isinstance(orig_bas, CustomBasis):
        setattr(trans_bas, "basis_kwargs", {"add": 20})
        assert orig_bas.basis_kwargs == {}
        assert trans_bas.basis_kwargs == {"add": 20}
        assert trans_bas.basis.basis_kwargs == {"add": 20}
    elif isinstance(orig_bas, FourierBasis):
        setattr(trans_bas, "frequencies", np.arange(1, 8))
        assert np.all(len(orig_bas.frequencies[0]) != len(trans_bas.frequencies[0]))
        assert np.all(trans_bas.frequencies[0] == np.arange(1, 8))
        assert np.all(trans_bas.basis.frequencies[0] == np.arange(1, 8))
    else:
        attr_name = "window_size" if basis_cls is HistoryConv else "n_basis_funcs"
        setattr(trans_bas, attr_name, 20)

        assert orig_bas.n_basis_funcs == nbas
        assert trans_bas.n_basis_funcs == 20
        assert trans_bas.basis.n_basis_funcs == 20
        assert isinstance(trans_bas.basis, basis_cls)


@pytest.mark.parametrize(
    "basis_cls",
    list_all_basis_classes(),
)
def test_transformerbasis_setattr_illegal_attribute(
    basis_cls, basis_class_specific_params
):
    # changing an attribute that is not _basis or an attribute of _basis
    # is not allowed
    bas = CombinedBasis().instantiate_basis(
        10, basis_cls, basis_class_specific_params, window_size=10
    )
    trans_bas = basis.TransformerBasis(
        bas.set_input_shape(*([1] * bas._n_input_dimensionality))
    )

    with pytest.raises(
        ValueError,
        match="Only setting basis or existing attributes of basis is allowed.",
    ):
        trans_bas.random_attr = "random value"


@pytest.mark.parametrize(
    "basis_cls",
    list_all_basis_classes(),
)
def test_transformerbasis_addition(basis_cls, basis_class_specific_params):

    if basis_cls in [nmo.basis.IdentityEval, nmo.basis.HistoryConv]:
        return

    n_basis_funcs_a = 5
    n_basis_funcs_b = n_basis_funcs_a * 2
    bas_a = CombinedBasis().instantiate_basis(
        n_basis_funcs_a, basis_cls, basis_class_specific_params, window_size=10
    )
    bas_a.set_input_shape(*([1] * bas_a._n_input_dimensionality))
    bas_b = CombinedBasis().instantiate_basis(
        n_basis_funcs_b, basis_cls, basis_class_specific_params, window_size=10
    )
    bas_b.set_input_shape(*([1] * bas_b._n_input_dimensionality))
    trans_bas_a = basis.TransformerBasis(bas_a)
    trans_bas_b = basis.TransformerBasis(bas_b)
    trans_bas_sum = trans_bas_a + trans_bas_b
    assert isinstance(trans_bas_sum, basis.TransformerBasis)
    assert isinstance(trans_bas_sum.basis, basis.AdditiveBasis)
    assert (
        trans_bas_sum.n_basis_funcs
        == trans_bas_a.n_basis_funcs + trans_bas_b.n_basis_funcs
    )
    assert (
        trans_bas_sum._n_input_dimensionality
        == trans_bas_a._n_input_dimensionality + trans_bas_b._n_input_dimensionality
    )
    if basis_cls not in [basis.AdditiveBasis, basis.MultiplicativeBasis]:
        assert trans_bas_sum.basis1.n_basis_funcs == n_basis_funcs_a
        assert trans_bas_sum.basis2.n_basis_funcs == n_basis_funcs_b


@pytest.mark.parametrize(
    "basis_cls",
    list_all_real_basis_classes(),
)
def test_transformerbasis_multiplication(basis_cls, basis_class_specific_params):

    n_basis_funcs_a = 5
    n_basis_funcs_b = n_basis_funcs_a * 2
    bas1 = CombinedBasis().instantiate_basis(
        n_basis_funcs_a, basis_cls, basis_class_specific_params, window_size=10
    )
    trans_bas_a = basis.TransformerBasis(
        bas1.set_input_shape(*([1] * bas1._n_input_dimensionality))
    )
    bas2 = CombinedBasis().instantiate_basis(
        n_basis_funcs_b, basis_cls, basis_class_specific_params, window_size=10
    )
    trans_bas_b = basis.TransformerBasis(
        bas2.set_input_shape(*([1] * bas2._n_input_dimensionality))
    )
    trans_bas_prod = trans_bas_a * trans_bas_b
    assert isinstance(trans_bas_prod, basis.TransformerBasis)
    assert isinstance(trans_bas_prod.basis, basis.MultiplicativeBasis)
    assert (
        trans_bas_prod.n_basis_funcs
        == trans_bas_a.n_basis_funcs * trans_bas_b.n_basis_funcs
    )
    assert (
        trans_bas_prod._n_input_dimensionality
        == trans_bas_a._n_input_dimensionality + trans_bas_b._n_input_dimensionality
    )
    if basis_cls not in [basis.AdditiveBasis, basis.MultiplicativeBasis]:
        assert trans_bas_prod.basis1.n_basis_funcs == bas1.n_basis_funcs
        assert trans_bas_prod.basis2.n_basis_funcs == bas2.n_basis_funcs


@pytest.mark.parametrize(
    "basis_cls",
    list_all_basis_classes(),
)
@pytest.mark.parametrize(
    "exponent, error_type, error_message",
    [
        (2, does_not_raise, None),
        (5, does_not_raise, None),
        (0.5, TypeError, "Basis exponent should be an integer"),
        (-1, ValueError, "Basis exponent should be a non-negative integer"),
    ],
)
def test_transformerbasis_exponentiation(
    basis_cls, exponent: int, error_type, error_message, basis_class_specific_params
):
    bas = CombinedBasis().instantiate_basis(
        5, basis_cls, basis_class_specific_params, window_size=10
    )
    trans_bas = basis.TransformerBasis(
        bas.set_input_shape(*([1] * bas._n_input_dimensionality))
    )

    if not isinstance(exponent, int):
        with pytest.raises(error_type, match=error_message):
            trans_bas_exp = trans_bas**exponent
            assert isinstance(trans_bas_exp, basis.TransformerBasis)
            assert isinstance(trans_bas_exp.basis, basis.MultiplicativeBasis)


@pytest.mark.parametrize(
    "basis_cls, ndim",
    get_valid_basis_ndim_combinations(),
)
def test_transformerbasis_dir(basis_cls, basis_class_specific_params, ndim):
    bas = CombinedBasis().instantiate_basis(
        5, basis_cls, basis_class_specific_params, window_size=10, ndim=ndim
    )
    trans_bas = basis.TransformerBasis(
        bas.set_input_shape(*([1] * bas._n_input_dimensionality))
    )
    for attr_name in (
        "fit",
        "transform",
        "fit_transform",
        "n_basis_funcs",
        "window_size",
    ):
        if (
            attr_name == "window_size"
            and "Conv" not in trans_bas.basis.__class__.__name__
        ):
            continue
        assert attr_name in dir(trans_bas)


@pytest.mark.parametrize(
    "basis_cls",
    list_all_basis_classes("Conv"),
)
def test_transformerbasis_sk_clone_kernel_noned(basis_cls, basis_class_specific_params):
    orig_bas = CombinedBasis().instantiate_basis(
        10, basis_cls, basis_class_specific_params, window_size=20
    )
    orig_bas.set_input_shape(*([1] * orig_bas._n_input_dimensionality))
    trans_bas = basis.TransformerBasis(orig_bas)

    # kernel should be saved in the object after fit
    trans_bas.fit(np.random.randn(100, 1))
    assert isinstance(trans_bas.kernel_, np.ndarray)

    # cloning should set kernel_ to None
    trans_bas_clone = sk_clone(trans_bas)

    # the original object should still have kernel_
    assert isinstance(trans_bas.kernel_, np.ndarray)
    # but the clone should not have one
    assert trans_bas_clone.kernel_ is None


@pytest.mark.parametrize(
    "basis_cls, ndim",
    get_valid_basis_ndim_combinations(),
)
@pytest.mark.parametrize("n_basis_funcs", [5])
def test_transformerbasis_pickle(
    tmpdir, basis_cls, n_basis_funcs, basis_class_specific_params, ndim
):

    bas = CombinedBasis().instantiate_basis(
        n_basis_funcs, basis_cls, basis_class_specific_params, window_size=10, ndim=ndim
    )
    # the test that tries cross-validation with n_jobs = 2 already should test this
    trans_bas = basis.TransformerBasis(
        bas.set_input_shape(*([1] * bas._n_input_dimensionality))
    )
    filepath = tmpdir / "transformerbasis.pickle"
    with open(filepath, "wb") as f:
        pickle.dump(trans_bas, f)
    with open(filepath, "rb") as f:
        trans_bas2 = pickle.load(f)

    assert isinstance(trans_bas2, basis.TransformerBasis)
    if basis_cls in [basis.AdditiveBasis, basis.MultiplicativeBasis]:
        for basi in [getattr(trans_bas2.basis, attr) for attr in ("basis1", "basis2")]:

            assert basi.n_basis_funcs == bas.basis1.n_basis_funcs
    else:
        assert trans_bas2.n_basis_funcs == bas.n_basis_funcs


@pytest.mark.parametrize(
    "set_input, expectation",
    [
        (True, does_not_raise()),
        (False, does_not_raise()),
    ],
)
@pytest.mark.parametrize(
    "inp", [np.ones((10,)), np.ones((10, 1)), np.ones((10, 2)), np.ones((10, 2, 3))]
)
@pytest.mark.parametrize(
    "basis_cls, ndim",
    get_valid_basis_ndim_combinations(),
)
def test_to_transformer_and_set_input(
    basis_cls, inp, set_input, expectation, basis_class_specific_params, ndim
):
    bas = CombinedBasis().instantiate_basis(
        5, basis_cls, basis_class_specific_params, window_size=10, ndim=ndim
    )
    if set_input:
        bas.set_input_shape(*([inp] * bas._n_input_dimensionality))
    trans = bas.to_transformer()
    with expectation:
        if set_input:
            X = np.concatenate(
                [inp.reshape(inp.shape[0], -1)] * bas._n_input_dimensionality, axis=1
            )
        else:
            X = np.concatenate(
                [inp.reshape(inp.shape[0], -1)[:, :1]] * bas._n_input_dimensionality,
                axis=1,
            )
        trans.fit(X)


@pytest.mark.parametrize(
    "inp, expectation",
    [
        (np.ones((10,)), pytest.raises(ValueError, match="X must be 2-")),
        (np.ones((10, 1)), does_not_raise()),
        (np.ones((10, 2)), does_not_raise()),
        (np.ones((10, 2, 3)), pytest.raises(ValueError, match="X must be 2-")),
    ],
)
@pytest.mark.parametrize(
    "basis_cls, ndim",
    get_valid_basis_ndim_combinations(),
)
def test_transformer_fit(
    basis_cls, inp, basis_class_specific_params, expectation, ndim
):
    bas = CombinedBasis().instantiate_basis(
        5, basis_cls, basis_class_specific_params, window_size=10, ndim=ndim
    )
    transformer = bas.set_input_shape(
        *([inp] * bas._n_input_dimensionality)
    ).to_transformer()
    X = np.concatenate(
        [inp.reshape(inp.shape[0], -1)] * bas._n_input_dimensionality, axis=1
    )
    transformer.fit(X)
    if "Conv" in basis_cls.__name__:
        assert transformer.kernel_ is not None

    # try and pass segmented time series
    bas_ndim = getattr(bas, "ndim", 1)
    if (
        isinstance(bas, (basis.AdditiveBasis, basis.MultiplicativeBasis))
        or bas_ndim > 1
    ):
        if inp.ndim == 2 and bas_ndim <= 2:
            expectation = pytest.raises(ValueError, match="Input mismatch: expected ")
        elif bas_ndim > 2:
            expectation = pytest.raises(
                TypeError,
                match=r"TransformerBasis\.fit\(\) takes from \d+ to \d+ positional arguments but \d+ were given",
            )

    with expectation:
        transformer.fit(*([inp] * bas._n_input_dimensionality))


@pytest.mark.parametrize(
    "inp",
    [
        np.ones((10, 1)),
        np.ones((10, 2)),
    ],
)
@pytest.mark.parametrize(
    "delta_input, expectation",
    [
        (0, does_not_raise()),
        (1, pytest.raises(ValueError, match="Input mismatch: expected ")),
        (-1, pytest.raises(ValueError, match="Input mismatch: expected ")),
    ],
)
@pytest.mark.parametrize(
    "basis_cls",
    list_all_basis_classes(),
)
def test_transformer_fit_input_shape_mismatch(
    basis_cls, delta_input, inp, basis_class_specific_params, expectation
):
    bas = CombinedBasis().instantiate_basis(
        5, basis_cls, basis_class_specific_params, window_size=10
    )
    transformer = bas.set_input_shape(
        *([inp] * bas._n_input_dimensionality)
    ).to_transformer()
    X = np.random.randn(10, int(sum(bas._input_shape_product) + delta_input))
    with expectation:
        transformer.fit(X)


@pytest.mark.parametrize(
    "inp",
    [
        np.random.randn(
            10,
        ),
        np.random.randn(10, 1),
        np.random.randn(10, 2),
        np.random.randn(10, 2, 3),
    ],
)
@pytest.mark.parametrize(
    "basis_cls, ndim",
    get_valid_basis_ndim_combinations(),
)
def test_transformer_transform(basis_cls, inp, basis_class_specific_params, ndim):
    bas = CombinedBasis().instantiate_basis(
        5, basis_cls, basis_class_specific_params, window_size=10, ndim=ndim
    )
    assert getattr(bas, "ndim", ndim) == ndim
    transformer = bas.set_input_shape(
        *([inp] * bas._n_input_dimensionality)
    ).to_transformer()
    X = np.concatenate(
        [inp.reshape(inp.shape[0], -1)] * bas._n_input_dimensionality, axis=1
    )
    transformer.fit(X)

    out = transformer.transform(X)
    out2 = bas.compute_features(*([inp] * bas._n_input_dimensionality))
    assert np.array_equal(out, out2, equal_nan=True)


@pytest.mark.parametrize(
    "inp",
    [
        np.random.randn(
            10,
        ),
        np.random.randn(10, 1),
        np.random.randn(10, 2),
        np.random.randn(10, 2, 3),
    ],
)
@pytest.mark.parametrize(
    "basis_cls",
    list_all_basis_classes(),
)
def test_transformer_fit_transform(basis_cls, inp, basis_class_specific_params):
    bas = CombinedBasis().instantiate_basis(
        5, basis_cls, basis_class_specific_params, window_size=10
    )
    transformer = bas.set_input_shape(
        *([inp] * bas._n_input_dimensionality)
    ).to_transformer()
    X = np.concatenate(
        [inp.reshape(inp.shape[0], -1)] * bas._n_input_dimensionality, axis=1
    )

    out = transformer.fit_transform(X)
    out2 = bas.compute_features(*([inp] * bas._n_input_dimensionality))

    assert np.array_equal(out, out2, equal_nan=True)


@pytest.mark.parametrize(
    "inp",
    [
        np.ones((10, 1)),
        np.ones((10, 2)),
    ],
)
@pytest.mark.parametrize(
    "delta_input, expectation",
    [
        (0, does_not_raise()),
        (1, pytest.raises(ValueError, match="Input mismatch: expected ")),
        (-1, pytest.raises(ValueError, match="Input mismatch: expected ")),
    ],
)
@pytest.mark.parametrize(
    "basis_cls",
    list_all_basis_classes(),
)
def test_transformer_fit_transform_input_shape_mismatch(
    basis_cls, delta_input, inp, basis_class_specific_params, expectation
):
    bas = CombinedBasis().instantiate_basis(
        5, basis_cls, basis_class_specific_params, window_size=10
    )
    transformer = bas.set_input_shape(
        *([inp] * bas._n_input_dimensionality)
    ).to_transformer()
    X = np.random.randn(10, int(sum(bas._input_shape_product) + delta_input))
    with expectation:
        transformer.fit_transform(X)


@pytest.mark.parametrize(
    "inp, expectation",
    [
        (np.ones((10,)), pytest.raises(ValueError, match="X must be 2-")),
        (np.ones((10, 1)), does_not_raise()),
        (np.ones((10, 2)), does_not_raise()),
        (np.ones((10, 2, 3)), pytest.raises(ValueError, match="X must be 2-")),
    ],
)
@pytest.mark.parametrize(
    "basis_cls",
    list_all_basis_classes(),
)
def test_transformer_fit_transform_input_struct(
    basis_cls, inp, basis_class_specific_params, expectation
):
    bas = CombinedBasis().instantiate_basis(
        5, basis_cls, basis_class_specific_params, window_size=10
    )
    transformer = bas.set_input_shape(
        *([inp] * bas._n_input_dimensionality)
    ).to_transformer()
    X = np.concatenate(
        [inp.reshape(inp.shape[0], -1)] * bas._n_input_dimensionality, axis=1
    )
    transformer.fit_transform(X)

    if "Conv" in basis_cls.__name__:
        assert transformer.kernel_ is not None

    # try and pass a tuple of time series
    if (
        isinstance(bas, (basis.AdditiveBasis, basis.MultiplicativeBasis))
        and inp.ndim != 2
    ):
        expectation = pytest.raises(ValueError, match="X must be 2-")
    elif (
        isinstance(bas, (basis.AdditiveBasis, basis.MultiplicativeBasis))
        and inp.ndim == 2
    ):
        expectation = pytest.raises(ValueError, match="Input mismatch: expected")
    with expectation:
        transformer.fit(*([inp] * bas._n_input_dimensionality))


@pytest.mark.parametrize(
    "basis_cls",
    list_all_basis_classes(),
)
@pytest.mark.parametrize(
    "inp",
    [
        0.1
        * np.random.randn(
            100,
        ),
        0.1 * np.random.randn(100, 1),
        0.1 * np.random.randn(100, 2),
        0.1 * np.random.randn(100, 1, 2),
    ],
)
def test_transformer_in_pipeline(basis_cls, inp, basis_class_specific_params):

    if basis_cls is IdentityEval:
        return
    elif basis_cls is HistoryConv:
        cv_attr = "window_size"
    elif basis_cls is CustomBasis:
        cv_attr = "basis_kwargs"
    elif issubclass(basis_cls, FourierBasis):
        cv_attr = "frequencies"
    else:
        cv_attr = "n_basis_funcs"
    if basis_cls is not CustomBasis:
        bas = CombinedBasis().instantiate_basis(
            5, basis_cls, basis_class_specific_params, window_size=5
        )
    else:
        bas = basis_with_add_kwargs(basis_kwargs={"add": 0})
    transformer = bas.set_input_shape(
        *([inp] * bas._n_input_dimensionality)
    ).to_transformer()
    # fit outside pipeline
    X = bas.compute_features(*([inp] * bas._n_input_dimensionality))
    log_mu = X.dot(0.005 * np.ones(X.shape[1]))
    y = np.full(X.shape[0], 0)
    y[~np.isnan(log_mu)] = np.random.poisson(
        np.exp(log_mu[~np.isnan(log_mu)] - np.nanmean(log_mu))
    )
    model = nmo.glm.GLM(regularizer="Ridge", regularizer_strength=0.001).fit(X, y)

    # pipeline
    pipe = Pipeline(
        [
            ("bas", transformer),
            ("glm", nmo.glm.GLM(regularizer="Ridge", regularizer_strength=0.001)),
        ]
    )
    x = np.concatenate(
        [inp.reshape(inp.shape[0], -1)] * bas._n_input_dimensionality, axis=1
    )
    pipe.fit(x, y)
    np.testing.assert_allclose(pipe["glm"].coef_, model.coef_)

    set_param_dict = {
        f"bas__basis2__{cv_attr}": 4 if cv_attr != "basis_kwargs" else {"add": 1}
    }
    # set basis & refit
    if isinstance(bas, (basis.AdditiveBasis, basis.MultiplicativeBasis)):
        pipe.set_params(**set_param_dict)
        assert (
            bas.basis2.n_basis_funcs == 5
        )  # make sure that the change did not affect bas
        set_param_dict_outside = {f"basis2__{cv_attr}": 4}
        X = bas.set_params(**set_param_dict_outside).compute_features(
            *([inp] * bas._n_input_dimensionality)
        )
    elif basis_cls is CustomBasis:
        set_param_dict = {
            f"bas__{cv_attr}": 4 if cv_attr != "basis_kwargs" else {"add": 1}
        }
        pipe.set_params(**set_param_dict)
        assert bas.basis_kwargs == {"add": 0}  # check that it is not a shallow copy
        set_param_dict_outside = {f"{cv_attr}": {"add": 1}}
        X = bas.set_params(**set_param_dict_outside).compute_features(
            *([inp] * bas._n_input_dimensionality)
        )
    else:
        set_param_dict = {
            f"bas__{cv_attr}": 4 if cv_attr != "basis_kwargs" else {"add": 1}
        }
        pipe.set_params(**set_param_dict)
        assert bas.n_basis_funcs == 5  # make sure that the change did not affect bas
        set_param_dict_outside = {f"{cv_attr}": 4}
        X = bas.set_params(**set_param_dict_outside).compute_features(
            *([inp] * bas._n_input_dimensionality)
        )
    pipe.fit(x, y)
    model.fit(X, y)
    np.testing.assert_allclose(pipe["glm"].coef_, model.coef_)


@pytest.mark.parametrize(
    "basis_cls",
    list_all_basis_classes(),
)
def test_initialization(basis_cls, basis_class_specific_params):
    bas = CombinedBasis().instantiate_basis(
        5, basis_cls, basis_class_specific_params, window_size=10
    )
    expectation = (
        does_not_raise()
        if not isinstance(bas, (basis.AdditiveBasis, basis.MultiplicativeBasis))
        else pytest.raises(
            ValueError,
            match="Input mismatch: expected 2 inputs, but got 1 columns in X",
        )
    )
    transformer = bas.to_transformer()
    with expectation:
        transformer.fit(np.ones((100, 1)))

    with expectation:
        transformer.transform(np.ones((100, 1)))

    with expectation:
        transformer.fit_transform(np.ones((100, 1)))


@pytest.mark.parametrize(
    "basis_cls",
    list_all_basis_classes(),
)
def test_basis_setter(basis_cls, basis_class_specific_params):
    bas = CombinedBasis().instantiate_basis(
        5, basis_cls, basis_class_specific_params, window_size=10
    )

    bas2 = CombinedBasis().instantiate_basis(
        7, basis_cls, basis_class_specific_params, window_size=10
    )
    transformer = bas.to_transformer()
    transformer.basis = bas2
    assert transformer.basis.n_basis_funcs == bas2.n_basis_funcs


@pytest.mark.parametrize(
    "basis_cls",
    list_all_basis_classes(),
)
def test_getstate(basis_cls, basis_class_specific_params):
    bas = CombinedBasis().instantiate_basis(
        5, basis_cls, basis_class_specific_params, window_size=10
    )
    transformer = bas.to_transformer()
    state = transformer.__getstate__()
    assert {"basis": transformer.basis} == state


@pytest.mark.parametrize(
    "basis_cls",
    list_all_basis_classes(),
)
def test_eetstate(basis_cls, basis_class_specific_params):
    bas = CombinedBasis().instantiate_basis(
        5, basis_cls, basis_class_specific_params, window_size=10
    )
    bas2 = CombinedBasis().instantiate_basis(
        7, basis_cls, basis_class_specific_params, window_size=10
    )
    transformer = bas.to_transformer()
    state = {"basis": bas2}
    transformer.__setstate__(state)
    assert transformer.basis == bas2


@pytest.mark.parametrize(
    "basis_cls",
    list_all_basis_classes(),
)
def test_to_transformer_not_an_attribute_of_transformer_basis(
    basis_cls, basis_class_specific_params
):
    bas = CombinedBasis().instantiate_basis(
        5, basis_cls, basis_class_specific_params, window_size=10
    )
    bas = bas.to_transformer()
    assert "to_transformer" not in bas.__dir__()

    with pytest.raises(
        AttributeError,
        match="'TransformerBasis' object has no attribute 'to_transformer'",
    ):
        bas.to_transformer()


@pytest.mark.parametrize(
    "basis_cls",
    list_all_basis_classes(),
)
def test_dir_transformer(basis_cls, basis_class_specific_params):
    bas = CombinedBasis().instantiate_basis(
        5, basis_cls, basis_class_specific_params, window_size=10
    )
    transformer = bas.to_transformer()
    lst = transformer.__dir__()
    dict_abst_method = list_abstract_methods(nmo.basis._basis.Basis)

    # CustomBasis does not inherit from Basis
    if basis_cls is not CustomBasis:
        # check it finds all abc basis methods
        for meth in dict_abst_method:
            assert meth[0] in lst
    else:
        for meth in [
            "compute_features",
            "evaluate",
            "set_input_shape",
            "split_by_feature",
        ]:
            assert meth in lst

    # check all reimplemented methods
    dict_reimplemented_method = get_subclass_methods(basis_cls)
    for meth in dict_reimplemented_method:
        if meth[0] == "to_transformer":
            continue
        assert meth[0] in lst

    # check that it is a trnasformer
    for meth in ["fit", "transform", "fit_transform"]:
        assert meth in lst


@pytest.mark.parametrize(
    "basis_cls",
    list_all_basis_classes(),
)
@pytest.mark.parametrize(
    "inp, expectation",
    [
        (
            np.random.randn(10, 2),
            pytest.raises(ValueError, match=r"Input mismatch: expected \d inputs"),
        ),
        (
            np.random.randn(10, 3, 1),
            pytest.raises(ValueError, match="X must be 2-dimensional"),
        ),
        (
            {1: np.random.randn(10, 3)},
            pytest.raises(ValueError, match="The input must be a 2-dimensional array"),
        ),
        (np.random.randn(10, 3), does_not_raise()),
    ],
)
@pytest.mark.parametrize("method", ["fit", "transform", "fit_transform"])
def test_check_input(inp, expectation, basis_cls, basis_class_specific_params, method):
    bas = CombinedBasis().instantiate_basis(
        5, basis_cls, basis_class_specific_params, window_size=10
    )
    # set kernels
    if hasattr(bas, "_set_input_independent_states"):
        bas._set_input_independent_states()
    # set input shape
    transformer = bas.to_transformer().set_input_shape(
        *([3] * bas._n_input_dimensionality)
    )
    if isinstance(bas, (AdditiveBasis, MultiplicativeBasis)):
        if hasattr(inp, "ndim"):
            ndim = inp.ndim
            inp = np.concatenate(
                [inp.reshape(inp.shape[0], -1)] * bas._n_input_dimensionality, axis=1
            )
            if ndim == 3:
                inp = inp[..., np.newaxis]

    meth = getattr(transformer, method)

    with expectation:
        meth(inp)
        with pytest.raises(ValueError, match="X and y must have the same"):
            meth(inp, np.ones(11))


@pytest.mark.parametrize(
    "basis_cls",
    list_all_basis_classes(),
)
@pytest.mark.parametrize(
    "expected_out",
    [
        {
            basis.CustomBasis: "Transformer(CustomBasis(\n    funcs=[partial(power_func, 1), ..., partial(power_func, 5)],\n    ndim_input=1,\n    pynapple_support=True,\n    is_complex=False\n))",
            basis.BSplineConv: "Transformer(BSplineConv(n_basis_funcs=5, window_size=10, order=4))",
            basis.BSplineEval: "Transformer(BSplineEval(n_basis_funcs=5, order=4))",
            basis.CyclicBSplineConv: "Transformer(CyclicBSplineConv(n_basis_funcs=5, window_size=10, order=4))",
            basis.CyclicBSplineEval: "Transformer(CyclicBSplineEval(n_basis_funcs=5, order=4))",
            basis.HistoryConv: "Transformer(HistoryConv(window_size=10))",
            basis.IdentityEval: "Transformer(IdentityEval())",
            basis.MSplineConv: "Transformer(MSplineConv(n_basis_funcs=5, window_size=10, order=4))",
            basis.MSplineEval: "Transformer(MSplineEval(n_basis_funcs=5, order=4))",
            basis.OrthExponentialConv: "Transformer(OrthExponentialConv(n_basis_funcs=5, window_size=10))",
            basis.OrthExponentialEval: "Transformer(OrthExponentialEval(n_basis_funcs=5))",
            basis.RaisedCosineLinearConv: "Transformer(RaisedCosineLinearConv(n_basis_funcs=5, window_size=10, width=2.0))",
            basis.RaisedCosineLinearEval: "Transformer(RaisedCosineLinearEval(n_basis_funcs=5, width=2.0))",
            basis.RaisedCosineLogConv: "Transformer(RaisedCosineLogConv(n_basis_funcs=5, window_size=10, width=2.0, time_scaling=50.0, enforce_decay_to_zero=True))",
            basis.RaisedCosineLogEval: "Transformer(RaisedCosineLogEval(n_basis_funcs=5, width=2.0, time_scaling=50.0, enforce_decay_to_zero=True))",
            basis.AdditiveBasis: "Transformer('(MSplineEval + RaisedCosineLinearConv)': AdditiveBasis(\n    basis1=MSplineEval(n_basis_funcs=5, order=4),\n    basis2=RaisedCosineLinearConv(n_basis_funcs=5, window_size=10, width=2.0),\n))",
            basis.MultiplicativeBasis: "Transformer('(MSplineEval * RaisedCosineLinearConv)': MultiplicativeBasis(\n    basis1=MSplineEval(n_basis_funcs=5, order=4),\n    basis2=RaisedCosineLinearConv(n_basis_funcs=5, window_size=10, width=2.0),\n))",
            basis.FourierEval: "Transformer(FourierEval(frequencies=[Array([0., 1., 2.], dtype=float64)], ndim=1, frequency_mask='all'))",
        }
    ],
)
def test_repr_out(basis_cls, basis_class_specific_params, expected_out):
    jax.config.update("jax_enable_x64", True)
    with patch("os.get_terminal_size", return_value=(80, 24)):
        bas = CombinedBasis().instantiate_basis(
            5, basis_cls, basis_class_specific_params, window_size=10
        )
        bas = bas.set_input_shape(
            *([10] * bas._n_input_dimensionality)
        ).to_transformer()
        out = expected_out.get(basis_cls, "")
        if out == "":
            raise ValueError(f"Missing test case for {basis_cls}!")
        assert repr(bas) == out


@pytest.mark.parametrize(
    "bas, expectation",
    [
        (nmo.basis.BSplineEval(5), does_not_raise()),
        (
            3,
            pytest.raises(
                TypeError, match=r"TransformerBasis accepts only object implementing"
            ),
        ),
        (
            nmo.regularizer.Ridge(),
            pytest.raises(
                TypeError, match=r"TransformerBasis accepts only object implementing"
            ),
        ),
    ],
)
def test_transformer_init_type(bas, expectation):
    with expectation:
        out = nmo.basis.TransformerBasis(bas)


@pytest.mark.parametrize(
    "bas", [nmo.basis.BSplineEval(5) * 3, nmo.basis.BSplineEval(5) ** 3]
)
def test_input_shape_defaults(bas):
    tbas = bas.to_transformer()
    assert tbas.input_shape == [()] * 3
    assert tbas._input_shape_product == (1, 1, 1)
    tbas = TransformerBasis(bas)
    assert tbas.input_shape == [()] * 3
    assert tbas._input_shape_product == (1, 1, 1)
    if not isinstance(bas, MultiplicativeBasis):
        set_input_shape(bas.basis1, 1, (2, 3))
        tbas = bas.to_transformer()
        assert tbas.input_shape == [(), (2, 3), ()]
        assert tbas._input_shape_product == (1, 6, 1)
        tbas = TransformerBasis(bas)
        assert tbas.input_shape == [(), (2, 3), ()]
        assert tbas._input_shape_product == (1, 6, 1)

        bas.basis1.basis2._input_shape_ = None
        set_input_shape(bas.basis1.basis1, (1,))
        set_input_shape(bas.basis2, (4, 5, 6))
        tbas = bas.to_transformer()
        assert tbas.input_shape == [(1,), (), (4, 5, 6)]
        assert tbas._input_shape_product == (1, 1, 120)
        tbas = TransformerBasis(bas)
        assert tbas.input_shape == [(1,), (), (4, 5, 6)]
        assert tbas._input_shape_product == (1, 1, 120)


def test_multiplicative_basis_input_shape_behavior():
    tbas = nmo.basis.TransformerBasis(nmo.basis.BSplineEval(5) ** 3)
    # test that all access point to set_input_shape are not available
    with pytest.raises(ValueError, match="MultiplicativeBasis requires all inputs"):
        tbas.set_input_shape(1, 1, (2, 3))
    with pytest.raises(ValueError, match="Cannot set input shape on a child basis"):
        tbas.basis1.set_input_shape(1, 2)
    with pytest.raises(ValueError, match="Cannot set input shape on a child basis"):
        tbas.basis1.set_input_shape(2, 2)
    with pytest.raises(ValueError, match="Cannot convert inputs"):
        tbas.set_input_shape("a", "a", "a")
    with pytest.raises(ValueError, match="MultiplicativeBasis requires all inputs"):
        tbas.basis.set_input_shape(1, 2, 1)
    with pytest.raises(ValueError, match="Cannot set input shape on a child basis"):
        tbas.basis2.set_input_shape(1)


@pytest.mark.parametrize("label", ["x", "y", "(x + y)", "(z * (x + y))"])
def test_transformer_basis_getitem_return_transformer(label):
    add = nmo.basis.BSplineEval(5, label="x") + nmo.basis.MSplineEval(5, label="y")
    mul = nmo.basis.RaisedCosineLinearEval(5, label="z") * add
    mul = mul.to_transformer()
    assert isinstance(mul[label], TransformerBasis)


def test_chainable_methods():
    bas = nmo.basis.BSplineConv(5, 100, label="x").to_transformer()
    for meth in bas._chainable_methods:
        args = (1,) if meth in ["set_input_shape", "setup_basis"] else ()
        assert isinstance(getattr(bas, meth)(*args), TransformerBasis)


def test_basis_operations_type():
    bas = nmo.basis.BSplineConv(5, 100).to_transformer()
    # test add/multiply by transformer basis
    assert isinstance(bas + bas, TransformerBasis)
    assert isinstance(bas * bas, TransformerBasis)
    # test add/multiply by basis
    assert isinstance(bas.basis + bas, TransformerBasis)
    assert isinstance(bas.basis * bas, TransformerBasis)
    assert isinstance(bas + bas.basis, TransformerBasis)
    assert isinstance(bas * bas.basis, TransformerBasis)
    # test pow/multiply by int
    assert isinstance(bas * 3, TransformerBasis)
    assert isinstance(3 * bas, TransformerBasis)
    assert isinstance(bas**3, TransformerBasis)


def test_basis_operations_type_wrapped_basis():
    bas = nmo.basis.BSplineConv(5, 100).to_transformer()
    # test non-root components are regular basis
    for op in (operator.add, operator.mul):
        for b in (bas, bas.basis):
            for args in [(bas, b), (b, bas)]:
                composite = op(*args)
                for _, component in generate_basis_label_pair(composite):
                    if getattr(component, "_parent", None):
                        assert not isinstance(component, TransformerBasis)


@pytest.mark.parametrize(
    "shape, expected_input_shape",
    [
        (None, [(), ()]),
        ([(1, 2), (1,)], [(1, 2), (1,)]),
        ([(1,), (1, 2)], [(1,), (1, 2)]),
    ],
)
def test_assign_shape_custom_ndim(shape, expected_input_shape):
    class Mock:
        def __init__(self, shape):
            self.input_shape = shape
            self._input_shape_ = shape if isinstance(shape, list) else [shape, shape]

        def compute_features(self, x, y):
            return

        def set_input_shape(self, *shape):
            self.input_shape = [*shape]

    out = TransformerBasis._assign_input_shape(Mock(shape))
    assert out.input_shape == expected_input_shape<|MERGE_RESOLUTION|>--- conflicted
+++ resolved
@@ -28,8 +28,7 @@
     MultiplicativeBasis,
     TransformerBasis,
 )
-<<<<<<< HEAD
-from nemos.basis._composition_utils import generate_basis_label_pair
+from nemos.basis._composition_utils import generate_basis_label_pair, set_input_shape
 from nemos.basis._fourier_basis import FourierBasis
 
 
@@ -52,9 +51,6 @@
             combinations.append((basis_cls, 1))
 
     return combinations
-=======
-from nemos.basis._composition_utils import generate_basis_label_pair, set_input_shape
->>>>>>> 04a3654c
 
 
 @pytest.mark.parametrize(
