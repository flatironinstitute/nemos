--- conflicted
+++ resolved
@@ -1000,21 +1000,13 @@
         (
             3,
             pytest.raises(
-<<<<<<< HEAD
-                TypeError, match=r"Provide an object of type `Basis` to initialize"
-=======
                 TypeError, match=r"TransformerBasis accepts only object implementing"
->>>>>>> 6d18346b
             ),
         ),
         (
             nmo.regularizer.Ridge(),
             pytest.raises(
-<<<<<<< HEAD
-                TypeError, match=r"Provide an object of type `Basis` to initialize"
-=======
                 TypeError, match=r"TransformerBasis accepts only object implementing"
->>>>>>> 6d18346b
             ),
         ),
     ],
