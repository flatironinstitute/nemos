from functools import partial

import jax
import numpy as np
import pytest

from nemos.fetch import fetch_data
from nemos.glm_hmm import forward_backward, run_m_step
from nemos.observation_models import BernoulliObservations


# Below are tests for Bernoulli observation 3 states model glm hmm
@pytest.mark.parametrize(
    "decorator",
    [
        lambda x: x,
        partial(jax.jit, static_argnames=["likelihood_func", "inverse_link_function"]),
    ],
)
def test_forward_backward_regression(decorator):
    jax.config.update("jax_enable_x64", True)

    # Fetch the data
    data_path = fetch_data("e_step_three_states.npz")
    data = np.load(data_path)

    X, y = data["X"], data["y"]
    new_sess = data["new_sess"]

    # E-step initial parameters
    initial_prob = data["initial_prob"]
    projection_weights = data["projection_weights"]
    transition_matrix = data["transition_matrix"]

    # E-step output
    xis = data["xis"]
    gammas = data["gammas"]
    ll_orig, ll_norm_orig = data["log_likelihood"], data["ll_norm"]
    alphas, betas = data["alphas"], data["betas"]

    obs = BernoulliObservations()

    likelihood = jax.vmap(
        lambda x, z: obs.likelihood(x, z, aggregate_sample_scores=lambda w: w),
        in_axes=(None, 1),
        out_axes=1,
    )

    decorated_forward_backward = decorator(forward_backward)
    gammas_nemos, xis_nemos, ll_nemos, ll_norm_nemos, alphas_nemos, betas_nemos = (
        decorated_forward_backward(
            X,
            y.flatten(),
            initial_prob,
            transition_matrix,
            projection_weights,
            likelihood_func=likelihood,
            inverse_link_function=obs.inverse_link_function,
            is_new_session=new_sess.flatten().astype(bool),
        )
    )

    # First testing alphas and betas because they are computed first
    np.testing.assert_almost_equal(alphas_nemos, alphas.T, decimal=4)
    np.testing.assert_almost_equal(betas_nemos, betas.T, decimal=4)

    # testing log likelihood and normalized log likelihood
    np.testing.assert_almost_equal(ll_nemos, ll_orig, decimal=4)
    np.testing.assert_almost_equal(ll_norm_nemos, ll_norm_orig, decimal=4)

    # Next testing xis and gammas because they depend on alphas and betas
    # Testing Eq. 13.43 of Bishop
    np.testing.assert_almost_equal(gammas_nemos, gammas.T, decimal=4)
    # Testing Eq. 13.65 of Bishop
    np.testing.assert_almost_equal(xis_nemos, xis, decimal=4)


@pytest.mark.parametrize(
    "decorator",
    [
        lambda x: x,
        partial(
            jax.jit,
            static_argnames=["negative_log_likelihood_func", "inverse_link_function"],
        ),
    ],
)
def test_run_m_step_regression(decorator):
    jax.config.update("jax_enable_x64", True)

    # Fetch the data
    # TODO change for fetch after edoardo has uploaded mstep data to server
    # data_path = fetch_data("m_step_three_states.npz")
    # TODO write test for inputs and outputs of log likelihood function
    data_path = "_scripts/data/m_step_three_states.npz"
    data = np.load(data_path)

    # Design matrix and observed choices
    X, y = data["X"], data["y"]

    # M-step input
    gammas = data["gammas"]
    xis = data["xis"]
    projection_weights = data["projection_weights"]
    new_sess = data["new_sess"]

    # M-step output
    optimized_projection_weights = data["optimized_projection_weights"]
    new_initial_prob = data["new_initial_prob"]
    new_transition_prob = data["new_transition_prob"]

    # Initialize nemos observation model
    obs = BernoulliObservations()

    # Define negative log likelihood vmap function
    negative_log_likelihood = jax.vmap(
        lambda x, z: obs._negative_log_likelihood(
            x, z, aggregate_sample_scores=lambda w: w
        ),
        in_axes=(None, 1),
        out_axes=1,
    )

    (
        optimized_projection_weights_nemos,
        new_initial_prob_nemos,
        new_transition_prob_nemos,
        _,
    ) = run_m_step(
        X,
        y.flatten(),
        gammas.T,  # TODO having some data transposed and other untransposed is a bit confusing - probably should change that in the data generating function.
        xis,
        projection_weights,
        inverse_link_function=obs.inverse_link_function,
        negative_log_likelihood_func=negative_log_likelihood,
        is_new_session=new_sess.flatten().astype(
            bool
        ),  # TODO same as above todo comment
        solver_kwargs={"tol": 10**-12},
    )

    # Testing Eq. 13.18 of Bishop
    np.testing.assert_almost_equal(new_initial_prob_nemos, new_initial_prob, decimal=4)
    # Testing Eq. 13.19 of Bishop
    np.testing.assert_almost_equal(
        new_transition_prob_nemos, new_transition_prob, decimal=4
    )
    # Testing output of negative log likelihood
    np.testing.assert_almost_equal(
        optimized_projection_weights_nemos, optimized_projection_weights, decimal=4
    )

@pytest.mark.parametrize(
    "decorator",
    [
        lambda x: x,
        partial(jax.jit, static_argnames=["negative_log_likelihood_func", "inverse_link_function"]),
    ],
)
def test_hmm_negative_log_likelihood_regression(decorator):
<<<<<<< HEAD



    jax.config.update("jax_enable_x64", True)

    # Fetch the data
    # TODO change for fetch after edoardo has uploaded mstep data to server
    #data_path = fetch_data("e_step_three_states.npz")
    # TODO write test for inputs and outputs of log likelihood function
    data_path = "_scripts/data/m_step_three_states.npz"
    data = np.load(data_path)

    # Design matrix and observed choices
    X, y = data["X"], data["y"]

    # M-step input
    gammas = data["gammas"]
    xis = data["xis"]
    projection_weights = data["projection_weights"]
    new_sess = data["new_sess"]

    # Initialize nemos observation model
    obs = BernoulliObservations()

    # Define negative log likelihood vmap function
    negative_log_likelihood = jax.vmap(
        lambda x, z: obs._negative_log_likelihood(x, z, aggregate_sample_scores=lambda w: w),
        in_axes=(None, 1),
        out_axes=1,
    )

=======
    pass
>>>>>>> 60aaa30a
<|MERGE_RESOLUTION|>--- conflicted
+++ resolved
@@ -159,7 +159,6 @@
     ],
 )
 def test_hmm_negative_log_likelihood_regression(decorator):
-<<<<<<< HEAD
 
 
 
@@ -191,6 +190,3 @@
         out_axes=1,
     )
 
-=======
-    pass
->>>>>>> 60aaa30a
