--- conflicted
+++ resolved
@@ -1,4 +1,5 @@
 import itertools
+import pathlib
 from functools import partial
 
 import jax
@@ -18,8 +19,6 @@
 from nemos.observation_models import BernoulliObservations, PoissonObservations
 from nemos.third_party.jaxopt.jaxopt import LBFGS
 
-import pathlib
-
 
 def prepare_solver_for_m_step_single_neuron(
     X, y, initial_prob, transition_prob, glm_params, new_sess, obs
@@ -506,66 +505,6 @@
         optimized_projection_weights_nemos,
     )
 
-<<<<<<< HEAD
-@pytest.mark.parametrize(
-    "data_name",
-    [
-        "julia_regression_mstep_flat_prior.npz",    # Uniform priors
-        "julia_regression_mstep_good_prior.npz",    # Priors coherent with true parameters
-        "julia_regression_mstep_no_prior.npz",      # No prior / uninformative prior (alpha = 1)
-    ]
-)
-def test_run_m_step_regression_dirichlet_priors(data_name):
-    jax.config.update("jax_enable_x64", True)
-
-    # Fetch data
-    ### Change after uploading to osf - this is where the data temporarily lives
-    data_path = pathlib.Path(__file__).parent.parent / "_scripts" / "julia/"
-    data = np.load(data_path.joinpath(data_name))   
-    ###
-
-    #data_path = fetch_data(data_name)
-    #data = np.load(data_path)
-
-    # Design matrix and observed choices
-    X, y = data["X"], data["y"]
-
-    # Dirichlet priors
-    dirichlet_prior_initial_prob = data["dirichlet_prior_initial_prob"]  
-    dirichlet_prior_transition_prob = data["dirichlet_prior_transition_prob"] 
-
-    # M-step input
-    gammas = data["gammas"]
-    xis = data["xis"]
-    projection_weights = data["projection_weights"]
-    intercept, coef = projection_weights[:1], projection_weights[1:]
-    new_sess = data["new_sess"]
-
-    # M-step output
-    optimized_projection_weights = data["optimized_projection_weights"]
-    opt_intercept, opt_coef = (
-        optimized_projection_weights[:1],
-        optimized_projection_weights[1:],
-    )
-    new_initial_prob = data["new_initial_prob"]
-    new_transition_prob = data["new_transition_prob"]
-
-    # Initialize nemos observation model
-    obs = BernoulliObservations()
-
-    # Define nll vmap function
-    # Vectorize the function f(x, z) along the second axis (axis=1) of z, while keeping x the same for all iterations.
-    
-    # Equivalent:
-    # def negative_log_likelihood(x, z):
-    #   results = []
-    #   for j in range(z.shape[1]):  # loop over the 2nd axis of z
-    #       results.append(obs._negative_log_likelihood(x, z[:, j], aggregate_sample_scores=lambda w: w))
-    #   return jnp.stack(results, axis=1)
-
-    # Not aggregating scores because aggregating already occurs in hmm_negative_log_likelihood - this is computing the likelihood for each observation. 
-
-=======
     # check maximization analytical
     # Transition Probability:
     # 1) Compute the lagrange multiplier at the maximum
@@ -632,7 +571,6 @@
     )
 
     # Define negative log likelihood vmap function
->>>>>>> b39e083a
     negative_log_likelihood = jax.vmap(
         lambda x, z: obs._negative_log_likelihood(
             x, z, aggregate_sample_scores=lambda w: w
@@ -641,12 +579,7 @@
         out_axes=1,
     )
 
-<<<<<<< HEAD
-    # Solver
-    # wrapper function that “freezes in” two arguments of hmm_negative_log_likelihood: the inverse link function, and the (vectorized) negative log-likelihood function.
-=======
     # solver
->>>>>>> b39e083a
     def partial_hmm_negative_log_likelihood(
         weights, design_matrix, observations, posterior_prob
     ):
@@ -657,68 +590,15 @@
             posteriors=posterior_prob,
             inverse_link_function=obs.default_inverse_link_function,
             negative_log_likelihood_func=negative_log_likelihood,
-<<<<<<< HEAD
-        ) # summing over axis one happening in hmm_negative_log_likelihood
-    
+        )
+
     solver = LBFGS(partial_hmm_negative_log_likelihood, tol=10**-13)
-
-=======
-        )
-
-    solver = LBFGS(partial_hmm_negative_log_likelihood, tol=10**-13)
->>>>>>> b39e083a
     (
         optimized_projection_weights_nemos,
         new_initial_prob_nemos,
         new_transition_prob_nemos,
         state,
     ) = run_m_step(
-<<<<<<< HEAD
-        X[:, 1:],  # drop intercept column
-        y,
-        gammas,
-        xis,
-        (coef, intercept),
-        is_new_session=new_sess.astype(bool),
-        solver_run=solver.run,
-        dirichlet_prior_alphas_init_prob=dirichlet_prior_initial_prob,
-        dirichlet_prior_alphas_transition=dirichlet_prior_transition_prob,
-    )
-
-    # NLL with nemos input
-    n_ll_nemos = partial_hmm_negative_log_likelihood(
-        optimized_projection_weights_nemos,
-        X[:, 1:],
-        y,
-        gammas,
-    )
-
-    # NLL with simulation input
-    n_ll_original = partial_hmm_negative_log_likelihood(
-        (opt_coef, opt_intercept),
-        X[:, 1:],
-        y,
-        gammas,
-    )
-
-    # Testing Eq. 13.18 of Bishop
-    np.testing.assert_almost_equal(new_initial_prob_nemos, new_initial_prob)
-    # Testing Eq. 13.19 of Bishop
-
-    np.testing.assert_almost_equal(new_transition_prob_nemos, new_transition_prob, decimal=5) # changed number of decimals
-
-    #print(optimized_projection_weights, optimized_projection_weights_nemos)
-
-    np.testing.assert_almost_equal(optimized_projection_weights[1:,:], optimized_projection_weights_nemos[0], decimal=5) # testing without intercept# changed number of decimals
-
-    # Testing output of negative log likelihood
-    np.testing.assert_almost_equal(n_ll_original, n_ll_nemos, decimal=10) 
-
-    jax.tree_util.tree_map(
-        lambda x, y: np.testing.assert_almost_equal(x, y, decimal=6),
-        (opt_coef, opt_intercept),
-        optimized_projection_weights_nemos,
-=======
         X,
         y,
         alphas * betas,
@@ -1086,5 +966,130 @@
     np.testing.assert_array_almost_equal(
         optimized_projection_weights_nemos[1],
         prior_optimized_projection_weights_nemos[1],
->>>>>>> b39e083a
+    )
+
+
+@pytest.mark.parametrize(
+    "data_name",
+    [
+        "julia_regression_mstep_flat_prior.npz",  # Uniform priors
+        "julia_regression_mstep_good_prior.npz",  # Priors coherent with true parameters
+        "julia_regression_mstep_no_prior.npz",  # No prior / uninformative prior (alpha = 1)
+    ],
+)
+def test_run_m_step_regression_priors_simulation(data_name):
+    jax.config.update("jax_enable_x64", True)
+
+    # Fetch data
+    ### Change after uploading to osf - this is where the data temporarily lives
+    data_path = pathlib.Path(__file__).parent.parent / "_scripts" / "julia/"
+    data = np.load(data_path.joinpath(data_name))
+    ###
+
+    # data_path = fetch_data(data_name)
+    # data = np.load(data_path)
+
+    # Design matrix and observed choices
+    X, y = data["X"], data["y"]
+
+    # Dirichlet priors
+    dirichlet_prior_initial_prob = data[
+        "dirichlet_prior_initial_prob"
+    ]  # storing alphas (NOT alphas + 1)
+    dirichlet_prior_transition_prob = data[
+        "dirichlet_prior_transition_prob"
+    ]  # storing alphas (NOT alphas + 1)
+
+    # M-step input
+    gammas = data["gammas"]
+    xis = data["xis"]
+    projection_weights = data["projection_weights"]
+    intercept, coef = projection_weights[:1], projection_weights[1:]
+    new_sess = data["new_sess"]
+
+    # M-step output
+    optimized_projection_weights = data["optimized_projection_weights"]
+    opt_intercept, opt_coef = (
+        optimized_projection_weights[:1],
+        optimized_projection_weights[1:],
+    )
+    new_initial_prob = data["new_initial_prob"]
+    new_transition_prob = data["new_transition_prob"]
+
+    # Initialize nemos observation model
+    obs = BernoulliObservations()
+
+    # Define nll vmap function
+    negative_log_likelihood = jax.vmap(
+        lambda x, z: obs._negative_log_likelihood(
+            x, z, aggregate_sample_scores=lambda w: w
+        ),
+        in_axes=(None, 1),
+        out_axes=1,
+    )
+
+    # Solver
+    def partial_hmm_negative_log_likelihood(
+        weights, design_matrix, observations, posterior_prob
+    ):
+        return hmm_negative_log_likelihood(
+            weights,
+            X=design_matrix,
+            y=observations,
+            posteriors=posterior_prob,
+            inverse_link_function=obs.default_inverse_link_function,
+            negative_log_likelihood_func=negative_log_likelihood,
+        )
+
+    solver = LBFGS(partial_hmm_negative_log_likelihood, tol=10**-13)
+
+    (
+        optimized_projection_weights_nemos,
+        new_initial_prob_nemos,
+        new_transition_prob_nemos,
+        state,
+    ) = run_m_step(
+        X[:, 1:],  # drop intercept column
+        y,
+        gammas,
+        xis,
+        (coef, intercept),
+        is_new_session=new_sess.astype(bool),
+        solver_run=solver.run,
+        dirichlet_prior_alphas_init_prob=dirichlet_prior_initial_prob,
+        dirichlet_prior_alphas_transition=dirichlet_prior_transition_prob,
+    )
+
+    # NLL with nemos input
+    n_ll_nemos = partial_hmm_negative_log_likelihood(
+        optimized_projection_weights_nemos,
+        X[:, 1:],
+        y,
+        gammas,
+    )
+
+    # NLL with simulation input
+    n_ll_original = partial_hmm_negative_log_likelihood(
+        (opt_coef, opt_intercept),
+        X[:, 1:],
+        y,
+        gammas,
+    )
+
+    # Testing Eq. 13.18 of Bishop
+    np.testing.assert_almost_equal(new_initial_prob_nemos, new_initial_prob)
+    # Testing Eq. 13.19 of Bishop
+
+    np.testing.assert_almost_equal(
+        new_transition_prob_nemos, new_transition_prob, decimal=5
+    )  # changed number of decimals
+
+    # Testing output of negative log likelihood
+    np.testing.assert_almost_equal(n_ll_original, n_ll_nemos, decimal=10)
+
+    # Testing intercept and optimized projection weights
+    jax.tree_util.tree_map(
+        lambda x, y: np.testing.assert_almost_equal(x, y, decimal=6),
+        (opt_coef, opt_intercept),
+        optimized_projection_weights_nemos,
     )