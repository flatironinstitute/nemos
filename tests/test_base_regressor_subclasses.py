import inspect
import itertools
import warnings
from contextlib import nullcontext as does_not_raise

import jax
import jax.numpy as jnp
import numpy as np
import pytest
import scipy as sp
import scipy.stats as sts
import statsmodels.api as sm

# Import helpers from conftest
from conftest import is_population_model
from numba import njit

import nemos as nmo
from nemos import inverse_link_function_utils
from nemos._observation_model_builder import AVAILABLE_OBSERVATION_MODELS
from nemos.glm.validation import GLMValidator, PopulationGLMValidator
from nemos.inverse_link_function_utils import LINK_NAME_TO_FUNC

MODEL_REGISTRY = {
    "GLM": nmo.glm.GLM,
    "PopulationGLM": nmo.glm.PopulationGLM,
}

VALIDATOR_REGISTRY = {
    "GLM": GLMValidator(),
    "PopulationGLM": PopulationGLMValidator(),
}

INIT_PARAM_LENGTH = {
    "GLM": 2,
    "PopulationGLM": 2,
}

DEFAULT_OBS_SHAPE = {
    "GLM": (500,),
    "PopulationGLM": (500, 3),
}

HARD_CODED_GET_PARAMS_KEYS = {
    "GLM": {
        "inverse_link_function",
        "observation_model",
        "regularizer",
        "regularizer_strength",
        "solver_kwargs",
        "solver_name",
    },
    "PopulationGLM": {
        "inverse_link_function",
        "observation_model",
        "regularizer",
        "regularizer_strength",
        "solver_kwargs",
        "solver_name",
        "feature_mask",
    },
}

# as of now, all models are glm type... in the future this may change.
MODEL_WITH_LINK_FUNCTION_REGISTRY = {
    "GLM": nmo.glm.GLM,
    "PopulationGLM": nmo.glm.PopulationGLM,
}

DEFAULTS = {"GLM": dict(), "PopulationGLM": dict()}


INSTANTIATE_MODEL_ONLY = [
    {"model": m, "obs_model": o, "simulate": False}
    for m, o in itertools.product(MODEL_REGISTRY.keys(), AVAILABLE_OBSERVATION_MODELS)
]

INSTANTIATE_MODEL_AND_SIMULATE = [
    {"model": m, "obs_model": o, "simulate": True}
    for m, o in itertools.product(MODEL_REGISTRY.keys(), AVAILABLE_OBSERVATION_MODELS)
]

INSTANTIATE_MODEL_ONLY_LINK = [
    {"model": m, "obs_model": o, "simulate": False}
    for m, o in itertools.product(
        MODEL_WITH_LINK_FUNCTION_REGISTRY.keys(), AVAILABLE_OBSERVATION_MODELS
    )
]

INSTANTIATE_MODEL_AND_SIMULATE_LINK = [
    {"model": m, "obs_model": o, "simulate": True}
    for m, o in itertools.product(
        MODEL_WITH_LINK_FUNCTION_REGISTRY.keys(), AVAILABLE_OBSERVATION_MODELS
    )
]


def _add_zeros(y):
    """Set some elements to zero so Bernoulli observation model doesn't raise."""
    zero_ind = np.random.choice(y.shape[0], y.shape[0] // 10, replace=False)
    y[zero_ind, ...] = 0
    return y


def _zero_init_params(X, y):
    return (
        jax.tree_util.tree_map(lambda x: jnp.zeros((*x[0].shape, *y.shape[1:])), X),
        jnp.zeros(jnp.nanmean(y, axis=0).shape),
    )


def test_all_defaults_assigned():
    PARS_WITHOUT_DEFAULTS = {}
    for k, cls in MODEL_REGISTRY.items():
        PARS_WITHOUT_DEFAULTS[k] = {
            k: v
            for k, v in inspect.signature(cls.__init__).parameters.items()
            if v.default == inspect.Parameter.empty
        }

        PARS_WITHOUT_DEFAULTS[k].pop("self")
        PARS_WITHOUT_DEFAULTS[k].pop("kwargs", None)

    for k, pars_without_default in PARS_WITHOUT_DEFAULTS.items():
        if DEFAULTS[k].keys() != pars_without_default.keys():
            raise ValueError(
                f"The model {k} has the following required parameters:\n"
                f"{list(pars_without_default.keys())}\n"
                f"But the provided defaults are:\n{list(DEFAULTS[k].keys())}.\n"
                "Therefore, the following parameters do not have a default:\n"
                f"{set(pars_without_default.keys()).difference(DEFAULTS[k].keys())}\n"
                f"Please update the ``DEFAULTS`` dictionary for model {k}.\n"
            )


@pytest.mark.parametrize(
    "instantiate_base_regressor_subclass",
    INSTANTIATE_MODEL_ONLY,
    indirect=True,
)
def test_validate_lower_dimensional_data_X(instantiate_base_regressor_subclass):
    """Test behavior with lower-dimensional input data."""
    fixture = instantiate_base_regressor_subclass
    model = fixture.model
    X = jnp.array([1, 2, 3])
    y = jnp.array([0, 1, 1])
    if is_population_model(model):
        y = y[None]
    err_msg = "X must be 2-dimensional"
    with pytest.raises(ValueError, match=err_msg):
<<<<<<< HEAD
        model._validate(X, y, model._model_specific_initialization(X, y))
=======
        model._validate(X, y, _zero_init_params(X, y))
>>>>>>> 454dd01c


@pytest.mark.parametrize(
    "instantiate_base_regressor_subclass",
    INSTANTIATE_MODEL_ONLY,
    indirect=True,
)
def test_preprocess_fit_higher_dimensional_data_y(instantiate_base_regressor_subclass):
    """Test behavior with higher-dimensional input data."""
    fixture = instantiate_base_regressor_subclass
    model = fixture.model
    X = jnp.array([[1, 2], [3, 4]])  # Valid 2D X
    y = jnp.array([[[1.0, 1.0, 1.0]]])  # Invalid 3D y
    if is_population_model(model):
        err_msg = "y must be 2-dimensional"
    else:
        err_msg = "y must be 1-dimensional"
    with pytest.raises(ValueError, match=err_msg):
<<<<<<< HEAD
        model._validate(X, y, model._model_specific_initialization(X, y))
=======
        model._validate(X, y, _zero_init_params(X, y))
>>>>>>> 454dd01c


@pytest.mark.parametrize(
    "instantiate_base_regressor_subclass",
    INSTANTIATE_MODEL_ONLY,
    indirect=True,
)
def test_validate_higher_dimensional_data_X(instantiate_base_regressor_subclass):
    """Test behavior with higher-dimensional input data."""
    fixture = instantiate_base_regressor_subclass
    model = fixture.model
    X = jnp.array([[[[1, 2], [3, 4]]]])
    y = jnp.array([1, 1])
    if is_population_model(model):
        y = y[None]
<<<<<<< HEAD
    with pytest.raises(ValueError, match="X must be 2-dimensional\\."):
        model._validate(X, y, model._model_specific_initialization(X, y))
=======
    with pytest.raises(ValueError, match="X must be two-dimensional"):
        model._validate(X, y, _zero_init_params(X, y))
>>>>>>> 454dd01c


@pytest.mark.parametrize(
    "instantiate_base_regressor_subclass",
    INSTANTIATE_MODEL_ONLY,
    indirect=True,
)
class TestModelCommons:
    """
    Unit tests for methods common to all BaseRegressor subclasses.
    """

    #######################
    # Test model.__init__
    #######################
    @pytest.mark.parametrize(
        "solver_name, expectation",
        [
            # test solver at initialization, where test_regularizers.py tests solvers with set_params
            (None, does_not_raise()),
            ("BFGS", does_not_raise()),
            ("ProximalGradient", does_not_raise()),
            ("LBFGS", does_not_raise()),
            ("NonlinearCG", does_not_raise()),
            ("SVRG", does_not_raise()),
            ("ProxSVRG", does_not_raise()),
            (
                1,
                pytest.raises(ValueError, match="The solver: 1 is not allowed "),
            ),
        ],
    )
    def test_init_solver_type(
        self, solver_name, expectation, instantiate_base_regressor_subclass
    ):
        """
        Test that an error is raised if a non-compatible solver is passed.
        """
        fixture = instantiate_base_regressor_subclass
        model = fixture.model.__class__
        pars = DEFAULTS[model.__name__].copy()
        pars.update(dict(solver_name=solver_name))
        with expectation:
            model(**pars)

    @pytest.mark.parametrize(
        "regularizer, expectation",
        [
            # regularizer with class objects are tested in test_regularizers.py
            # so here we only test the string input names and None type
            (None, does_not_raise()),
            ("UnRegularized", does_not_raise()),
            ("Ridge", does_not_raise()),
            ("Lasso", does_not_raise()),
            ("ElasticNet", does_not_raise()),
            ("GroupLasso", does_not_raise()),
            (
                nmo.regularizer.Ridge,
                pytest.raises(
                    TypeError, match="The regularizer should be either a string from "
                ),
            ),
        ],
    )
    def test_init_regularizer_type(
        self, regularizer, expectation, instantiate_base_regressor_subclass
    ):
        """
        Test initialization with different regularizer types.
        Test that an error is raised if a non-compatible regularizer is passed.
        """
        fixture = instantiate_base_regressor_subclass
        model_cls = fixture.model.__class__
        with warnings.catch_warnings():
            warnings.filterwarnings(
                "ignore",
                category=UserWarning,
                message="Unused parameter `regularizer_strength`.*",
            )
            with expectation:
                model_cls(
                    **DEFAULTS[model_cls.__name__],
                    regularizer=regularizer,
                    regularizer_strength=1,
                )

    def test_get_params(self, instantiate_base_regressor_subclass):
        """
        Test that get_params() contains expected values.
        """
        fixture = instantiate_base_regressor_subclass
        model_cls = fixture.model.__class__

        expected_keys = HARD_CODED_GET_PARAMS_KEYS[model_cls.__name__]
        model = model_cls(**DEFAULTS[model_cls.__name__])
        expected_values = {
            par_name: getattr(model, par_name) for par_name in expected_keys
        }
        actual_values = model.get_params()
        assert set(model.get_params().keys()) == expected_keys
        assert all(np.all(actual_values[k] == v) for k, v in expected_values.items())

        # passing params
        model = model_cls(
            **DEFAULTS[model_cls.__name__],
            solver_name="LBFGS",
            regularizer="UnRegularized",
        )
        expected_values = {
            par_name: getattr(model, par_name) for par_name in expected_keys
        }
        actual_values = model.get_params()
        assert set(model.get_params().keys()) == expected_keys
        assert all(np.all(actual_values[k] == v) for k, v in expected_values.items())

        # changing regularizer
        model.set_params(
            **DEFAULTS[model_cls.__name__],
            regularizer="Ridge",
            regularizer_strength=1.0,
        )
        expected_values = {
            par_name: getattr(model, par_name) for par_name in expected_keys
        }
        actual_values = model.get_params()
        assert set(model.get_params().keys()) == expected_keys
        assert all(np.all(actual_values[k] == v) for k, v in expected_values.items())

        # changing solver
        model.solver_name = "ProximalGradient"
        expected_values = {
            par_name: getattr(model, par_name) for par_name in expected_keys
        }
        actual_values = model.get_params()
        assert set(model.get_params().keys()) == expected_keys
        assert all(np.all(actual_values[k] == v) for k, v in expected_values.items())

    @pytest.mark.solver_related
    def test_initialize_solver_mask_grouplasso(
        self, instantiate_base_regressor_subclass
    ):
        """Test that the group lasso initialize_solver goes through"""
        fixture = instantiate_base_regressor_subclass
        X, model, params = fixture.X, fixture.model, fixture.params
        y = np.ones(DEFAULT_OBS_SHAPE[model.__class__.__name__])
        y = _add_zeros(y)
        n_groups = 2
        n_features = X.shape[1]
        mask = np.ones((n_groups, n_features), dtype=float)
        mask[0, : n_features // 2] = 0
        mask[1, n_features // 2 :] = 0
        model.set_params(
            regularizer=nmo.regularizer.GroupLasso(mask=mask),
            solver_name="ProximalGradient",
            regularizer_strength=1.0,
        )
        params = model.initialize_params(X, y)
        init_state = model._initialize_solver_and_state(X, y, params)
        # optimistix solvers do not have a velocity attr
        assert getattr(init_state, "velocity", params) == params

    @pytest.mark.solver_related
    @pytest.mark.requires_x64
    def test_fit_mask_grouplasso(self, instantiate_base_regressor_subclass):
        """Test that the group lasso fit goes through"""

        fixture = instantiate_base_regressor_subclass
        X, model = fixture.X, fixture.model
        y = np.ones(DEFAULT_OBS_SHAPE[model.__class__.__name__])
<<<<<<< HEAD
        y[::5] = 0  # bernoulli cannot be initialized to all 1s (expit^-1(1) = inf)
=======
        y = _add_zeros(y)
>>>>>>> 454dd01c
        n_groups = 2
        n_features = X.shape[1]
        mask = np.ones((n_groups, n_features), dtype=float)
        mask[0, : n_features // 2] = 0
        mask[1, n_features // 2 :] = 0
        model.set_params(
            regularizer=nmo.regularizer.GroupLasso(mask=mask),
            solver_name="ProximalGradient",
            regularizer_strength=1.0,
        )
        model.fit(X, y)

<<<<<<< HEAD
=======
    @pytest.mark.parametrize(
        "fill_val, expectation",
        [
            (0, does_not_raise()),
            (
                jnp.inf,
                pytest.raises(
                    ValueError, match="At least a NaN or an Inf at all sample points"
                ),
            ),
            (
                jnp.nan,
                pytest.raises(
                    ValueError, match="At least a NaN or an Inf at all sample points"
                ),
            ),
        ],
    )
    @pytest.mark.solver_related
    def test_initialize_solver_all_invalid_X(
        self, fill_val, expectation, instantiate_base_regressor_subclass
    ):
        fixture = instantiate_base_regressor_subclass
        X, model, true_params = fixture.X, fixture.model, fixture.params
        y = np.ones(DEFAULT_OBS_SHAPE[model.__class__.__name__])
        y = _add_zeros(y)
        X.fill(fill_val)
        with expectation:
            params = model.initialize_params(X, y)
            init_state = model.initialize_state(X, y, params)
            # optimistix solvers do not have a velocity attr
            assert getattr(init_state, "velocity", params) == params

>>>>>>> 454dd01c
    @pytest.mark.parametrize("reg", ["Ridge", "Lasso", "GroupLasso", "ElasticNet"])
    def test_reg_strength_reset(self, reg, instantiate_base_regressor_subclass):
        fixture = instantiate_base_regressor_subclass
        model_cls = fixture.model.__class__
        model = model_cls(
            **DEFAULTS[model_cls.__name__], regularizer=reg, regularizer_strength=1.0
        )
        model.regularizer = "UnRegularized"
        assert model.regularizer_strength is None

    @pytest.mark.parametrize(
        "params, warns",
        [
            # set regularizer
            (
                {"regularizer": "Ridge"},
                does_not_raise(),
            ),
            (
                {"regularizer": "Lasso"},
                does_not_raise(),
            ),
            (
                {"regularizer": "GroupLasso"},
                does_not_raise(),
            ),
            (
                {"regularizer": "ElasticNet"},
                does_not_raise(),
            ),
            ({"regularizer": "UnRegularized"}, does_not_raise()),
            # set both None or number
            (
                {"regularizer": "Ridge", "regularizer_strength": None},
                does_not_raise(),
            ),
            ({"regularizer": "Ridge", "regularizer_strength": 1.0}, does_not_raise()),
            (
                {"regularizer": "Lasso", "regularizer_strength": None},
                does_not_raise(),
            ),
            ({"regularizer": "Lasso", "regularizer_strength": 1.0}, does_not_raise()),
            (
                {"regularizer": "GroupLasso", "regularizer_strength": None},
                does_not_raise(),
            ),
            (
                {"regularizer": "GroupLasso", "regularizer_strength": 1.0},
                does_not_raise(),
            ),
            (
                {"regularizer": "ElasticNet", "regularizer_strength": None},
                does_not_raise(),
            ),
            (
                {"regularizer": "ElasticNet", "regularizer_strength": 1.0},
                does_not_raise(),
            ),
            (
                {"regularizer": "ElasticNet", "regularizer_strength": (1.0, 0.5)},
                does_not_raise(),
            ),
            (
                {"regularizer": "UnRegularized", "regularizer_strength": None},
                does_not_raise(),
            ),
            (
                {"regularizer": "UnRegularized", "regularizer_strength": 1.0},
                does_not_raise(),
            ),
            # set regularizer str only
            (
                {"regularizer_strength": 1.0},
                does_not_raise(),
            ),
            ({"regularizer_strength": None}, does_not_raise()),
        ],
    )
    def test_reg_set_params(self, params, warns, instantiate_base_regressor_subclass):
        fixture = instantiate_base_regressor_subclass
        model_cls = fixture.model.__class__
        model = model_cls(**DEFAULTS[model_cls.__name__])
        with warns:
            model.set_params(**params)

    @pytest.mark.parametrize(
        "params, warns",
        [
            # set regularizer str only
            ({"regularizer_strength": 1.0}, does_not_raise()),
            (
                {"regularizer_strength": None},
                does_not_raise(),
            ),
        ],
    )
    @pytest.mark.parametrize("reg", ["Ridge", "Lasso", "GroupLasso"])
    def test_reg_set_params_reg_str_only(
        self, params, warns, reg, instantiate_base_regressor_subclass
    ):
        fixture = instantiate_base_regressor_subclass
        model_cls = fixture.model.__class__
        model = model_cls(
            **DEFAULTS[model_cls.__name__], regularizer=reg, regularizer_strength=1
        )
        with warns:
            model.set_params(**params)

    @pytest.mark.parametrize(
        "params, warns",
        [
            # set regularizer str only
            (
                {"regularizer_strength": 1.0},
                does_not_raise(),
            ),
            (
                {"regularizer_strength": None},
                does_not_raise(),
            ),
        ],
    )
    @pytest.mark.parametrize("reg", ["ElasticNet"])
    def test_reg_set_params_reg_str_only_elasticnet(
        self, params, warns, reg, instantiate_base_regressor_subclass
    ):
        fixture = instantiate_base_regressor_subclass
        model_cls = fixture.model.__class__
        model = model_cls(
            **DEFAULTS[model_cls.__name__], regularizer=reg, regularizer_strength=11
        )
        model.set_params(**params)
        assert model.regularizer_strength == (1.0, 0.5)

    ################################
    # Test model.initialize_solver #
    ################################
    @pytest.mark.solver_related
    def test_initializer_solver_set_solver_callable(
        self, instantiate_base_regressor_subclass
    ):
        fixture = instantiate_base_regressor_subclass
        X, model, true_params = fixture.X, fixture.model, fixture.params
        y = np.ones(DEFAULT_OBS_SHAPE[model.__class__.__name__])
        y = _add_zeros(y)

        assert model.solver_init_state is None
        assert model.solver_update is None
        assert model.solver_run is None
        init_params = model.initialize_params(X, y)
        model._initialize_solver_and_state(X, y, init_params)
        assert callable(model.solver_init_state)
        assert callable(model.solver_update)
        assert callable(model.solver_run)


@pytest.mark.parametrize(
    "instantiate_base_regressor_subclass",
    INSTANTIATE_MODEL_ONLY_LINK,
    indirect=True,
)
class TestLinkFunctionModels:
    def test_non_differentiable_inverse_link(self, instantiate_base_regressor_subclass):
        fixture = instantiate_base_regressor_subclass
        model = fixture.model

        # define a jax non-diff function
        non_diff = lambda y: jnp.asarray(njit(lambda x: x)(np.atleast_1d(y)))

        with pytest.raises(
            ValueError,
            match="The `inverse_link_function` function cannot be differentiated",
        ):
            model.inverse_link_function = non_diff
        with pytest.raises(
            ValueError,
            match="The `inverse_link_function` function cannot be differentiated",
        ):
            model.__class__(
                **DEFAULTS[model.__class__.__name__], inverse_link_function=non_diff
            )

    @pytest.mark.parametrize(
        "link_function",
        [
            jnp.exp,
            lambda x: jnp.exp(x) if isinstance(x, jnp.ndarray) else "not a number",
        ],
    )
    def test_initialization_link_returns_scalar(
        self,
        link_function,
        instantiate_base_regressor_subclass,
    ):
        """Check that the observation model initializes when a callable is passed."""
        raise_exception = not isinstance(link_function(1.0), (jnp.ndarray, float))
        fixture = instantiate_base_regressor_subclass
        model = fixture.model

        if raise_exception:
            with pytest.raises(
                ValueError,
                match="The `inverse_link_function` must handle scalar inputs correctly",
            ):
                model.set_params(
                    **DEFAULTS[model.__class__.__name__],
                    inverse_link_function=link_function,
                )
        else:
            model.set_params(
                **DEFAULTS[model.__class__.__name__],
                inverse_link_function=link_function,
            )

    @pytest.mark.parametrize(
        "link_function",
        [jnp.exp, np.exp, lambda x: 1 / x, sm.families.links.Log()],
    )
    def test_initialization_link_is_jax(
        self,
        link_function,
        instantiate_base_regressor_subclass,
    ):
        """Check that the observation model initializes when a callable is passed."""
        fixture = instantiate_base_regressor_subclass
        model = fixture.model

        raise_exception = isinstance(link_function, np.ufunc) | isinstance(
            link_function, sm.families.links.Link
        )
        if raise_exception:
            with pytest.raises(
                ValueError,
                match="The `inverse_link_function` must return a jax.numpy.ndarray",
            ):
                model.__class__(
                    **DEFAULTS[model.__class__.__name__],
                    inverse_link_function=link_function,
                )
        else:
            model.__class__(
                **DEFAULTS[model.__class__.__name__],
                inverse_link_function=link_function,
            )

    @pytest.mark.parametrize(
        "link_function, expectation",
        [
            (jax.scipy.special.expit, does_not_raise()),
            (
                sp.special.expit,
                pytest.raises(
                    ValueError,
                    match="The `inverse_link_function` must return a jax.numpy.ndarray!",
                ),
            ),
            (jax.scipy.stats.norm.cdf, does_not_raise()),
            (
                sts.norm.cdf,
                pytest.raises(
                    ValueError,
                    match="The `inverse_link_function` must return a jax.numpy.ndarray!",
                ),
            ),
            (
                np.exp,
                pytest.raises(
                    ValueError,
                    match="The `inverse_link_function` must return a jax.numpy.ndarray!",
                ),
            ),
            (lambda x: x, does_not_raise()),
            (
                sm.families.links.Log(),
                pytest.raises(
                    ValueError,
                    match="The `inverse_link_function` must return a jax.numpy.ndarray!",
                ),
            ),
        ],
    )
    def test_initialization_link_is_jax_set_params(
        self, link_function, instantiate_base_regressor_subclass, expectation
    ):
        fixture = instantiate_base_regressor_subclass
        model_cls = fixture.model.__class__

        with expectation:
            model_cls(**DEFAULTS[model_cls.__name__]).set_params(
                inverse_link_function=link_function
            )

    @pytest.mark.parametrize("link_function", [jnp.exp, jax.nn.softplus, 1])
    def test_initialization_link_is_callable(
        self, link_function, instantiate_base_regressor_subclass
    ):
        """Check that the observation model initializes when a callable is passed."""
        fixture = instantiate_base_regressor_subclass
        model_cls = fixture.model.__class__
        raise_exception = not callable(link_function)
        if raise_exception:
            with pytest.raises(
                TypeError,
                match="The `inverse_link_function` function must be a Callable",
            ):
                model_cls(
                    **DEFAULTS[model_cls.__name__], inverse_link_function=link_function
                )
        else:
            model_cls(
                **DEFAULTS[model_cls.__name__], inverse_link_function=link_function
            )

    @pytest.mark.parametrize("link_function", [jnp.exp, jax.nn.softplus, 1])
    def test_initialization_link_is_callable_set_params(
        self, link_function, instantiate_base_regressor_subclass
    ):
        """Check that the observation model initializes when a callable is passed."""
        fixture = instantiate_base_regressor_subclass
        model_cls = fixture.model.__class__
        raise_exception = not callable(link_function)
        if raise_exception:
            with pytest.raises(
                TypeError,
                match="The `inverse_link_function` function must be a Callable",
            ):
                model_cls(**DEFAULTS[model_cls.__name__]).set_params(
                    inverse_link_function=link_function
                )
        else:
            model_cls(**DEFAULTS[model_cls.__name__]).set_params(
                inverse_link_function=link_function
            )

    @pytest.mark.parametrize(
        "link_func_string, expectation",
        [
            *((link_name, does_not_raise()) for link_name in LINK_NAME_TO_FUNC),
            (
                "nemos.utils.invalid_link",
                pytest.raises(ValueError, match="Unknown link function"),
            ),
            (
                "jax.numpy.invalid_link",
                pytest.raises(ValueError, match="Unknown link function"),
            ),
            ("invalid", pytest.raises(ValueError, match="Unknown link function")),
        ],
    )
    def test_link_func_from_string(
        self, link_func_string, expectation, instantiate_base_regressor_subclass
    ):
        fixture = instantiate_base_regressor_subclass
        model_cls = fixture.model.__class__
        with expectation:
            model_cls(
                **DEFAULTS[model_cls.__name__], inverse_link_function=link_func_string
            )


@pytest.mark.parametrize(
    "instantiate_base_regressor_subclass",
    [
        {"model": m, "obs_model": "Poisson", "simulate": False}
        for m in MODEL_REGISTRY.keys()
    ],
    indirect=True,
)
class TestObservationModel:
    @pytest.mark.parametrize(
        "observation, expectation",
        [
            (nmo.observation_models.PoissonObservations(), does_not_raise()),
            (nmo.observation_models.GammaObservations(), does_not_raise()),
            (nmo.observation_models.BernoulliObservations(), does_not_raise()),
            (nmo.observation_models.NegativeBinomialObservations(), does_not_raise()),
            (
                nmo.regularizer.Regularizer,
                pytest.raises(
                    AttributeError,
                    match="The provided object does not have the required",
                ),
            ),
            (
                1,
                pytest.raises(
                    AttributeError,
                    match="The provided object does not have the required",
                ),
            ),
        ],
    )
    def test_init_observation_type(
        self, observation, expectation, instantiate_base_regressor_subclass
    ):
        """
        Test initialization with different observation models. Check if an appropriate exception is raised
        when the observation model does not have the required attributes.
        """
        fixture = instantiate_base_regressor_subclass
        model_cls = fixture.model.__class__
        with expectation:
            model_cls(**DEFAULTS[model_cls.__name__], observation_model=observation)


@pytest.mark.parametrize(
    "instantiate_base_regressor_subclass",
    [
        {"model": m, "obs_model": "Poisson", "simulate": True}
        for m in MODEL_REGISTRY.keys()
    ],
    indirect=True,
)
class TestModelSimulation:
    @pytest.mark.parametrize(
        "n_params",
        [0, 1, 2, 3, 4],
    )
    @pytest.mark.solver_related
    def test_fit_param_length(self, n_params, instantiate_base_regressor_subclass):
        """
        Test the `fit` method with different numbers of initial parameters.
        Check for correct number of parameters.
        """
        fixture = instantiate_base_regressor_subclass
        X, y, model, true_params = fixture.X, fixture.y, fixture.model, fixture.params
        model_name = model.__class__.__name__
        expectation = (
            pytest.raises(
                ValueError,
                match="Params must have length.|GLM-HMM requires three parameters",
            )
            if n_params != INIT_PARAM_LENGTH[model_name]
            else does_not_raise()
        )

        if n_params < INIT_PARAM_LENGTH[model_name]:
            # Convert GLMParams to tuple for slicing
            params_tuple = (true_params.coef, true_params.intercept)
            init_params = params_tuple[:n_params]
        else:
            # Convert GLMParams to tuple for concatenation
            params_tuple = (true_params.coef, true_params.intercept)
            init_params = params_tuple + (true_params.coef,) * (
                n_params - INIT_PARAM_LENGTH[model_name]
            )
        with expectation:
            model.fit(X, y, init_params=init_params)

    @pytest.mark.parametrize(
        "delta_dim, expectation",
        [
            (-1, pytest.raises(ValueError, match="X must be 2-dimensional\\.")),
            (0, does_not_raise()),
            (1, pytest.raises(ValueError, match="X must be 2-dimensional\\.")),
        ],
    )
    @pytest.mark.solver_related
    def test_fit_x_dimensionality(
        self, delta_dim, expectation, instantiate_base_regressor_subclass
    ):
        """
        Test the `fit` method with X input data of different dimensionalities. Ensure correct dimensionality for X.
        """
        fixture = instantiate_base_regressor_subclass
        X, y, model, true_params = fixture.X, fixture.y, fixture.model, fixture.params
        if delta_dim == -1:
            X = np.zeros((X.shape[0],))
        elif delta_dim == 1:
            X = np.zeros((X.shape[0], 1, X.shape[1]))
        with expectation:
            model.fit(X, y, init_params=(true_params.coef, true_params.intercept))

    @pytest.mark.parametrize(
        "delta_dim, expectation",
        [
            (-1, pytest.raises(ValueError, match=r"y must be [12]-dimensional\.")),
            (0, does_not_raise()),
            (1, pytest.raises(ValueError, match=r"y must be [12]-dimensional\.")),
        ],
    )
    @pytest.mark.solver_related
    def test_fit_y_dimensionality(
        self, delta_dim, expectation, instantiate_base_regressor_subclass
    ):
        """
        Test the `fit` method with y target data of different dimensionalities. Ensure correct dimensionality for y.
        """
        fixture = instantiate_base_regressor_subclass
        X, y, model, true_params = fixture.X, fixture.y, fixture.model, fixture.params
        if is_population_model(model):
            if delta_dim == -1:
                y = y[:, 0]
            elif delta_dim == 1:
                y = np.zeros((*y.shape, 1))
        else:
            if delta_dim == -1:
                y = np.zeros([])
            elif delta_dim == 1:
                y = np.zeros((y.shape[0], 1))
        with expectation:
            model.fit(X, y, init_params=(true_params.coef, true_params.intercept))

    @pytest.mark.parametrize(
        "delta_n_features, expectation",
        [
            (-1, pytest.raises(ValueError, match="Inconsistent number of features")),
            (0, does_not_raise()),
            (1, pytest.raises(ValueError, match="Inconsistent number of features")),
        ],
    )
    @pytest.mark.solver_related
    def test_fit_n_feature_consistency_x(
        self,
        delta_n_features,
        expectation,
        instantiate_base_regressor_subclass,
    ):
        """
        Test the `fit` method for inconsistencies between data features and model's expectations.
        Ensure the number of features in X aligns.
        """
        fixture = instantiate_base_regressor_subclass
        X, y, model, true_params = fixture.X, fixture.y, fixture.model, fixture.params
        if delta_n_features == 1:
            X = jnp.concatenate((X, jnp.zeros((X.shape[0], 1))), axis=1)
        elif delta_n_features == -1:
            X = X[..., :-1]
        with expectation:
            model.fit(X, y, init_params=(true_params.coef, true_params.intercept))

    @pytest.mark.parametrize(
        "delta_tp, expectation",
        [
            (
                -1,
                pytest.raises(
                    ValueError, match="X and y must have the same number of samples"
                ),
            ),
            (0, does_not_raise()),
            (
                1,
                pytest.raises(
                    ValueError, match="X and y must have the same number of samples"
                ),
            ),
        ],
    )
    @pytest.mark.solver_related
    def test_fit_time_points_x(
        self, delta_tp, expectation, instantiate_base_regressor_subclass
    ):
        """
        Test the `fit` method for inconsistencies in time-points in data X. Ensure the correct number of time-points.
        """
        fixture = instantiate_base_regressor_subclass
        X, y, model, true_params = fixture.X, fixture.y, fixture.model, fixture.params
        X = jnp.zeros((X.shape[0] + delta_tp,) + X.shape[1:])
        with expectation:
            model.fit(X, y, init_params=(true_params.coef, true_params.intercept))

    @pytest.mark.parametrize(
        "delta_tp, expectation",
        [
            (
                -1,
                pytest.raises(
                    ValueError, match="X and y must have the same number of samples"
                ),
            ),
            (0, does_not_raise()),
            (
                1,
                pytest.raises(
                    ValueError, match="X and y must have the same number of samples"
                ),
            ),
        ],
    )
    @pytest.mark.solver_related
    def test_fit_time_points_y(
        self, delta_tp, expectation, instantiate_base_regressor_subclass
    ):
        """
        Test the `fit` method for inconsistencies in time-points in y. Ensure the correct number of time-points.
        """
        fixture = instantiate_base_regressor_subclass
        X, y, model, true_params = fixture.X, fixture.y, fixture.model, fixture.params
        y = jnp.zeros((y.shape[0] + delta_tp,) + y.shape[1:])
        with expectation:
            model.fit(X, y, init_params=(true_params.coef, true_params.intercept))

    @pytest.mark.parametrize(
        "fill_val, expectation",
        [
            (0, does_not_raise()),
            (
                jnp.inf,
                pytest.raises(
                    ValueError, match="At least a NaN or an Inf at all sample points"
                ),
            ),
            (
                jnp.nan,
                pytest.raises(
                    ValueError, match="At least a NaN or an Inf at all sample points"
                ),
            ),
        ],
    )
    @pytest.mark.solver_related
    def test_fit_all_invalid_X(
        self, fill_val, expectation, instantiate_base_regressor_subclass
    ):
        fixture = instantiate_base_regressor_subclass
        X, y, model, true_params = fixture.X, fixture.y, fixture.model, fixture.params
        X.fill(fill_val)
        with expectation:
            model.fit(X, y)


@pytest.mark.parametrize(
    "instantiate_base_regressor_subclass",
    INSTANTIATE_MODEL_ONLY,
    indirect=True,
)
class TestModelValidator:
    @pytest.mark.parametrize(
        "n_params",
        [0, 1, 2, 3, 4],
    )
    @pytest.mark.solver_related
    def test_validate_param_length(self, n_params, instantiate_base_regressor_subclass):
        """
        Test the `initialize_solver` method with different numbers of initial parameters.
        Check for correct number of parameters.
        """
        fixture = instantiate_base_regressor_subclass
        X, model, true_params = fixture.X, fixture.model, fixture.params

        model_name = model.__class__.__name__
        y = np.zeros(DEFAULT_OBS_SHAPE[model_name])
        expectation = (
            pytest.raises(
                ValueError,
                match="Params must have length",
            )
            if n_params != INIT_PARAM_LENGTH[model_name]
            else does_not_raise()
        )

        if n_params < INIT_PARAM_LENGTH[model_name]:
            # Convert GLMParams to tuple for slicing
            params_tuple = (true_params.coef, true_params.intercept)
            init_params = params_tuple[:n_params]
        else:
            # Convert GLMParams to tuple for concatenation
            params_tuple = (true_params.coef, true_params.intercept)
            init_params = params_tuple + (true_params.coef,) * (
                n_params - INIT_PARAM_LENGTH[model_name]
            )
        validator = VALIDATOR_REGISTRY[model_name]
        with expectation:
            params = validator.validate_and_cast_params(init_params)
            # check that params are set
            init_state = model._initialize_solver_and_state(X, y, params)
            # optimistix solvers do not have a velocity attr
            assert getattr(init_state, "velocity", params) == params

    @pytest.mark.parametrize(
        "delta_dim, expectation",
        [
            (-1, pytest.raises(ValueError, match="X must be 2-dimensional\\.")),
            (0, does_not_raise()),
            (1, pytest.raises(ValueError, match="X must be 2-dimensional\\.")),
        ],
    )
    @pytest.mark.solver_related
    def test_validate_x_dimensionality(
        self, delta_dim, expectation, instantiate_base_regressor_subclass
    ):
        """
        Test the `initialize_solver` method with X input data of different dimensionalities.

        Ensure correct dimensionality for X.
        """
        fixture = instantiate_base_regressor_subclass
        X, model, true_params = fixture.X, fixture.model, fixture.params
        y = np.zeros(DEFAULT_OBS_SHAPE[model.__class__.__name__])
        if delta_dim == -1:
            X = np.zeros((X.shape[0],))
        elif delta_dim == 1:
            X = np.zeros((X.shape[0], 1, X.shape[1]))
        validator = VALIDATOR_REGISTRY[model.__class__.__name__]
        with expectation:
            validator.validate_inputs(X, y)

    @pytest.mark.parametrize(
        "delta_dim, expectation",
        [
            (-1, pytest.raises(ValueError, match="y must be [12]-dimensional\\.")),
            (0, does_not_raise()),
            (1, pytest.raises(ValueError, match="y must be [12]-dimensional\\.")),
        ],
    )
    @pytest.mark.solver_related
    def test_validate_y_dimensionality(
        self, delta_dim, expectation, instantiate_base_regressor_subclass
    ):
        """
        Test the `initialize_solver` method with y target data of different dimensionalities.

        Ensure correct dimensionality for y.
        """
        fixture = instantiate_base_regressor_subclass
        X, model, true_params = fixture.X, fixture.model, fixture.params
        y = np.zeros(DEFAULT_OBS_SHAPE[model.__class__.__name__])
        if is_population_model(model):
            if delta_dim == -1:
                y = y[:, 0]
            elif delta_dim == 1:
                y = np.zeros((*y.shape, 1))
        else:
            if delta_dim == -1:
                y = np.zeros([])
            elif delta_dim == 1:
                y = np.zeros((y.shape[0], 1))
        validator = VALIDATOR_REGISTRY[model.__class__.__name__]
        with expectation:
            model._validator.validate_inputs(X, y)

    @pytest.mark.parametrize(
        "delta_n_features, expectation",
        [
            (-1, pytest.raises(ValueError, match="Inconsistent number of features")),
            (0, does_not_raise()),
            (1, pytest.raises(ValueError, match="Inconsistent number of features")),
        ],
    )
    @pytest.mark.solver_related
    def test_validate_feature_consistency_x(
        self, delta_n_features, expectation, instantiate_base_regressor_subclass
    ):
        """
        Test the `initialize_solver` method for inconsistencies between data features and model's expectations.
        Ensure the number of features in X aligns.
        """
        fixture = instantiate_base_regressor_subclass
        X, model, true_params = fixture.X, fixture.model, fixture.params
        y = np.zeros(DEFAULT_OBS_SHAPE[model.__class__.__name__])
        validator = VALIDATOR_REGISTRY[model.__class__.__name__]
        params = model.initialize_params(X, y)
        params = validator.to_model_params(params)
        if delta_n_features == 1:
            X = jnp.concatenate((X, jnp.zeros((X.shape[0], 1))), axis=1)
        elif delta_n_features == -1:
            X = X[..., :-1]

        with expectation:
            validator.validate_consistency(params, X, y)

    @pytest.mark.parametrize(
        "delta_tp, expectation",
        [
            (
                -1,
                pytest.raises(
                    ValueError, match="X and y must have the same number of samples"
                ),
            ),
            (0, does_not_raise()),
            (
                1,
                pytest.raises(
                    ValueError, match="X and y must have the same number of samples"
                ),
            ),
        ],
    )
    @pytest.mark.solver_related
    def test_validate_time_points_x(
        self, delta_tp, expectation, instantiate_base_regressor_subclass
    ):
        """
        Test the `initialize_solver` method for inconsistencies in time-points in data X.

        Ensure the correct number of time-points.
        """
        fixture = instantiate_base_regressor_subclass
        X, model, true_params = fixture.X, fixture.model, fixture.params
        y = np.zeros(DEFAULT_OBS_SHAPE[model.__class__.__name__])
        X = jnp.zeros((X.shape[0] + delta_tp,) + X.shape[1:])
        validator = VALIDATOR_REGISTRY[model.__class__.__name__]
        with expectation:
            validator.validate_inputs(X, y)

    @pytest.mark.parametrize(
        "delta_tp, expectation",
        [
            (
                -1,
                pytest.raises(
                    ValueError, match="X and y must have the same number of samples"
                ),
            ),
            (0, does_not_raise()),
            (
                1,
                pytest.raises(
                    ValueError, match="X and y must have the same number of samples"
                ),
            ),
        ],
    )
    @pytest.mark.solver_related
    def test_validate_time_points_y(
        self, delta_tp, expectation, instantiate_base_regressor_subclass
    ):
        """
        Test the `initialize_solver` method for inconsistencies in time-points in y.

        Ensure the correct number of time-points.
        """
        fixture = instantiate_base_regressor_subclass
        X, y, model, true_params = fixture.X, fixture.y, fixture.model, fixture.params
        shape = DEFAULT_OBS_SHAPE[model.__class__.__name__]
        y = jnp.zeros((shape[0] + delta_tp,) + shape[1:])
        validator = VALIDATOR_REGISTRY[model.__class__.__name__]
        with expectation:
            validator.validate_inputs(X, y)

    @pytest.mark.parametrize(
        "fill_val, expectation",
        [
            (0, does_not_raise()),
            (
                jnp.inf,
                pytest.raises(
                    ValueError, match="At least a NaN or an Inf at all sample points"
                ),
            ),
            (
                jnp.nan,
                pytest.raises(
                    ValueError, match="At least a NaN or an Inf at all sample points"
                ),
            ),
        ],
    )
    @pytest.mark.solver_related
    def test_all_invalid_X(
        self, fill_val, expectation, instantiate_base_regressor_subclass
    ):
        fixture = instantiate_base_regressor_subclass
        X, model, true_params = fixture.X, fixture.model, fixture.params
        y = np.ones(DEFAULT_OBS_SHAPE[model.__class__.__name__])
        X.fill(fill_val)
        validator = VALIDATOR_REGISTRY[model.__class__.__name__]
        with expectation:
            validator.validate_inputs(X, y)

    @pytest.mark.parametrize(
        "fill_val, expectation",
        [
            (0, does_not_raise()),
            (
                jnp.inf,
                pytest.raises(
                    ValueError, match="At least a NaN or an Inf at all sample points"
                ),
            ),
            (
                jnp.nan,
                pytest.raises(
                    ValueError, match="At least a NaN or an Inf at all sample points"
                ),
            ),
        ],
    )
    @pytest.mark.solver_related
    def test_all_invalid_y(
        self, fill_val, expectation, instantiate_base_regressor_subclass
    ):
        fixture = instantiate_base_regressor_subclass
        X, model, true_params = fixture.X, fixture.model, fixture.params
        y = np.ones(DEFAULT_OBS_SHAPE[model.__class__.__name__])
        y.fill(fill_val)
        validator = VALIDATOR_REGISTRY[model.__class__.__name__]
        with expectation:
            validator.validate_inputs(X, y)<|MERGE_RESOLUTION|>--- conflicted
+++ resolved
@@ -148,11 +148,7 @@
         y = y[None]
     err_msg = "X must be 2-dimensional"
     with pytest.raises(ValueError, match=err_msg):
-<<<<<<< HEAD
-        model._validate(X, y, model._model_specific_initialization(X, y))
-=======
         model._validate(X, y, _zero_init_params(X, y))
->>>>>>> 454dd01c
 
 
 @pytest.mark.parametrize(
@@ -171,11 +167,7 @@
     else:
         err_msg = "y must be 1-dimensional"
     with pytest.raises(ValueError, match=err_msg):
-<<<<<<< HEAD
-        model._validate(X, y, model._model_specific_initialization(X, y))
-=======
         model._validate(X, y, _zero_init_params(X, y))
->>>>>>> 454dd01c
 
 
 @pytest.mark.parametrize(
@@ -191,13 +183,8 @@
     y = jnp.array([1, 1])
     if is_population_model(model):
         y = y[None]
-<<<<<<< HEAD
-    with pytest.raises(ValueError, match="X must be 2-dimensional\\."):
-        model._validate(X, y, model._model_specific_initialization(X, y))
-=======
     with pytest.raises(ValueError, match="X must be two-dimensional"):
         model._validate(X, y, _zero_init_params(X, y))
->>>>>>> 454dd01c
 
 
 @pytest.mark.parametrize(
@@ -367,11 +354,7 @@
         fixture = instantiate_base_regressor_subclass
         X, model = fixture.X, fixture.model
         y = np.ones(DEFAULT_OBS_SHAPE[model.__class__.__name__])
-<<<<<<< HEAD
-        y[::5] = 0  # bernoulli cannot be initialized to all 1s (expit^-1(1) = inf)
-=======
         y = _add_zeros(y)
->>>>>>> 454dd01c
         n_groups = 2
         n_features = X.shape[1]
         mask = np.ones((n_groups, n_features), dtype=float)
@@ -384,8 +367,6 @@
         )
         model.fit(X, y)
 
-<<<<<<< HEAD
-=======
     @pytest.mark.parametrize(
         "fill_val, expectation",
         [
@@ -419,7 +400,6 @@
             # optimistix solvers do not have a velocity attr
             assert getattr(init_state, "velocity", params) == params
 
->>>>>>> 454dd01c
     @pytest.mark.parametrize("reg", ["Ridge", "Lasso", "GroupLasso", "ElasticNet"])
     def test_reg_strength_reset(self, reg, instantiate_base_regressor_subclass):
         fixture = instantiate_base_regressor_subclass
