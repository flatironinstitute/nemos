--- conflicted
+++ resolved
@@ -6138,7 +6138,9 @@
     )
     @pytest.mark.parametrize(
         "bas",
-        list_all_basis_classes("Eval") + list_all_basis_classes("Conv") + [CustomBasis],
+        list_all_real_basis_classes("Eval")
+        + list_all_real_basis_classes("Conv")
+        + [CustomBasis],
     )
     def test_vectorization_equivalence(self, bas, x_shape, basis_class_specific_params):
         """Test that vectorized computation equals explicit nested loops."""
@@ -6683,13 +6685,8 @@
         ),
     ],
 )
-<<<<<<< HEAD
 def test__get_splitter(
     bas1, bas2, operator1, operator2, compute_slice, basis_class_specific_params
-=======
-def test_get_splitter(
-    bas1, bas2, bas3, operator1, operator2, compute_slice, basis_class_specific_params
->>>>>>> 04a3654c
 ):
     # reduce the number of test
     bas3 = bas2
