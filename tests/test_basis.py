--- conflicted
+++ resolved
@@ -519,13 +519,6 @@
         assert np.allclose(X.mean(axis=0), np.zeros(X.shape[1]))
         assert X.shape[1] == bas.n_basis_funcs
 
-<<<<<<< HEAD
-    def test_conv_args_error(self):
-        with pytest.raises(ValueError, match="args should only be set"):
-            self.cls(5, 10, mode="eval")
-
-=======
->>>>>>> 6008602d
     def test_conv_kwargs_error(self):
         with pytest.raises(ValueError, match="kwargs should only be set"):
             self.cls(5, mode="eval", test="hi")
@@ -1018,13 +1011,6 @@
         assert np.allclose(X.mean(axis=0), np.zeros(X.shape[1]))
         assert X.shape[1] == bas.n_basis_funcs - 1
 
-<<<<<<< HEAD
-    def test_conv_args_error(self):
-        with pytest.raises(ValueError, match="args should only be set"):
-            self.cls(5, 10, mode="eval")
-
-=======
->>>>>>> 6008602d
     def test_conv_kwargs_error(self):
         with pytest.raises(ValueError, match="kwargs should only be set"):
             self.cls(5, mode="eval", test="hi")
@@ -1514,13 +1500,6 @@
         X = bas(np.linspace(0, 1, 20))
         assert np.allclose(X.mean(axis=0), np.zeros(X.shape[1]))
         assert X.shape[1] == bas.n_basis_funcs - 1
-
-<<<<<<< HEAD
-    def test_conv_args_error(self):
-        with pytest.raises(ValueError, match="args should only be set"):
-            self.cls(5, 10, mode="eval")
-=======
->>>>>>> 6008602d
 
     def test_conv_kwargs_error(self):
         with pytest.raises(ValueError, match="kwargs should only be set"):
@@ -2075,20 +2054,9 @@
         assert np.allclose(X.mean(axis=0), np.zeros(X.shape[1]))
         assert X.shape[1] == bas.n_basis_funcs
 
-<<<<<<< HEAD
-    def test_conv_args_error(self):
-        with pytest.raises(ValueError, match="args should only be set"):
-            self.cls(5, [1, 2, 3, 4, 5], 10, mode="eval")
-
     def test_conv_kwargs_error(self):
         with pytest.raises(ValueError, match="kwargs should only be set"):
             self.cls(5, decay_rates=[1, 2, 3, 4, 5], mode="eval", test="hi")
-
-=======
-    def test_conv_kwargs_error(self):
-        with pytest.raises(ValueError, match="kwargs should only be set"):
-            self.cls(5, decay_rates=[1, 2, 3, 4, 5], mode="eval", test="hi")
->>>>>>> 6008602d
 
     def test_transformer_get_params(self):
         bas = self.cls(5, decay_rates=[1, 2, 3, 4, 5])
@@ -2522,13 +2490,6 @@
         assert np.allclose(X.mean(axis=0), np.zeros(X.shape[1]))
         assert X.shape[1] == bas.n_basis_funcs - 1
 
-<<<<<<< HEAD
-    def test_conv_args_error(self):
-        with pytest.raises(ValueError, match="args should only be set"):
-            self.cls(5, 10, mode="eval")
-
-=======
->>>>>>> 6008602d
     def test_conv_kwargs_error(self):
         with pytest.raises(ValueError, match="kwargs should only be set"):
             self.cls(5, mode="eval", test="hi")
@@ -3056,13 +3017,6 @@
         X = bas(np.linspace(0, 1, 20))
         assert np.allclose(X.mean(axis=0), np.zeros(X.shape[1]))
         assert X.shape[1] == bas.n_basis_funcs - 1
-
-<<<<<<< HEAD
-    def test_conv_args_error(self):
-        with pytest.raises(ValueError, match="args should only be set"):
-            self.cls(5, 10, mode="eval")
-=======
->>>>>>> 6008602d
 
     def test_conv_kwargs_error(self):
         with pytest.raises(ValueError, match="kwargs should only be set"):
@@ -3770,12 +3724,8 @@
         )
         if eval_basis.shape[1] != basis_a_obj.n_basis_funcs * basis_b_obj.n_basis_funcs:
             raise ValueError(
-# <<<<<<< HEAD
                 "Dimensions do not agree: The number of basis should match the first dimension of the "
                 "fit_transformed basis."
-# =======
-#                 "Dimensions do not agree: The number of basis should match the first dimension of the output features."
-# >>>>>>> development
                 f"The number of basis is {n_basis_a * n_basis_b}",
                 f"The first dimension of the output features is {eval_basis.shape[1]}",
             )
