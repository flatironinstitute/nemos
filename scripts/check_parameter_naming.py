--- conflicted
+++ resolved
@@ -97,9 +97,7 @@
     {"solver_kwargs", "solver_init_kwargs"},
     {"unaccepted_name", "accepted_name"},
     {"fn", "fun"},
-<<<<<<< HEAD
     {"ax", "aux"},
-=======
     {"glm_params_init", "glm_params"},
     {"initial_prob", "log_initial_prob"},
     {"transition_prob", "log_transition_prob"},
@@ -118,7 +116,6 @@
             r=2,
         )
     ),
->>>>>>> 56c6865b
 ]
 
 
