--- conflicted
+++ resolved
@@ -77,7 +77,12 @@
     {"flat_dict", "flat_map_dict"},
     {"fit_params", "init_params"},
     {"args", "arg"},
-<<<<<<< HEAD
+    {"tol", "atol"},
+    {"tol", "rtol"},
+    {"fit_params", "flat_params"},
+    {"solver_kwargs", "solver_init_kwargs"},
+    {"unaccepted_name", "accepted_name"},
+    {"fn", "fun"},
     {"initialize_init_proba", "initialize_transition_proba"},
     *(
         {a, b}
@@ -90,14 +95,6 @@
             r=2,
         )
     ),
-=======
-    {"tol", "atol"},
-    {"tol", "rtol"},
-    {"fit_params", "flat_params"},
-    {"solver_kwargs", "solver_init_kwargs"},
-    {"unaccepted_name", "accepted_name"},
-    {"fn", "fun"},
->>>>>>> c1cc6bc2
 ]
 
 
@@ -153,6 +150,7 @@
             "info": [(current_parameter, current_path)],
         }
     else:
+
         # if there is an invalid match, then add to existing result entry
         for k, v in results.items():
             # Otherwise, add the parameter to any existing groups where it has a match
@@ -176,6 +174,7 @@
     unique_param_names: set,
     similarity_cutoff: float,
 ):
+
     class ParamVisitor(ast.NodeVisitor):
         def __init__(self):
             self.class_name = None
