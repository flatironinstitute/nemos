import ast
import difflib
import itertools
import os
import pathlib
from collections import defaultdict
from typing import Dict, List, Optional

# Pairs of parameter names that are lexically similar but intentionally allowed.

# During parameter name similarity checks, some pairs of names may be flagged
# as potentially inconsistent due to their high string similarity. This list
# enumerates such known, acceptable pairs that should be *excluded* from warnings.

# Each pair is stored as a set of two strings (e.g., {"a", "a_1"}), and comparison
# is done using set equality, i.e., order does not matter.

# These typically include:
# - semantically equivalent alternatives (e.g., {"conv_time_series", "time_series"})
# - mirrored structures (e.g., {"inhib_a", "inhib_b"})
# - systematic naming conventions (e.g., {"basis1", "basis2"})
# - commonly used argument patterns (e.g., {"args", "kwargs"})
VALID_PAIRS = [
    {"conv_time_series", "time_series"},
    {"inhib_a", "inhib_b"},
    {"excit_a", "excit_b"},
    *(
        {a, b}
        for (a, b) in itertools.combinations(
            ["pytree", "pytree_1", "pytree_2", "pytree_x", "pytree_y", "pytrees"], r=2
        )
    ),
    {"args", "kwargs"},
    *({a, b} for (a, b) in itertools.combinations(["basis", "basis1", "basis2"], r=2)),
    *({a, b} for (a, b) in itertools.combinations(["axis", "axis_1", "axis_2"], r=2)),
    *(
        {a, b}
        for (a, b) in itertools.combinations(
            ["array", "array_1", "array_2", "arrays"], r=2
        )
    ),
    *(
        {a, b}
        for (a, b) in itertools.combinations(
            ["add_intercept", "intercept", "intercepts"], r=2
        )
    ),
    {"inputs", "n_inputs"},
    {"func", "funcs"},
    {"l_smooth", "l_smooth_max"},
    {"attr_name", "var_name"},
    # jaxopt solvers use fun as kwarg => our SVRG must use fun too
    # it is common for decorators to have a "func" argument, therefore I'll allow both
    {"value", "values"},
    {"l1reg", "l2reg"},
    {"bs", "bas"},
    {"func", "fun"},
    {"array", "carry"},
    {"shift", "n_shift"},
    {"state", "states"},
    {"state", "start"},
    {"states", "start"},
    {"feature_mask", "features"},
    {"observation", "observations"},
    # doc utils
    {"window_size_sec", "window_size"},
    {"glm_pos_theta", "tc_pos_theta"},
    {"predicted_firing_rate", "predicted_firing_rates"},
    {"tuning_curve", "tuning_curves"},
    {"hyperparams_prox", "hyperparams"},
<<<<<<< HEAD
    {"condition", "conditionals"},
    {"posterior", "posteriors"},
    {"beta", "betas"},
    {"alpha", "alphas"},
=======
    {"hyperparams_prox", "hyperparams"},
    {"flat_dict", "flat_map_dict"},
    {"fit_params", "init_params"},
>>>>>>> 0badf95c
]


def handle_matches(
    current_parameter: str,
    current_path: str,
    matches: List[str],
    results: Dict,
    valid_pairs: List[set[str]],
):
    """
    Handle matched parameter names by updating or creating groups in the results dictionary.

    A parameter is considered valid if it has no matches or if all its matches appear in
    `valid_pairs` as a set with the current parameter. Valid parameters are added as new entries
    in the results dictionary. Invalid parameters (i.e., those with partial or conflicting matches)
    are added to existing groups if any of their matches are already present in those groups.

    Note: This function allows overlapping groups. If `current_parameter` is similar to multiple
    parameter groups (e.g., "timin" may match both "time" and "timing"), it will be added to each
    of the matching groups independently.

    Parameters
    ----------
    current_parameter :
        The name of the parameter currently being processed.

    current_path :
        The path or context in which the parameter was found (e.g., a file or data structure path).

    matches :
        A list of other parameter names that are similar to ``current_parameter``.

    results :
        A dictionary of grouped parameters. Keys are group names, and values are dictionaries
        containing:
            - "unique_names": a set of parameter names in the group.
            - "info": a list of (parameter, path) tuples for matched entries.

    valid_pairs :
        A list of valid two-element sets. Each set contains a pair of parameter names that are
        considered equivalent or compatible.

    """
    # a parameter name is valid if no matches or all matches in valid pairs
    list_invalid = [
        match for match in matches if {match, current_parameter} not in valid_pairs
    ]
    if len(list_invalid) == 0:
        # if all matches are valid, create a new group for this parameter
        results[current_parameter] = {
            "unique_names": {current_parameter},
            "info": [(current_parameter, current_path)],
        }
    else:

        # if there is an invalid match, then add to existing result entry
        for k, v in results.items():
            # Otherwise, add the parameter to any existing groups where it has a match
            #
            # Note: We *intentionally allow overlapping groups*. If `current_parameter`
            # is similar to multiple different parameter groups
            # (e.g. "timin" may be similar to both "time" and "timing", but "time" and "timing" may
            # belong to two different groups),
            # it will be added to each of those groups.
            is_in_category = any(match in v["unique_names"] for match in list_invalid)
            if is_in_category:
                v["info"].append((current_parameter, current_path))
                v["unique_names"].add(current_parameter)


def extract_parameters_from_ast(
    tree: ast.Module,
    file_path: pathlib.Path,
    results: Dict,
    valid_pairs: List[set[str]],
    unique_param_names: set,
    similarity_cutoff: float,
):

    class ParamVisitor(ast.NodeVisitor):
        def __init__(self):
            self.class_name = None

        def visit_ClassDef(self, node):
            prev_class = self.class_name
            self.class_name = node.name
            self.generic_visit(node)
            self.class_name = prev_class

        def visit_FunctionDef(self, node):
            qualified_name = (
                f"{self.class_name}.{node.name}" if self.class_name else node.name
            )
            param_names = [str(arg.arg) for arg in node.args.args]
            for par in param_names:
                # if perfect match is present just add there
                if par in results:
                    results[par]["unique_names"].add(par)
                    results[par]["info"].append(
                        (par, f"{file_path.as_posix()}:{qualified_name}")
                    )
                    continue

                matches = difflib.get_close_matches(
                    par, unique_param_names, n=100, cutoff=similarity_cutoff
                )
                handle_matches(
                    par,
                    f"{file_path.as_posix()}:{qualified_name}",
                    matches,
                    results,
                    valid_pairs,
                )
                unique_param_names.add(par)
            self.generic_visit(node)

        def visit_AsyncFunctionDef(self, node):
            self.visit_FunctionDef(node)

    ParamVisitor().visit(tree)


def collect_similar_parameter_names_ast(
    root_dir: str | pathlib.Path,
    similarity_cutoff: float = 0.8,
    valid_pairs: Optional[List[set[str]]] = None,
) -> Dict[str, Dict]:
    if valid_pairs is None:
        valid_pairs = VALID_PAIRS

    results = {}
    unique_param_names = set()

    for dirpath, _, filenames in os.walk(root_dir):
        dirpath = pathlib.Path(dirpath)

        if "third_party" in dirpath.parts:
            continue

        for filename in filenames:
            if filename.endswith(".py"):
                full_path = dirpath / filename
                try:
                    with open(full_path, "r", encoding="utf-8") as f:
                        source = f.read()
                    tree = ast.parse(source, filename=full_path)
                    extract_parameters_from_ast(
                        tree,
                        full_path,
                        results,
                        valid_pairs,
                        unique_param_names,
                        similarity_cutoff,
                    )
                except (UnicodeDecodeError, FileNotFoundError):
                    continue

    return results


if __name__ == "__main__":
    import argparse
    import logging
    import sys

    default_path = pathlib.Path(__file__).parent.parent / "src" / "nemos"

    parser = argparse.ArgumentParser(
        description="Check parameter naming consistency using AST."
    )
    parser.add_argument(
        "--path",
        "-p",
        type=pathlib.Path,
        help="Root path to the package (source folder).",
        default=default_path,
    )
    parser.add_argument(
        "--threshold",
        "-t",
        type=float,
        default=0.8,
        help="Similarity threshold for parameter name grouping.",
    )
    args = parser.parse_args()

    logger = logging.getLogger("check_parameter_naming")
    logging.basicConfig(level=logging.INFO, format="%(levelname)s: %(message)s")

    params = collect_similar_parameter_names_ast(
        args.path, similarity_cutoff=args.threshold
    )
    invalid = [name for name, d in params.items() if len(d["unique_names"]) > 1]

    if invalid:
        msg_lines = ["Inconsistency in parameter naming found!\n"]
        for name in invalid:
            msg_lines.append(f"{name}:\n")
            grouped_info = defaultdict(list)
            for param_name, path in sorted(params[name]["info"], key=lambda x: x[1]):
                grouped_info[param_name].append(path)
            for param_name in sorted(params[name]["unique_names"]):
                msg_lines.append(f"\t- {param_name}:\n")
                for path in grouped_info[param_name]:
                    msg_lines.append(f"\t\t- {path}\n")
            msg_lines.append("\n")
        logger.warning("".join(msg_lines))
        sys.exit(1)
    else:
        logger.info("No parameter naming inconsistencies found.")<|MERGE_RESOLUTION|>--- conflicted
+++ resolved
@@ -68,16 +68,13 @@
     {"predicted_firing_rate", "predicted_firing_rates"},
     {"tuning_curve", "tuning_curves"},
     {"hyperparams_prox", "hyperparams"},
-<<<<<<< HEAD
     {"condition", "conditionals"},
     {"posterior", "posteriors"},
     {"beta", "betas"},
     {"alpha", "alphas"},
-=======
     {"hyperparams_prox", "hyperparams"},
     {"flat_dict", "flat_map_dict"},
     {"fit_params", "init_params"},
->>>>>>> 0badf95c
 ]
 
 
