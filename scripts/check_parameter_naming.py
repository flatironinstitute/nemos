--- conflicted
+++ resolved
@@ -89,9 +89,6 @@
             r=2,
         )
     ),
-<<<<<<< HEAD
-    {"glm_params_init", "glm_params"},
-=======
     {"likelihood_func", "log_likelihood_func"},
     {"negative_log_likelihood_func", "log_likelihood_func"},
     {"tol", "atol"},
@@ -100,7 +97,7 @@
     {"solver_kwargs", "solver_init_kwargs"},
     {"unaccepted_name", "accepted_name"},
     {"fn", "fun"},
->>>>>>> fddeda09
+    {"glm_params_init", "glm_params"},
 ]
 
 
