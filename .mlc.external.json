{
  "ignorePatterns": [
    { "pattern": "^\\." },
    { "pattern": "^/" },
    { "pattern": "^../" },
<<<<<<< HEAD
    { "pattern": "^README.md$" }
  ],
  "timeout": "20s",
  "retryOn429": true,
  "retryCount": 3,
  "fallbackRetryDelay": "5s",
  "aliveStatusCodes": [200, 206, 429, 503],
  "_comment": "Treat 503 and 429 as alive to avoid CI failures from GitHub rate limiting. These indicate the server exists but is throttling requests, not that the link is broken."
=======
    { "pattern": "^README.md$" },
    { "pattern": "^[^/]+$" },
    { "pattern": "^https://fonts.gstatic.com" },
    { "pattern": "^https://celltypes.brain-map.org/experiment/electrophysiology/478498617" },
    { "pattern": "^https://www.jneurosci.org/content/25/47/11003" },
    { "pattern": "^https://www.nature.com/articles/s41467-017-01908-3" },
    { "pattern": "^https://doi.org/10.1038/s41467-017-01908-3" },
    { "pattern": "^https://www.taylorfrancis.com/books/mono/10.4324/9780203774441/applied-multiple-regression-correlation-analysis-behavioral-sciences-jacob-cohen-patricia-cohen-stephen-west-leona-aiken" }
  ],
  "aliveStatusCodes": [200, 206, 302, 400, 403, 503, 504, 0],
  "timeout": "20s",
  "retryOn429": true,
  "retryCount": 5,
  "fallbackRetryDelay": "5s"
>>>>>>> adc9c747
}<|MERGE_RESOLUTION|>--- conflicted
+++ resolved
@@ -3,16 +3,6 @@
     { "pattern": "^\\." },
     { "pattern": "^/" },
     { "pattern": "^../" },
-<<<<<<< HEAD
-    { "pattern": "^README.md$" }
-  ],
-  "timeout": "20s",
-  "retryOn429": true,
-  "retryCount": 3,
-  "fallbackRetryDelay": "5s",
-  "aliveStatusCodes": [200, 206, 429, 503],
-  "_comment": "Treat 503 and 429 as alive to avoid CI failures from GitHub rate limiting. These indicate the server exists but is throttling requests, not that the link is broken."
-=======
     { "pattern": "^README.md$" },
     { "pattern": "^[^/]+$" },
     { "pattern": "^https://fonts.gstatic.com" },
@@ -27,5 +17,4 @@
   "retryOn429": true,
   "retryCount": 5,
   "fallbackRetryDelay": "5s"
->>>>>>> adc9c747
 }